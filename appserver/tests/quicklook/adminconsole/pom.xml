<?xml version="1.0" encoding="UTF-8"?>
<!--

    Copyright (c) 1997, 2021 Oracle and/or its affiliates. All rights reserved.

    This program and the accompanying materials are made available under the
    terms of the Eclipse Public License v. 2.0, which is available at
    http://www.eclipse.org/legal/epl-2.0.

    This Source Code may also be made available under the following Secondary
    Licenses when the conditions for such availability set forth in the
    Eclipse Public License v. 2.0 are satisfied: GNU General Public License,
    version 2 with the GNU Classpath Exception, which is available at
    https://www.gnu.org/software/classpath/license.html.

    SPDX-License-Identifier: EPL-2.0 OR GPL-2.0 WITH Classpath-exception-2.0

-->

<project xmlns="http://maven.apache.org/POM/4.0.0" xmlns:xsi="http://www.w3.org/2001/XMLSchema-instance" xsi:schemaLocation="http://maven.apache.org/POM/4.0.0 http://maven.apache.org/maven-v4_0_0.xsd">
    <modelVersion>4.0.0</modelVersion>
    <groupId>org.glassfish.quicklook</groupId>
    <artifactId>adminconsole</artifactId>
    <version>8.0.0-SNAPSHOT</version>
    <name>Admin Console Quicklook Tests</name>
    <packaging>jar</packaging>
    <parent>
        <groupId>org.glassfish</groupId>
        <artifactId>pom</artifactId>
        <version>2</version>
    </parent>

    <description>Runs the tests on admin console code</description>
    <build>
        <testSourceDirectory>src</testSourceDirectory>
        <plugins>
            <plugin>
                <artifactId>maven-compiler-plugin</artifactId>
                <configuration>
                    <encoding>iso-8859-1</encoding>
                    <source>1.5</source>
                    <target>1.5</target>
                </configuration>
            </plugin>
            <plugin>
                <groupId>org.jvnet.maven-antrun-extended-plugin</groupId>
                <artifactId>maven-antrun-extended-plugin</artifactId>
                <executions>
                    <execution>
                        <phase>test</phase>
                        <configuration>
                            <tasks>
                                <property name="compile_classpath" refid="maven.compile.classpath" />
                                <property name="plugin_classpath" refid="maven.plugin.classpath" />

                                <echo message="compile classpath: ${compile_classpath}" />
                                <echo message="plugin classpath:  ${plugin_classpath}" />
                                <ant dir="." antfile="build.xml" target="all">
                                    <property name="glassfish.home" value="${glassfish.home}" />
                                </ant>
                            </tasks>
                        </configuration>
                        <goals>
                            <goal>run</goal>
                        </goals>
                    </execution>
                </executions>
                <dependencies>
                    <dependency>
                        <groupId>commons-codec</groupId>
                        <artifactId>commons-codec</artifactId>
                        <version>1.3</version>
                    </dependency>
                    <dependency>
                        <groupId>commons-httpclient</groupId>
                        <artifactId>commons-httpclient</artifactId>
                        <version>3.1</version>
                        <scope>compile</scope>
                    </dependency>
                    <dependency>
                        <groupId>com.sun.jsftemplating</groupId>
                        <artifactId>jsftemplating-dynafaces</artifactId>
                        <version>0.1</version>
                    </dependency>
                </dependencies>
            </plugin>
        </plugins>
    </build>
    <dependencies>
        <dependency>
            <groupId>org.testng</groupId>
            <artifactId>testng</artifactId>
            <version>6.11</version>
        </dependency>
        <dependency>
            <groupId>commons-httpclient</groupId>
            <artifactId>commons-httpclient</artifactId>
            <version>3.1</version>
            <scope>compile</scope>
        </dependency>
<<<<<<< HEAD
        <dependency>
            <groupId>org.glassfish.common</groupId>
            <artifactId>amx-core</artifactId>
            <version>8.0.0-SNAPSHOT</version>
        </dependency>
=======
>>>>>>> dd452d0f
    </dependencies>
</project><|MERGE_RESOLUTION|>--- conflicted
+++ resolved
@@ -38,8 +38,7 @@
                 <artifactId>maven-compiler-plugin</artifactId>
                 <configuration>
                     <encoding>iso-8859-1</encoding>
-                    <source>1.5</source>
-                    <target>1.5</target>
+                    <release>17</release>
                 </configuration>
             </plugin>
             <plugin>
@@ -98,13 +97,5 @@
             <version>3.1</version>
             <scope>compile</scope>
         </dependency>
-<<<<<<< HEAD
-        <dependency>
-            <groupId>org.glassfish.common</groupId>
-            <artifactId>amx-core</artifactId>
-            <version>8.0.0-SNAPSHOT</version>
-        </dependency>
-=======
->>>>>>> dd452d0f
     </dependencies>
 </project>