--- conflicted
+++ resolved
@@ -23,15 +23,9 @@
   ${S1AS_HOME}/bin/asadmin start-domain domain1
   ${S1AS_HOME}/bin/asadmin start-database
   cd ${APS_HOME}/devtests/jdbc
-<<<<<<< HEAD
-  
-  ant ${TARGET} | tee ${TEST_RUN_LOG}
-  
-=======
 
   ant ${TARGET} | tee ${TEST_RUN_LOG}
 
->>>>>>> 9d16cbab
   ${S1AS_HOME}/bin/asadmin stop-domain domain1
   ${S1AS_HOME}/bin/asadmin stop-database
 }
@@ -41,15 +35,9 @@
   cd `dirname ${0}`
   test_init
   get_test_target ${1}
-<<<<<<< HEAD
-  
-  test_run
-  
-=======
 
   test_run
 
->>>>>>> 9d16cbab
   check_successful_run
   generate_junit_report ${1}
   change_junit_report_class_names
