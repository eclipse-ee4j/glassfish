# Eclipse GlassFish

## About

[Eclipse GlassFish](https://projects.eclipse.org/projects/ee4j.glassfish) is a Jakarta EE compatible implementation
sponsored by the Eclipse Foundation.

### Compatibility

* Eclipse GlassFish 7.0.0 is Jakarta EE 10 compatible, requires Java 11, supports Java 18
* Eclipse GlassFish 6.2.0 is Jakarta EE 9.1 compatible, requires Java 11, supports Java 17
* Eclipse GlassFish 6.1.0 is Jakarta EE 9.1 compatible, requires Java 11
* Eclipse GlassFish 6.0.0 is Jakarta EE 9 compatible, requires Java 8
* Eclipse GlassFish 5.1.0 is Java EE 8 and Jakarta EE 8 compatible, requires Java 8

### Distribution

The Zip distributions can be found on following paths:
* appserver/distributions/glassfish/target/glassfish.zip (Full Profile)
* appserver/distributions/web/target/web.zip (Web Profile)

## Building

### Prerequisites

* JDK11+
* Maven 3.5.4+

### Execution

:warning: Because GF7 is now in intensive development and depends on external snapshot dependencies, you have to build these dependencies first: `mvn clean install -f ./snapshots/pom.xml`

* `mvn clean install` - Full build including automatic QA and maven managed tests. Typical time: 5 minutes.
* `mvn clean install -Pfast` - Building all distribution artifacts, running just unit tests, QA and integration tests excluded. Typical time: 3 minutes.
* `mvn clean install -Pfastest` - Building all distribution artifacts, excluded all QA and testing. Typical time: 1.5 minutes.

You can use also some maven optimizations, ie. using `-T4C` to allow parallel build.

### Special Profiles

* `staging` - In some development stages may happen that some dependencies are available just in OSSRH staging repository.
  Then you have to use this profile, which is not enabled by default.
* `jacoco` - enables the [JaCoCo](https://www.eclemma.org/jacoco/) agent in tests, so you can import it's output to you editor, ie. Eclipse, and see the code coverage.
* `jacoco-merge` - merges all JaCoCo output files found in subdirectories and merges them into one. It is useful to see code which wasn't even touched by tests.

### Special Scripts

* `./updateVersion.sh 6.99.99.experimental` - useful for custom distributions, so you can avoid conflicts with version in master branch.
* `./runtests.sh [testBlockName] [?glassfishVersion]` - useful to run [old additional tests](#old-additional-tests) locally
* `./validateJars.sh` - uses the bnd command to check OSGI dependencies in all target directories

## Additional Testing

After building the GlassFish distribution artifacts you can execute also additional tests managed by bash scripts.
They are quite old and have high technical debt, but at this moment they still provide useful service.

### QuickLook

`mvn -f appserver/tests/quicklook/pom.xml test -Dglassfish.home=$(pwd)/appserver/distributions/glassfish/target/stage/glassfish7/glassfish`

* Usual time: 3 minutes
* see [QuickLook_Test_Instructions](https://github.com/eclipse-ee4j/glassfish/blob/master/appserver/tests/quicklook/QuickLook_Test_Instructions.html)

### Old Additional Tests

:warning: if the script fails, sometimes it doesn't stop the domain and you have to do that manually.

<<<<<<< HEAD
* `./runTests.sh 7.0.0 batch_all` - Usual time: 4 minutes
* `./runTests.sh 7.0.0 cdi_all` - Usual time: 6 minutes
* `./runTests.sh 7.0.0 connector_group_1` - Usual time: 16 minutes
* `./runTests.sh 7.0.0 connector_group_2` - Usual time: 3 minutes
* `./runTests.sh 7.0.0 connector_group_3` - Usual time: 4 minutes
* `./runTests.sh 7.0.0 connector_group_4` - Usual time: 16 minutes
* `./runTests.sh 7.0.0 deployment_all` - Not fixed yet
* `./runTests.sh 7.0.0 ejb_group_1` - Usual time: 10 minutes
* `./runTests.sh 7.0.0 ejb_group_2` - Usual time: 7 minutes
* `./runTests.sh 7.0.0 ejb_group_3` - Usual time: 18 minutes
* `./runTests.sh 7.0.0 ejb_group_embedded` - Usual time: 4 minutes
* `./runTests.sh 7.0.0 jdbc_all` - Usual time: 20 minutes
* `./runTests.sh 7.0.0 persistence_all` - Usual time: 3 minutes
* `./runTests.sh 7.0.0 web_jsp` - Usual time: 8 minutes
* `./gfbuild.sh archive_bundles && ./gftest.sh ejb_web_all` - Usual time: 4 minutes
* `./gfbuild.sh archive_bundles && ./gftest.sh nucleus_admin_all` - Not fixed yet
* `./gfbuild.sh archive_bundles && ./gftest.sh ql_gf_full_profile_all` - Usual time: 4 minutes
* `./gfbuild.sh archive_bundles && ./gftest.sh ql_gf_nucleus_all` - Not fixed yet
* `./gfbuild.sh archive_bundles && ./gftest.sh ql_gf_web_profile_all` - Usual time: 2 minutes
* There are many tests under appserver/tests subdirectories; they are still waiting for someone's attention.
=======
* `./runtests.sh batch_all` - Usual time: 1 minute
* `./runtests.sh cdi_all` - Usual time: 6 minutes
* `./runtests.sh connector_group_1` - Usual time: 16 minutes
* `./runtests.sh connector_group_2` - Usual time: 3 minutes
* `./runtests.sh connector_group_3` - Usual time: 4 minutes
* `./runtests.sh connector_group_4` - Usual time: 16 minutes
* `./runtests.sh deployment_all` - Usual time: 8 minutes
* `./runtests.sh ejb_group_1` - Usual time: 10 minutes
* `./runtests.sh ejb_group_2` - Usual time: 7 minutes
* `./runtests.sh ejb_group_3` - Usual time: 18 minutes
* `./runtests.sh ejb_group_embedded` - Usual time: 4 minutes
* `./runtests.sh ejb_group_all` - Usual time: 4 minutes
* `./runtests.sh jdbc_all` - Usual time: 20 minutes
* `./runtests.sh naming_all` - Usual time: 2 minutes
* `./runtests.sh persistence_all` - Usual time: 3 minutes
* `./runtests.sh security_all` - Usual time: 8 minutes
* `./runtests.sh web_jsp` - Usual time: 8 minutes
* `./runtests.sh webservice_all` - Usual time: 10 minutes
* `./gfbuild.sh archive_bundles && ./gftest.sh ejb_web_all` - Usual time: 4 minutes
* `./gfbuild.sh archive_bundles && ./gftest.sh nucleus_admin_all` - Not fixed yet
* `./gfbuild.sh archive_bundles && ./gftest.sh ql_gf_full_profile_all` - Usual time: 4 minutes
* `./gfbuild.sh archive_bundles && ./gftest.sh ql_gf_nucleus_all` - Not fixed yet
* `./gfbuild.sh archive_bundles && ./gftest.sh ql_gf_web_profile_all` - Usual time: 2 minutes
* `./gfbuild.sh archive_bundles && ./gftest.sh ql_gf_full_profile_all` - Usual time: 4 minutes

* many tests under appserver/tests subdirectories; they are still waiting for someone's attention.
>>>>>>> 6f92b833

## Basic Usage

* Starting Eclipse GlassFish: `glassfish7/bin/asadmin start-domain`
* Visit [http://localhost:4848](http://localhost:4848)
* Stopping Eclipse GlassFish: `glassfish7/bin/asadmin stop-domain`

## Professional Services and Enterprise Support

This section is dedicated to companies offering products and services around Eclipse GlassFish.

The Eclipse GlassFish project does not endorse or recommend any of the companies on this page. We love all our supporters equally.

Professional Services and Enterprise support are available through following companies:
- [ManageCat](https://www.managecat.com/services-and-support/eclipse-glassfish-enterprise-support).<|MERGE_RESOLUTION|>--- conflicted
+++ resolved
@@ -65,28 +65,6 @@
 
 :warning: if the script fails, sometimes it doesn't stop the domain and you have to do that manually.
 
-<<<<<<< HEAD
-* `./runTests.sh 7.0.0 batch_all` - Usual time: 4 minutes
-* `./runTests.sh 7.0.0 cdi_all` - Usual time: 6 minutes
-* `./runTests.sh 7.0.0 connector_group_1` - Usual time: 16 minutes
-* `./runTests.sh 7.0.0 connector_group_2` - Usual time: 3 minutes
-* `./runTests.sh 7.0.0 connector_group_3` - Usual time: 4 minutes
-* `./runTests.sh 7.0.0 connector_group_4` - Usual time: 16 minutes
-* `./runTests.sh 7.0.0 deployment_all` - Not fixed yet
-* `./runTests.sh 7.0.0 ejb_group_1` - Usual time: 10 minutes
-* `./runTests.sh 7.0.0 ejb_group_2` - Usual time: 7 minutes
-* `./runTests.sh 7.0.0 ejb_group_3` - Usual time: 18 minutes
-* `./runTests.sh 7.0.0 ejb_group_embedded` - Usual time: 4 minutes
-* `./runTests.sh 7.0.0 jdbc_all` - Usual time: 20 minutes
-* `./runTests.sh 7.0.0 persistence_all` - Usual time: 3 minutes
-* `./runTests.sh 7.0.0 web_jsp` - Usual time: 8 minutes
-* `./gfbuild.sh archive_bundles && ./gftest.sh ejb_web_all` - Usual time: 4 minutes
-* `./gfbuild.sh archive_bundles && ./gftest.sh nucleus_admin_all` - Not fixed yet
-* `./gfbuild.sh archive_bundles && ./gftest.sh ql_gf_full_profile_all` - Usual time: 4 minutes
-* `./gfbuild.sh archive_bundles && ./gftest.sh ql_gf_nucleus_all` - Not fixed yet
-* `./gfbuild.sh archive_bundles && ./gftest.sh ql_gf_web_profile_all` - Usual time: 2 minutes
-* There are many tests under appserver/tests subdirectories; they are still waiting for someone's attention.
-=======
 * `./runtests.sh batch_all` - Usual time: 1 minute
 * `./runtests.sh cdi_all` - Usual time: 6 minutes
 * `./runtests.sh connector_group_1` - Usual time: 16 minutes
@@ -107,13 +85,11 @@
 * `./runtests.sh webservice_all` - Usual time: 10 minutes
 * `./gfbuild.sh archive_bundles && ./gftest.sh ejb_web_all` - Usual time: 4 minutes
 * `./gfbuild.sh archive_bundles && ./gftest.sh nucleus_admin_all` - Not fixed yet
-* `./gfbuild.sh archive_bundles && ./gftest.sh ql_gf_full_profile_all` - Usual time: 4 minutes
 * `./gfbuild.sh archive_bundles && ./gftest.sh ql_gf_nucleus_all` - Not fixed yet
 * `./gfbuild.sh archive_bundles && ./gftest.sh ql_gf_web_profile_all` - Usual time: 2 minutes
 * `./gfbuild.sh archive_bundles && ./gftest.sh ql_gf_full_profile_all` - Usual time: 4 minutes
 
 * many tests under appserver/tests subdirectories; they are still waiting for someone's attention.
->>>>>>> 6f92b833
 
 ## Basic Usage
 
