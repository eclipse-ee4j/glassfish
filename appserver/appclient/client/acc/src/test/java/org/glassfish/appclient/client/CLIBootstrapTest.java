--- conflicted
+++ resolved
@@ -43,13 +43,8 @@
         System.setProperty(CLIBootstrap.ENV_VAR_PROP_PREFIX + "AS_JAVA", "");
         System.setProperty(CLIBootstrap.ENV_VAR_PROP_PREFIX + "JAVA_HOME", "");
         System.setProperty(CLIBootstrap.ENV_VAR_PROP_PREFIX + "PATH", System.getenv("PATH"));
-<<<<<<< HEAD
-        System.setProperty(CLIBootstrap.ENV_VAR_PROP_PREFIX + "_AS_INSTALL",
+        System.setProperty(CLIBootstrap.ENV_VAR_PROP_PREFIX + "AS_INSTALL",
             "/Users/Tim/asgroup/v3/H/publish/glassfish8/glassfish");
-=======
-        System.setProperty(CLIBootstrap.ENV_VAR_PROP_PREFIX + "AS_INSTALL",
-            "/Users/Tim/asgroup/v3/H/publish/glassfish7/glassfish");
->>>>>>> a9f8d700
     }
 
     @Test
