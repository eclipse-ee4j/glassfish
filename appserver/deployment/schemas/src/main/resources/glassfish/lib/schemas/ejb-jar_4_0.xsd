<?xml version="1.0" encoding="UTF-8"?>
<!--

    Copyright (c) 2009, 2020 Oracle and/or its affiliates. All rights reserved.

    This program and the accompanying materials are made available under the
    terms of the Eclipse Public License v. 2.0, which is available at
    http://www.eclipse.org/legal/epl-2.0.

    This Source Code may also be made available under the following Secondary
    Licenses when the conditions for such availability set forth in the
    Eclipse Public License v. 2.0 are satisfied: GNU General Public License,
    version 2 with the GNU Classpath Exception, which is available at
    https://www.gnu.org/software/classpath/license.html.

    SPDX-License-Identifier: EPL-2.0 OR GPL-2.0 WITH Classpath-exception-2.0

-->

<xsd:schema xmlns="http://www.w3.org/2001/XMLSchema"
        targetNamespace="https://jakarta.ee/xml/ns/jakartaee"
        xmlns:jakartaee="https://jakarta.ee/xml/ns/jakartaee"
        xmlns:xsd="http://www.w3.org/2001/XMLSchema"
        elementFormDefault="qualified"
        attributeFormDefault="unqualified"
        version="4.0">

  <xsd:annotation>
    <xsd:documentation>
<<<<<<< HEAD
      <xi:include xmlns:xi="http://www.w3.org/2001/XInclude" href="license.inc" parse="text"/>
=======

      Copyright (c) 2009, 2021 Oracle and/or its affiliates. All rights reserved.
      
      This program and the accompanying materials are made available under the
      terms of the Eclipse Public License v. 2.0, which is available at
      http://www.eclipse.org/legal/epl-2.0.
      
      This Source Code may also be made available under the following Secondary
      Licenses when the conditions for such availability set forth in the
      Eclipse Public License v. 2.0 are satisfied: GNU General Public License,
      version 2 with the GNU Classpath Exception, which is available at
      https://www.gnu.org/software/classpath/license.html.
      
      SPDX-License-Identifier: EPL-2.0 OR GPL-2.0 WITH Classpath-exception-2.0
      
>>>>>>> 54e853b7
    </xsd:documentation>
  </xsd:annotation>

  <xsd:annotation>
    <xsd:documentation>
      <![CDATA[

    This is the XML Schema for the Enterprise Beans 4.0 deployment descriptor.

        All Enterprise Beans deployment descriptors must indicate
    the schema by using the Jakarta EE namespace:

    https://jakarta.ee/xml/ns/jakartaee

    and by indicating the version of the schema by
    using the version element as shown below:

        <ejb-jar xmlns="https://jakarta.ee/xml/ns/jakartaee"
          xmlns:xsi="http://www.w3.org/2001/XMLSchema-instance"
          xsi:schemaLocation="https://jakarta.ee/xml/ns/jakartaee
          https://jakarta.ee/xml/ns/jakartaee/ejb-jar_4_0.xsd"
          version="4.0">
          ...
        </ejb-jar>

    The instance documents may indicate the published version of
    the schema using the xsi:schemaLocation attribute for the
    Jakarta EE namespace with the following location:

    https://jakarta.ee/xml/ns/jakartaee/ejb-jar_4_0.xsd

    ]]>
    </xsd:documentation>
  </xsd:annotation>

<xsd:annotation>
    <xsd:documentation>
      <xi:include xmlns:xi="http://www.w3.org/2001/XInclude" href="common.inc" parse="text"/>
    </xsd:documentation>
  </xsd:annotation>

  <!-- **************************************************** -->

  <xsd:include schemaLocation="jakartaee_9.xsd"/>

 <!-- **************************************************** -->

  <xsd:element name="ejb-jar" type="jakartaee:ejb-jarType">
    <xsd:annotation>
      <xsd:documentation>

    This is the root of the ejb-jar deployment descriptor.

      </xsd:documentation>
    </xsd:annotation>

    <xsd:key name="ejb-name-key">
      <xsd:annotation>
    <xsd:documentation>

      The ejb-name element contains the name of an enterprise
      bean. The name must be unique within the ejb-jar file or
          .war file.

    </xsd:documentation>
      </xsd:annotation>
      <xsd:selector xpath="jakartaee:enterprise-beans/*"/>
      <xsd:field    xpath="jakartaee:ejb-name"/>
    </xsd:key>

    <xsd:keyref name="ejb-name-references"
        refer="jakartaee:ejb-name-key">
      <xsd:annotation>
    <xsd:documentation>

      The keyref indicates the references from
      relationship-role-source must be to a specific ejb-name
      defined within the scope of enterprise-beans element. 

    </xsd:documentation>
      </xsd:annotation>
      <xsd:selector
      xpath=".//jakartaee:ejb-relationship-role/jakartaee:relationship-role-source"/>
      <xsd:field
       xpath="jakartaee:ejb-name"/>
    </xsd:keyref>

    <xsd:key name="role-name-key">
      <xsd:annotation>
    <xsd:documentation>

      A role-name-key is specified to allow the references
      from the security-role-refs.

    </xsd:documentation>
      </xsd:annotation>
      <xsd:selector xpath="jakartaee:assembly-descriptor/jakartaee:security-role"/>
      <xsd:field    xpath="jakartaee:role-name"/>
    </xsd:key>

    <xsd:keyref name="role-name-references"
        refer="jakartaee:role-name-key">
      <xsd:annotation>
    <xsd:documentation>

      The keyref indicates the references from
      security-role-ref to a specified role-name.

    </xsd:documentation>
      </xsd:annotation>
      <xsd:selector xpath="jakartaee:enterprise-beans/*/jakartaee:security-role-ref"/>
      <xsd:field    xpath="jakartaee:role-link"/>
    </xsd:keyref>
  </xsd:element>

 <!-- **************************************************** -->

  <xsd:complexType name="access-timeoutType">
    <xsd:annotation>
      <xsd:documentation>

    The access-timeoutType represents the maximum amount of
    time (in a given time unit) that the container should wait for
    a concurrency lock before throwing a timeout exception to the
    client.

    A timeout value of 0 means concurrent access is not permitted.

    A timeout value of -1 means wait indefinitely to acquire a lock.

      </xsd:documentation>
    </xsd:annotation>

    <xsd:sequence>

      <xsd:element name="timeout"
           type="jakartaee:xsdIntegerType"/>
      <xsd:element name="unit"
           type="jakartaee:time-unit-typeType"/>

    </xsd:sequence>
    <xsd:attribute name="id" type="xsd:ID"/>
  </xsd:complexType>

 <!-- **************************************************** -->

  <xsd:complexType name="async-methodType">
    <xsd:annotation>
      <xsd:documentation>

    The async-methodType element specifies that a session
    bean method has asynchronous invocation semantics.

      </xsd:documentation>
    </xsd:annotation>

    <xsd:sequence>

      <xsd:element name="method-name"
           type="jakartaee:string"/>
      <xsd:element name="method-params"
           type="jakartaee:method-paramsType"
           minOccurs="0"/>

    </xsd:sequence>
    <xsd:attribute name="id" type="xsd:ID"/>
  </xsd:complexType>

 

  <!-- **************************************************** -->

  <xsd:complexType name="activation-configType">
    <xsd:annotation>
      <xsd:documentation>

    The activation-configType defines information about the
    expected configuration properties of the message-driven bean
    in its operational environment. This may include information
    about message acknowledgement, message selector, expected
    destination type, destination or connection factory lookup
        string, subscription name, etc.

    The configuration information is expressed in terms of
    name/value configuration properties.

    The properties that are recognized for a particular
    message-driven bean are determined by the messaging type.

      </xsd:documentation>
    </xsd:annotation>

    <xsd:sequence>
      <xsd:element name="description"
           type="jakartaee:descriptionType"
           minOccurs="0"
           maxOccurs="unbounded"/>
      <xsd:element name="activation-config-property"
           type="jakartaee:activation-config-propertyType"
           maxOccurs="unbounded"/>
    </xsd:sequence>
    <xsd:attribute name="id" type="xsd:ID"/>
  </xsd:complexType>

  <!-- **************************************************** -->

  <xsd:complexType name="activation-config-propertyType">
    <xsd:annotation>
      <xsd:documentation>

    The activation-config-propertyType contains a name/value
    configuration property pair for a message-driven bean.

    The properties that are recognized for a particular
    message-driven bean are determined by the messaging type.

      </xsd:documentation>
    </xsd:annotation>

    <xsd:sequence>
      <xsd:element name="activation-config-property-name"
           type="jakartaee:xsdStringType">
    <xsd:annotation>
      <xsd:documentation>

        The activation-config-property-name element contains
        the name for an activation configuration property of
        a message-driven bean.

        For Jakarta Messaging message-driven beans, the following property
        names are recognized: acknowledgeMode,
        messageSelector, destinationType, subscriptionDurability,
            destinationLookup, connectionFactoryLookup, subscriptionName,
            and clientId.

      </xsd:documentation>
    </xsd:annotation>
      </xsd:element>
      <xsd:element name="activation-config-property-value"
           type="jakartaee:xsdStringType">
    <xsd:annotation>
      <xsd:documentation>

        The activation-config-property-value element
        contains the value for an activation configuration
        property of a message-driven bean.

      </xsd:documentation>
    </xsd:annotation>
      </xsd:element>
    </xsd:sequence>
    <xsd:attribute name="id" type="xsd:ID"/>
  </xsd:complexType>

  <!-- **************************************************** -->

  <xsd:complexType name="around-invokeType">
    <xsd:annotation>
      <xsd:documentation>

        The around-invoke type specifies a method on a
        class to be called during the around invoke portion of an 
        ejb invocation.  Note that each class may have only one
        around invoke method and that the method may not be
        overloaded.

        If the class element is missing then
        the class defining the callback is assumed to be the
        interceptor class or component class in scope at the
        location in the descriptor in which the around invoke
        definition appears.

      </xsd:documentation>
    </xsd:annotation>
    <xsd:sequence>
      <xsd:element name="class"
                   type="jakartaee:fully-qualified-classType"
                   minOccurs="0"/>
      <xsd:element name="method-name"
                   type="jakartaee:java-identifierType"/>
    </xsd:sequence>
  </xsd:complexType>

  <!-- **************************************************** -->

  <xsd:complexType name="around-timeoutType">
    <xsd:annotation>
      <xsd:documentation>

        The around-timeout type specifies a method on a
        class to be called during the around-timeout portion of
        a timer timeout callback.  Note that each class may have 
        only one around-timeout method and that the method may not 
        be overloaded.

        If the class element is missing then
        the class defining the callback is assumed to be the
        interceptor class or component class in scope at the
        location in the descriptor in which the around-timeout
        definition appears.

      </xsd:documentation>
    </xsd:annotation>
    <xsd:sequence>
      <xsd:element name="class"
                   type="jakartaee:fully-qualified-classType"
                   minOccurs="0"/>
      <xsd:element name="method-name"
                   type="jakartaee:java-identifierType"/>
    </xsd:sequence>
  </xsd:complexType>

  <!-- **************************************************** -->

  <xsd:complexType name="assembly-descriptorType">
    <xsd:annotation>
      <xsd:documentation>

    The assembly-descriptorType defines
    application-assembly information.

    The application-assembly information consists of the
    following parts: the definition of security roles, the
    definition of method permissions, the definition of
    transaction attributes for enterprise beans with
    container-managed transaction demarcation, the definition
        of interceptor bindings, a list of
    methods to be excluded from being invoked, and a list of
        exception types that should be treated as application exceptions.

    All the parts are optional in the sense that they are
    omitted if the lists represented by them are empty.

    Providing an assembly-descriptor in the deployment
    descriptor is optional for the ejb-jar file or .war file producer.

      </xsd:documentation>
    </xsd:annotation>

    <xsd:sequence>
      <xsd:element name="security-role"
           type="jakartaee:security-roleType"
           minOccurs="0"
           maxOccurs="unbounded"/>
      <xsd:element name="method-permission"
           type="jakartaee:method-permissionType"
           minOccurs="0"
           maxOccurs="unbounded"/>
      <xsd:element name="container-transaction"
           type="jakartaee:container-transactionType"
           minOccurs="0"
           maxOccurs="unbounded"/>
      <xsd:element name="interceptor-binding"
                   type="jakartaee:interceptor-bindingType"
                   minOccurs="0"
                   maxOccurs="unbounded"/>
      <xsd:element name="message-destination"
           type="jakartaee:message-destinationType"
           minOccurs="0"
           maxOccurs="unbounded"/>
      <xsd:element name="exclude-list"
           type="jakartaee:exclude-listType"
           minOccurs="0"/>
      <xsd:element name="application-exception"
                   type="jakartaee:application-exceptionType"
                   minOccurs="0"
                   maxOccurs="unbounded"/>
    </xsd:sequence>
    <xsd:attribute name="id" type="xsd:ID"/>
  </xsd:complexType>

  <!-- **************************************************** -->

  <xsd:complexType name="cmp-fieldType">
    <xsd:annotation>
      <xsd:documentation>

    The cmp-fieldType describes a container-managed field. The
    cmp-fieldType contains an optional description of the field,
    and the name of the field.

      </xsd:documentation>
    </xsd:annotation>
    <xsd:sequence>
      <xsd:element name="description"
           type="jakartaee:descriptionType"
           minOccurs="0"
           maxOccurs="unbounded"/>
      <xsd:element name="field-name"
           type="jakartaee:java-identifierType">
    <xsd:annotation>
      <xsd:documentation>

        The field-name element specifies the name of a
        container managed field.

        The name of the cmp-field of an entity bean with
        cmp-version 2.x must begin with a lowercase
        letter. This field is accessed by methods whose
        names consists of the name of the field specified by
        field-name in which the first letter is uppercased,
        prefixed by "get" or "set".

        The name of the cmp-field of an entity bean with
        cmp-version 1.x must denote a public field of the
        enterprise bean class or one of its superclasses.

        Support for entity beans is optional as of Enterprise Beans 3.2.

      </xsd:documentation>
    </xsd:annotation>
      </xsd:element>
    </xsd:sequence>
    <xsd:attribute name="id" type="xsd:ID"/>
  </xsd:complexType>

  <!-- **************************************************** -->

  <xsd:complexType name="cmp-versionType">
    <xsd:annotation>
      <xsd:documentation>

    The cmp-versionType specifies the version of an entity bean
    with container-managed persistence. It is used by
    cmp-version elements.

    The value must be one of the two following:

        1.x
        2.x

    Support for entity beans is optional as of Enterprise Beans 3.2.

      </xsd:documentation>
    </xsd:annotation>
    <xsd:simpleContent>
      <xsd:restriction base="jakartaee:string">
    <xsd:enumeration value="1.x"/>
    <xsd:enumeration value="2.x"/>
      </xsd:restriction>
    </xsd:simpleContent>
  </xsd:complexType>

  <!-- **************************************************** -->

  <xsd:complexType name="cmr-fieldType">
    <xsd:annotation>
      <xsd:documentation>

    The cmr-fieldType describes the Bean Provider's view of
    a relationship. It consists of an optional description, and
    the name and the class type of a field in the source of a
    role of a relationship. The cmr-field-name element
    corresponds to the name used for the get and set accessor
    methods for the relationship. The cmr-field-type element is
    used only for collection-valued cmr-fields. It specifies the
    type of the collection that is used.

    Support for entity beans is optional as of Enterprise Beans 3.2.

      </xsd:documentation>
    </xsd:annotation>

    <xsd:sequence>
      <xsd:element name="description"
           type="jakartaee:descriptionType"
           minOccurs="0"
           maxOccurs="unbounded"/>
      <xsd:element name="cmr-field-name"
           type="jakartaee:string">
    <xsd:annotation>
      <xsd:documentation>

        The cmr-field-name element specifies the name of a
        logical relationship field in the entity bean
        class. The name of the cmr-field must begin with a
        lowercase letter. This field is accessed by methods
        whose names consist of the name of the field
        specified by cmr-field-name in which the first
        letter is uppercased, prefixed by "get" or "set".

        Support for entity beans is optional as of Enterprise Beans 3.2.

      </xsd:documentation>
    </xsd:annotation>
      </xsd:element>
      <xsd:element name="cmr-field-type"
           type="jakartaee:cmr-field-typeType"
           minOccurs="0"/>
    </xsd:sequence>
    <xsd:attribute name="id" type="xsd:ID"/>
  </xsd:complexType>

  <!-- **************************************************** -->

  <xsd:complexType name="cmr-field-typeType">
    <xsd:annotation>
      <xsd:documentation>

    The cmr-field-type element specifies the class of a
    collection-valued logical relationship field in the entity
    bean class. The value of an element using cmr-field-typeType
    must be either: java.util.Collection or java.util.Set.

      </xsd:documentation>
    </xsd:annotation>
    <xsd:simpleContent>
      <xsd:restriction base="jakartaee:string">
    <xsd:enumeration value="java.util.Collection"/>
    <xsd:enumeration value="java.util.Set"/>
      </xsd:restriction>
    </xsd:simpleContent>
  </xsd:complexType>

 <!-- **************************************************** -->

  <xsd:complexType name="concurrency-management-typeType">
    <xsd:annotation>
      <xsd:documentation>

    The concurrency-management-typeType specifies the way concurrency
    is managed for a singleton or stateful session bean.  

    The concurrency management type must be one of the following:

        Bean
        Container

    Bean managed concurrency can only be specified for a singleton bean.

      </xsd:documentation>
    </xsd:annotation>
    <xsd:simpleContent>
      <xsd:restriction base="jakartaee:string">
    <xsd:enumeration value="Bean"/>
    <xsd:enumeration value="Container"/>
      </xsd:restriction>
    </xsd:simpleContent>
  </xsd:complexType>

 <!-- **************************************************** -->

  <xsd:complexType name="concurrent-lock-typeType">
    <xsd:annotation>
      <xsd:documentation>

    The concurrent-lock-typeType specifies how the container must
    manage concurrent access to a method of a Singleton bean 
    with container-managed concurrency.

    The container managed concurrency lock type must be one 
    of the following :

        Read
        Write

      </xsd:documentation>
    </xsd:annotation>
    <xsd:simpleContent>
      <xsd:restriction base="jakartaee:string">
    <xsd:enumeration value="Read"/>
    <xsd:enumeration value="Write"/>
      </xsd:restriction>
    </xsd:simpleContent>
  </xsd:complexType>


 <!-- **************************************************** -->

  <xsd:complexType name="concurrent-methodType">
    <xsd:annotation>
      <xsd:documentation>

    The concurrent-methodType specifies information about a method
    of a bean with container managed concurrency.

    The optional lock element specifies the kind of concurrency 
    lock asssociated with the method.
    
    The optional access-timeout element specifies the amount of
    time (in a given time unit) the container should wait for a
    concurrency lock before throwing an exception to the client.

      </xsd:documentation>
    </xsd:annotation>

    <xsd:sequence>

      <xsd:element name="method"
           type="jakartaee:named-methodType"/>
      <xsd:element name="lock"
           type="jakartaee:concurrent-lock-typeType"
                   minOccurs="0"/>
      <xsd:element name="access-timeout"
           type="jakartaee:access-timeoutType"
           minOccurs="0"/>      

    </xsd:sequence>
    <xsd:attribute name="id" type="xsd:ID"/>
  </xsd:complexType>

  <!-- **************************************************** -->

  <xsd:complexType name="container-transactionType">
    <xsd:annotation>
      <xsd:documentation>

    The container-transactionType specifies how the container
    must manage transaction scopes for the enterprise bean's
    method invocations. It defines an optional description, a
    list of method elements, and a transaction attribute. The
    transaction attribute is to be applied to all the specified
    methods.

      </xsd:documentation>
    </xsd:annotation>

    <xsd:sequence>
      <xsd:element name="description"
           type="jakartaee:descriptionType"
           minOccurs="0"
           maxOccurs="unbounded"/>
      <xsd:element name="method"
           type="jakartaee:methodType"
           maxOccurs="unbounded"/>
      <xsd:element name="trans-attribute"
           type="jakartaee:trans-attributeType"/>
    </xsd:sequence>
    <xsd:attribute name="id" type="xsd:ID"/>
  </xsd:complexType>

  <!-- **************************************************** -->

  <xsd:complexType name="depends-onType">
    <xsd:annotation>
      <xsd:documentation>

    The depends-onType is used to express initialization 
    ordering dependencies between Singleton components.
    The depends-onType specifies the names of one or more
    Singleton beans in the same application as the referring
    Singleton, each of which must be initialized before
    the referring bean.  

    Each dependent bean is expressed using ejb-link syntax.
    The order in which dependent beans are initialized at 
    runtime is not guaranteed to match the order in which
    they are listed.

      </xsd:documentation>
    </xsd:annotation>

    <xsd:sequence>

      <xsd:element name="ejb-name"
                   type="jakartaee:ejb-linkType"
           minOccurs="1"
                   maxOccurs="unbounded"/>

    </xsd:sequence>
    <xsd:attribute name="id" type="xsd:ID"/>
  </xsd:complexType>

  <!-- **************************************************** -->

  <xsd:complexType name="ejb-classType">
    <xsd:annotation>
      <xsd:documentation>
    <![CDATA[

      The ejb-classType contains the fully-qualified name of the
      enterprise bean's class. It is used by ejb-class elements. 

      Example:

          <ejb-class>com.wombat.empl.EmployeeServiceBean</ejb-class>

      ]]>
      </xsd:documentation>
    </xsd:annotation>
    <xsd:simpleContent>
      <xsd:restriction base="jakartaee:fully-qualified-classType"/>
    </xsd:simpleContent>
  </xsd:complexType>


  <!-- **************************************************** -->

  <xsd:complexType name="ejb-jarType">
    <xsd:annotation>
      <xsd:documentation>

    The ejb-jarType defines the root element of the Enterprise Beans
    deployment descriptor. It contains

        - an optional description of the ejb-jar file
        - an optional display name
        - an optional icon that contains a small and a large
          icon file name
            - an optional module name. Only applicable to
              stand-alone ejb-jars or ejb-jars packaged in an ear.
              Ignored if specified for an ejb-jar.xml within a .war file.
              In that case, standard .war file module-name rules apply.
        - structural information about all included
          enterprise beans that is not specified through
              annotations
            - structural information about interceptor classes
        - a descriptor for container managed relationships, 
          if any. 
        - an optional application-assembly descriptor
        - an optional name of an ejb-client-jar file for the 
          ejb-jar.

      </xsd:documentation>
    </xsd:annotation>

    <xsd:sequence>
      <xsd:element name="module-name"
                   type="jakartaee:string"
           minOccurs="0"/>
      <xsd:group ref="jakartaee:descriptionGroup"/>
      <xsd:element name="enterprise-beans"
           type="jakartaee:enterprise-beansType"
                   minOccurs="0"/>
      <xsd:element name="interceptors"
           type="jakartaee:interceptorsType"
                   minOccurs="0"/>
      <xsd:element name="relationships"
           type="jakartaee:relationshipsType"
           minOccurs="0">
    <xsd:unique name="relationship-name-uniqueness">
      <xsd:annotation>
        <xsd:documentation>

          The ejb-relation-name contains the name of a
          relation. The name must be unique within
          relationships.

        </xsd:documentation>
      </xsd:annotation>
      <xsd:selector xpath="jakartaee:ejb-relation"/>
      <xsd:field    xpath="jakartaee:ejb-relation-name"/>
    </xsd:unique>
      </xsd:element>
      <xsd:element name="assembly-descriptor"
           type="jakartaee:assembly-descriptorType"
           minOccurs="0">
    <xsd:annotation>
      <xsd:documentation>

        Providing an assembly-descriptor in the deployment
        descriptor is optional for the ejb-jar file or .war file
        producer.

      </xsd:documentation>
    </xsd:annotation>
      </xsd:element>
      <xsd:element name="ejb-client-jar"
           type="jakartaee:pathType"
           minOccurs="0">
    <xsd:annotation>
      <xsd:documentation>
        <![CDATA[

          The optional ejb-client-jar element specifies a JAR
          file that contains the class files necessary for a
          client program to access the
          enterprise beans in the ejb-jar file.

          Example:

          <ejb-client-jar>employee_service_client.jar
          </ejb-client-jar>

          ]]>
      </xsd:documentation>
    </xsd:annotation>
      </xsd:element>
    </xsd:sequence>
    <xsd:attribute name="version"
           type="jakartaee:dewey-versionType"
           fixed="4.0"
           use="required">
      <xsd:annotation>
    <xsd:documentation>

      The version specifies the version of the
      Enterprise Beans specification that the instance document must 
      comply with. This information enables deployment tools
      to validate a particular Enterprise Beans Deployment
      Descriptor with respect to a specific version of the Enterprise Beans
      schema. 

    </xsd:documentation>
      </xsd:annotation>
    </xsd:attribute>
    <xsd:attribute name="metadata-complete" type="xsd:boolean">
      <xsd:annotation>
    <xsd:documentation>

      The metadata-complete attribute defines whether this
      deployment descriptor and other related deployment
      descriptors for this module (e.g., web service
      descriptors) are complete, or whether the class
      files available to this module and packaged with
      this application should be examined for annotations
      that specify deployment information.

      If metadata-complete is set to "true", the deployment
      tool must ignore any annotations that specify deployment
      information, which might be present in the class files
      of the application.

      If metadata-complete is not specified or is set to
      "false", the deployment tool must examine the class
      files of the application for annotations, as
      specified by the specifications.

    </xsd:documentation>
      </xsd:annotation>

    </xsd:attribute>

    <xsd:attribute name="id" type="xsd:ID"/>
  </xsd:complexType>

  <!-- **************************************************** -->

  <xsd:complexType name="ejb-nameType">
    <xsd:annotation>
      <xsd:documentation>
    <![CDATA[

      The ejb-nameType specifies an enterprise bean's name. It is
      used by ejb-name elements. This name is assigned by the
      file producer to name the enterprise bean in the
      ejb-jar file or .war file's deployment descriptor. The name must be
      unique among the names of the enterprise beans in the same
      ejb-jar file or .war file.

      There is no architected relationship between the used
      ejb-name in the deployment descriptor and the JNDI name that
      the Deployer will assign to the enterprise bean's home.

      The name for an entity bean must conform to the lexical
      rules for an NMTOKEN.

      Example:

      <ejb-name>EmployeeService</ejb-name>

      ]]>
      </xsd:documentation>
    </xsd:annotation>
    <xsd:simpleContent>
      <xsd:restriction base="jakartaee:xsdNMTOKENType"/>
    </xsd:simpleContent>
  </xsd:complexType>

  <!-- **************************************************** -->

  <xsd:complexType name="ejb-relationType">
    <xsd:annotation>
      <xsd:documentation>

    The ejb-relationType describes a relationship between two
    entity beans with container-managed persistence.  It is used
    by ejb-relation elements. It contains a description; an
    optional ejb-relation-name element; and exactly two
    relationship role declarations, defined by the
    ejb-relationship-role elements. The name of the
    relationship, if specified, is unique within the ejb-jar
    file.

    Support for entity beans is optional as of Enterprise Beans 3.2.

      </xsd:documentation>
    </xsd:annotation>

    <xsd:sequence>
      <xsd:element name="description"
           type="jakartaee:descriptionType"
           minOccurs="0"
           maxOccurs="unbounded"/>
      <xsd:element name="ejb-relation-name"
           type="jakartaee:string"
           minOccurs="0">
    <xsd:annotation>
      <xsd:documentation>

        The ejb-relation-name element provides a unique name
        within the ejb-jar file for a relationship.

      </xsd:documentation>
    </xsd:annotation>
      </xsd:element>
      <xsd:element name="ejb-relationship-role"
           type="jakartaee:ejb-relationship-roleType"
           minOccurs="2"
           maxOccurs="2"/>
    </xsd:sequence>
    <xsd:attribute name="id" type="xsd:ID"/>
  </xsd:complexType>

  <!-- **************************************************** -->

  <xsd:complexType name="ejb-relationship-roleType">
    <xsd:annotation>
      <xsd:documentation>
    <![CDATA[

      The ejb-relationship-roleType describes a role within a
      relationship. There are two roles in each relationship.

      The ejb-relationship-roleType contains an optional
      description; an optional name for the relationship role; a
      specification of the multiplicity of the role; an optional
      specification of cascade-delete functionality for the role;
      the role source; and a declaration of the cmr-field, if any,
      by means of which the other side of the relationship is
      accessed from the perspective of the role source.

      The multiplicity and role-source element are mandatory.

      The relationship-role-source element designates an entity
      bean by means of an ejb-name element. For bidirectional
      relationships, both roles of a relationship must declare a
      relationship-role-source element that specifies a cmr-field
      in terms of which the relationship is accessed. The lack of
      a cmr-field element in an ejb-relationship-role specifies
      that the relationship is unidirectional in navigability and
      the entity bean that participates in the relationship is
      "not aware" of the relationship.

      Example:

      <ejb-relation>
          <ejb-relation-name>Product-LineItem</ejb-relation-name>
          <ejb-relationship-role>
          <ejb-relationship-role-name>product-has-lineitems
          </ejb-relationship-role-name>
          <multiplicity>One</multiplicity>
          <relationship-role-source>
          <ejb-name>ProductEJB</ejb-name>
          </relationship-role-source>
           </ejb-relationship-role>
      </ejb-relation>

      Support for entity beans is optional as of Enterprise Beans 3.2.

      ]]>
      </xsd:documentation>
    </xsd:annotation>

    <xsd:sequence>
      <xsd:element name="description"
           type="jakartaee:descriptionType"
           minOccurs="0"
           maxOccurs="unbounded"/>
      <xsd:element name="ejb-relationship-role-name"
           type="jakartaee:string"
           minOccurs="0">
    <xsd:annotation>
      <xsd:documentation>

        The ejb-relationship-role-name element defines a
        name for a role that is unique within an
        ejb-relation. Different relationships can use the
        same name for a role.

      </xsd:documentation>
    </xsd:annotation>
      </xsd:element>
      <xsd:element name="multiplicity"
           type="jakartaee:multiplicityType"/>
      <xsd:element name="cascade-delete"
           type="jakartaee:emptyType"
           minOccurs="0">
    <xsd:annotation>
      <xsd:documentation>

        The cascade-delete element specifies that, within a
        particular relationship, the lifetime of one or more
        entity beans is dependent upon the lifetime of
        another entity bean. The cascade-delete element can
        only be specified for an ejb-relationship-role
        element contained in an ejb-relation element in
        which the other ejb-relationship-role
        element specifies a multiplicity of One.

        Support for entity beans is optional as of Enterprise Beans 3.2.

      </xsd:documentation>
    </xsd:annotation>
      </xsd:element>
      <xsd:element name="relationship-role-source"
           type="jakartaee:relationship-role-sourceType"/>
      <xsd:element name="cmr-field"
           type="jakartaee:cmr-fieldType"
           minOccurs="0"/>
    </xsd:sequence>
    <xsd:attribute name="id" type="xsd:ID"/>
  </xsd:complexType>

  <!-- **************************************************** -->

  <xsd:complexType name="enterprise-beansType">
    <xsd:annotation>
      <xsd:documentation>

    The enterprise-beansType declares one or more enterprise
    beans. Each bean can be a session, entity or message-driven
    bean.

      </xsd:documentation>
    </xsd:annotation>

    <xsd:choice maxOccurs="unbounded">
      <xsd:element name="session"
           type="jakartaee:session-beanType">
    <xsd:unique name="session-ejb-local-ref-name-uniqueness">
      <xsd:annotation>
        <xsd:documentation>

          The ejb-ref-name element contains the name of
          an enterprise bean reference. The enterprise bean reference is an entry in
          the component's environment and is relative to the
          java:comp/env context.  The name must be unique within
          the component.

          It is recommended that name be prefixed with "ejb/".

        </xsd:documentation>
      </xsd:annotation>
      <xsd:selector xpath="jakartaee:ejb-local-ref"/>
      <xsd:field    xpath="jakartaee:ejb-ref-name"/>
    </xsd:unique>

    <xsd:unique name="session-ejb-ref-name-uniqueness">
      <xsd:annotation>
        <xsd:documentation>

          The ejb-ref-name element contains the name of an enterprise bean
          reference. The enterprise bean reference is an entry in the
          component's environment and is relative to the
          java:comp/env context. The name must be unique
          within the component.

          It is recommended that name is prefixed with "ejb/".

        </xsd:documentation>
      </xsd:annotation>
      <xsd:selector xpath="jakartaee:ejb-ref"/>
      <xsd:field    xpath="jakartaee:ejb-ref-name"/>
    </xsd:unique>

    <xsd:unique name="session-resource-env-ref-uniqueness">
      <xsd:annotation>
        <xsd:documentation>

          The resource-env-ref-name element specifies the name
          of a resource environment reference; its value is
          the environment entry name used in the component
          code. The name is a JNDI name relative to the
          java:comp/env context and must be unique within an
          component.

        </xsd:documentation>
      </xsd:annotation>
      <xsd:selector xpath="jakartaee:resource-env-ref"/>
      <xsd:field    xpath="jakartaee:resource-env-ref-name"/>
    </xsd:unique>

    <xsd:unique name="session-message-destination-ref-uniqueness">
      <xsd:annotation>
        <xsd:documentation>

          The message-destination-ref-name element specifies the name
          of a message destination reference; its value is
          the message destination reference name used in the component
          code. The name is a JNDI name relative to the
          java:comp/env context and must be unique within an
          component.

        </xsd:documentation>
      </xsd:annotation>
      <xsd:selector xpath="jakartaee:message-destination-ref"/>
      <xsd:field    xpath="jakartaee:message-destination-ref-name"/>
    </xsd:unique>


    <xsd:unique name="session-res-ref-name-uniqueness">
      <xsd:annotation>
        <xsd:documentation>

          The res-ref-name element specifies the name of a
          resource manager connection factory reference.  The name
          is a JNDI name relative to the java:comp/env context.
          The name must be unique within an component.

        </xsd:documentation>
      </xsd:annotation>
      <xsd:selector xpath="jakartaee:resource-ref"/>
      <xsd:field    xpath="jakartaee:res-ref-name"/>
    </xsd:unique>

    <xsd:unique name="session-env-entry-name-uniqueness">
      <xsd:annotation>
        <xsd:documentation>

          The env-entry-name element contains the name of a
          component's environment entry.  The name is a JNDI
          name relative to the java:comp/env context.  The
          name must be unique within an component.

        </xsd:documentation>
      </xsd:annotation>
      <xsd:selector xpath="jakartaee:env-entry"/>
      <xsd:field    xpath="jakartaee:env-entry-name"/>
    </xsd:unique>
      </xsd:element>

      <xsd:element name="entity"
           type="jakartaee:entity-beanType">
    <xsd:unique name="entity-ejb-local-ref-name-uniqueness">
      <xsd:annotation>
        <xsd:documentation>

          The ejb-ref-name element contains the name of
          an enterprise bean reference. The enterprise bean reference is an entry in
          the component's environment and is relative to the
          java:comp/env context.  The name must be unique within
          the component.

          It is recommended that name be prefixed with "ejb/".

        </xsd:documentation>
      </xsd:annotation>
      <xsd:selector xpath="jakartaee:ejb-local-ref"/>
      <xsd:field    xpath="jakartaee:ejb-ref-name"/>
    </xsd:unique>

    <xsd:unique name="entity-ejb-ref-name-uniqueness">
      <xsd:annotation>
        <xsd:documentation>

          The ejb-ref-name element contains the name of an enterprise bean
          reference. The enterprise bean reference is an entry in the
          component's environment and is relative to the
          java:comp/env context. The name must be unique
          within the component.

          It is recommended that name is prefixed with "ejb/".

        </xsd:documentation>
      </xsd:annotation>
      <xsd:selector xpath="jakartaee:ejb-ref"/>
      <xsd:field    xpath="jakartaee:ejb-ref-name"/>
    </xsd:unique>

    <xsd:unique name="entity-resource-env-ref-uniqueness">
      <xsd:annotation>
        <xsd:documentation>

          The resource-env-ref-name element specifies the name
          of a resource environment reference; its value is
          the environment entry name used in the component
          code. The name is a JNDI name relative to the
          java:comp/env context and must be unique within an
          component.

        </xsd:documentation>
      </xsd:annotation>
      <xsd:selector xpath="jakartaee:resource-env-ref"/>
      <xsd:field    xpath="jakartaee:resource-env-ref-name"/>
    </xsd:unique>

    <xsd:unique name="entity-message-destination-ref-uniqueness">
      <xsd:annotation>
        <xsd:documentation>

          The message-destination-ref-name element specifies the name
          of a message destination reference; its value is
          the message destination reference name used in the component
          code. The name is a JNDI name relative to the
          java:comp/env context and must be unique within an
          component.

        </xsd:documentation>
      </xsd:annotation>
      <xsd:selector xpath="jakartaee:message-destination-ref"/>
      <xsd:field    xpath="jakartaee:message-destination-ref-name"/>
    </xsd:unique>

    <xsd:unique name="entity-res-ref-name-uniqueness">
      <xsd:annotation>
        <xsd:documentation>

          The res-ref-name element specifies the name of a
          resource manager connection factory reference.  The name
          is a JNDI name relative to the java:comp/env context.
          The name must be unique within an component.

        </xsd:documentation>
      </xsd:annotation>
      <xsd:selector xpath="jakartaee:resource-ref"/>
      <xsd:field    xpath="jakartaee:res-ref-name"/>
    </xsd:unique>

    <xsd:unique name="entity-env-entry-name-uniqueness">
      <xsd:annotation>
        <xsd:documentation>

          The env-entry-name element contains the name of a
          component's environment entry.  The name is a JNDI
          name relative to the java:comp/env context.  The
          name must be unique within an component.

        </xsd:documentation>
      </xsd:annotation>
      <xsd:selector xpath="jakartaee:env-entry"/>
      <xsd:field    xpath="jakartaee:env-entry-name"/>
    </xsd:unique>
      </xsd:element>

      <xsd:element name="message-driven"
           type="jakartaee:message-driven-beanType">
    <xsd:unique name="messaged-ejb-local-ref-name-uniqueness">
      <xsd:annotation>
        <xsd:documentation>

          The ejb-ref-name element contains the name of
          an enterprise bean reference. The enterprise bean reference is an entry in
          the component's environment and is relative to the
          java:comp/env context.  The name must be unique within
          the component.

          It is recommended that name be prefixed with "ejb/".

        </xsd:documentation>
      </xsd:annotation>
      <xsd:selector xpath="jakartaee:ejb-local-ref"/>
      <xsd:field    xpath="jakartaee:ejb-ref-name"/>
    </xsd:unique>

    <xsd:unique name="messaged-ejb-ref-name-uniqueness">
      <xsd:annotation>
        <xsd:documentation>

          The ejb-ref-name element contains the name of an enterprise bean
          reference. The enterprise bean reference is an entry in the
          component's environment and is relative to the
          java:comp/env context. The name must be unique
          within the component.

          It is recommended that name is prefixed with "ejb/".

        </xsd:documentation>
      </xsd:annotation>
      <xsd:selector xpath="jakartaee:ejb-ref"/>
      <xsd:field    xpath="jakartaee:ejb-ref-name"/>
    </xsd:unique>

    <xsd:unique name="messaged-resource-env-ref-uniqueness">
      <xsd:annotation>
        <xsd:documentation>

          The resource-env-ref-name element specifies the name
          of a resource environment reference; its value is
          the environment entry name used in the component
          code. The name is a JNDI name relative to the
          java:comp/env context and must be unique within an
          component.

        </xsd:documentation>
      </xsd:annotation>
      <xsd:selector xpath="jakartaee:resource-env-ref"/>
      <xsd:field    xpath="jakartaee:resource-env-ref-name"/>
    </xsd:unique>

    <xsd:unique name="messaged-message-destination-ref-uniqueness">
      <xsd:annotation>
        <xsd:documentation>

          The message-destination-ref-name element specifies the name
          of a message destination reference; its value is
          the message destination reference name used in the component
          code. The name is a JNDI name relative to the
          java:comp/env context and must be unique within an
          component.

        </xsd:documentation>
      </xsd:annotation>
      <xsd:selector xpath="jakartaee:message-destination-ref"/>
      <xsd:field    xpath="jakartaee:message-destination-ref-name"/>
    </xsd:unique>

    <xsd:unique name="messaged-res-ref-name-uniqueness">
      <xsd:annotation>
        <xsd:documentation>

          The res-ref-name element specifies the name of a
          resource manager connection factory reference.  The name
          is a JNDI name relative to the java:comp/env context.
          The name must be unique within an component.

        </xsd:documentation>
      </xsd:annotation>
      <xsd:selector xpath="jakartaee:resource-ref"/>
      <xsd:field    xpath="jakartaee:res-ref-name"/>
    </xsd:unique>

    <xsd:unique name="messaged-env-entry-name-uniqueness">
      <xsd:annotation>
        <xsd:documentation>

          The env-entry-name element contains the name of a
          component's environment entry.  The name is a JNDI
          name relative to the java:comp/env context.  The
          name must be unique within an component.

        </xsd:documentation>
      </xsd:annotation>
      <xsd:selector xpath="jakartaee:env-entry"/>
      <xsd:field    xpath="jakartaee:env-entry-name"/>
    </xsd:unique>
      </xsd:element>

    </xsd:choice>
    <xsd:attribute name="id" type="xsd:ID"/>
  </xsd:complexType>

  <!-- **************************************************** -->

  <xsd:complexType name="entity-beanType">
    <xsd:annotation>
      <xsd:documentation>

        Support for entity beans is optional as of Enterprise Beans 3.2.

    The entity-beanType declares an entity bean. The declaration
    consists of:

        - an optional description
        - an optional display name
        - an optional icon element that contains a small and a large 
          icon file name
        - a unique name assigned to the enterprise bean
          in the deployment descriptor
            - an optional mapped-name element that can be used to provide
              vendor-specific deployment information such as the physical
              jndi-name of the entity bean's remote home interface. This 
              element is not required to be supported by all implementations.
              Any use of this element is non-portable.
        - the names of the entity bean's remote home 
          and remote interfaces, if any
        - the names of the entity bean's local home and local
          interfaces, if any
        - the entity bean's implementation class
        - the optional entity bean's persistence management type. If 
              this element is not specified it is defaulted to Container.
        - the entity bean's primary key class name
        - an indication of the entity bean's reentrancy
        - an optional specification of the 
          entity bean's cmp-version
        - an optional specification of the entity bean's
          abstract schema name
        - an optional list of container-managed fields
        - an optional specification of the primary key 
          field
        - an optional declaration of the bean's environment 
          entries
        - an optional declaration of the bean's enterprise bean 
          references
        - an optional declaration of the bean's local enterprise bean 
          references
        - an optional declaration of the bean's web 
          service references
        - an optional declaration of the security role 
          references
        - an optional declaration of the security identity
          to be used for the execution of the bean's methods
        - an optional declaration of the bean's 
          resource manager connection factory references
        - an optional declaration of the bean's
          resource environment references
        - an optional declaration of the bean's message 
          destination references
        - an optional set of query declarations
          for finder and select methods for an entity
          bean with cmp-version 2.x.

    The optional abstract-schema-name element must be specified
    for an entity bean with container-managed persistence and
    cmp-version 2.x.

    The optional primkey-field may be present in the descriptor
    if the entity's persistence-type is Container.

    The optional cmp-version element may be present in the
    descriptor if the entity's persistence-type is Container. If
    the persistence-type is Container and the cmp-version
    element is not specified, its value defaults to 2.x.

    The optional home and remote elements must be specified if
    the entity bean cmp-version is 1.x.

    The optional home and remote elements must be specified if
    the entity bean has a remote home and remote interface.

    The optional local-home and local elements must be specified
    if the entity bean has a local home and local interface.

    Either both the local-home and the local elements or both
    the home and the remote elements must be specified.

    The optional query elements must be present if the
    persistence-type is Container and the cmp-version is 2.x and
    query methods other than findByPrimaryKey have been defined
    for the entity bean.

    The other elements that are optional are "optional" in the
    sense that they are omitted if the lists represented by them
    are empty.

    At least one cmp-field element must be present in the
    descriptor if the entity's persistence-type is Container and
    the cmp-version is 1.x, and none must not be present if the
    entity's persistence-type is Bean.

      </xsd:documentation>
    </xsd:annotation>

    <xsd:sequence>
      <xsd:group ref="jakartaee:descriptionGroup"/>
      <xsd:element name="ejb-name"
           type="jakartaee:ejb-nameType"/>
      <xsd:element name="mapped-name"
           type="jakartaee:xsdStringType"
           minOccurs="0"/>
      <xsd:element name="home"
           type="jakartaee:homeType"
           minOccurs="0"/>
      <xsd:element name="remote"
           type="jakartaee:remoteType"
           minOccurs="0"/>
      <xsd:element name="local-home"
           type="jakartaee:local-homeType"
           minOccurs="0"/>
      <xsd:element name="local"
           type="jakartaee:localType"
           minOccurs="0"/>
      <xsd:element name="ejb-class"
           type="jakartaee:ejb-classType"/>
      <xsd:element name="persistence-type"
           type="jakartaee:persistence-typeType"/>
      <xsd:element name="prim-key-class"
           type="jakartaee:fully-qualified-classType">
    <xsd:annotation>
      <xsd:documentation>

        The prim-key-class element contains the
        fully-qualified name of an
        entity bean's primary key class.

        If the definition of the primary key class is
        deferred to deployment time, the prim-key-class 
        element should specify java.lang.Object.

        Support for entity beans is optional as of Enterprise Beans 3.2.

      </xsd:documentation>
    </xsd:annotation>
      </xsd:element>
      <xsd:element name="reentrant"
           type="jakartaee:true-falseType">
    <xsd:annotation>
      <xsd:documentation>

        The reentrant element specifies whether an entity
        bean is reentrant or not.

        The reentrant element must be one of the two
        following: true or false

      </xsd:documentation>
    </xsd:annotation>
      </xsd:element>
      <xsd:element name="cmp-version"
           type="jakartaee:cmp-versionType"
           minOccurs="0"/>
      <xsd:element name="abstract-schema-name"
           type="jakartaee:java-identifierType"
           minOccurs="0">
    <xsd:annotation>
      <xsd:documentation>

        The abstract-schema-name element specifies the name
        of the abstract schema type of an entity bean with 
        cmp-version 2.x. It is used in Enterprise Beans QL queries. 

        For example, the abstract-schema-name for an entity 
        bean whose local interface is 
        com.acme.commerce.Order might be Order. 

        Support for entity beans is optional as of Enterprise Beans 3.2.

      </xsd:documentation>
    </xsd:annotation>
      </xsd:element>
      <xsd:element name="cmp-field"
           type="jakartaee:cmp-fieldType"
           minOccurs="0"
           maxOccurs="unbounded"/>
      <xsd:element name="primkey-field"
           type="jakartaee:string"
           minOccurs="0">
    <xsd:annotation>
      <xsd:documentation>

        The primkey-field element is used to specify the
        name of the primary key field for an entity with
        container-managed persistence.

        The primkey-field must be one of the fields declared
        in the cmp-field element, and the type of the field
        must be the same as the primary key type.

        The primkey-field element is not used if the primary
        key maps to multiple container-managed fields
        (i.e. the key is a compound key). In this case, the
        fields of the primary key class must be public, and
        their names must correspond to the field names of
        the entity bean class that comprise the key.

        Support for entity beans is optional as of Enterprise Beans 3.2.

      </xsd:documentation>
    </xsd:annotation>
      </xsd:element>
      <xsd:group ref="jakartaee:jndiEnvironmentRefsGroup"/>
      <xsd:element name="security-role-ref"
           type="jakartaee:security-role-refType"
           minOccurs="0" maxOccurs="unbounded"/>
      <xsd:element name="security-identity"
           type="jakartaee:security-identityType"
           minOccurs="0"/>
      <xsd:element name="query"
           type="jakartaee:queryType"
           minOccurs="0" maxOccurs="unbounded"/>
    </xsd:sequence>
    <xsd:attribute name="id" type="xsd:ID"/>
  </xsd:complexType>

  <!-- **************************************************** -->

  <xsd:complexType name="exclude-listType">
    <xsd:annotation>
      <xsd:documentation>

    The exclude-listType specifies one or more methods which
    the Assembler marks to be uncallable.

    If the method permission relation contains methods that are
    in the exclude list, the Deployer should consider those
    methods to be uncallable.

      </xsd:documentation>
    </xsd:annotation>

    <xsd:sequence>
      <xsd:element name="description"
           type="jakartaee:descriptionType"
           minOccurs="0"
           maxOccurs="unbounded"/>
      <xsd:element name="method"
           type="jakartaee:methodType"
           maxOccurs="unbounded"/>
    </xsd:sequence>
    <xsd:attribute name="id" type="xsd:ID"/>
  </xsd:complexType>

  <!-- **************************************************** -->

  <xsd:complexType name="application-exceptionType">
    <xsd:annotation>
      <xsd:documentation>

        The application-exceptionType declares an application
        exception. The declaration consists of:
        
            - the exception class. When the container receives
              an exception of this type, it is required to 
              forward this exception as an applcation exception 
              to the client regardless of whether it is a checked
              or unchecked exception.
            - an optional rollback element. If this element is 
              set to true, the container must rollback the current 
              transaction before forwarding the exception to the
              client.  If not specified, it defaults to false.
            - an optional inherited element. If this element is 
              set to true, subclasses of the exception class type
          are also automatically considered application 
          exceptions (unless overriden at a lower level).
          If set to false, only the exception class type is
          considered an application-exception, not its
          exception subclasses. If not specified, this
          value defaults to true.

      </xsd:documentation>
    </xsd:annotation>
    <xsd:sequence>
      <xsd:element name="exception-class"
           type="jakartaee:fully-qualified-classType"/>
      <xsd:element name="rollback" 
                   type="jakartaee:true-falseType"
                   minOccurs="0"/>
      <xsd:element name="inherited" 
                   type="jakartaee:true-falseType"
                   minOccurs="0"/>
    </xsd:sequence>
    <xsd:attribute name="id" type="xsd:ID"/>
  </xsd:complexType>

  <!-- **************************************************** -->

  <xsd:complexType name="interceptorsType">
    <xsd:annotation>
      <xsd:documentation>

        The interceptorsType element declares one or more interceptor
        classes used by components within this ejb-jar file or .war file.  The declaration
        consists of :
        
            - An optional description.
            - One or more interceptor elements.

      </xsd:documentation>
    </xsd:annotation>
    <xsd:sequence>
      <xsd:element name="description"
           type="jakartaee:descriptionType"
           minOccurs="0"
           maxOccurs="unbounded"/>
      <xsd:element name="interceptor"
           type="jakartaee:interceptorType"
           maxOccurs="unbounded"/>
    </xsd:sequence>
    <xsd:attribute name="id" type="xsd:ID"/>
  </xsd:complexType>

  <!-- **************************************************** -->

  <xsd:complexType name="interceptorType">
    <xsd:annotation>
      <xsd:documentation>

        The interceptorType element declares information about a single
        interceptor class.  It consists of :
        
            - An optional description.
            - The fully-qualified name of the interceptor class.
            - An optional list of around invoke methods declared on the
              interceptor class and/or its super-classes.
            - An optional list of around timeout methods declared on the
              interceptor class and/or its super-classes.
            - An optional list environment dependencies for the interceptor
              class and/or its super-classes.
            - An optional list of post-activate methods declared on the
              interceptor class and/or its super-classes.
            - An optional list of pre-passivate methods declared on the
              interceptor class and/or its super-classes.

      </xsd:documentation>
    </xsd:annotation>
    <xsd:sequence>
      <xsd:element name="description"
           type="jakartaee:descriptionType"
           minOccurs="0"
           maxOccurs="unbounded"/>
      <xsd:element name="interceptor-class"
           type="jakartaee:fully-qualified-classType"/>
      <xsd:element name="around-invoke" 
                   type="jakartaee:around-invokeType" 
                   minOccurs="0"
                   maxOccurs="unbounded"/>
      <xsd:element name="around-timeout" 
                   type="jakartaee:around-timeoutType" 
                   minOccurs="0"
                   maxOccurs="unbounded"/>
      <xsd:element name="around-construct" 
                   type="jakartaee:lifecycle-callbackType" 
                   minOccurs="0"
                   maxOccurs="unbounded"/>
      <xsd:group ref="jakartaee:jndiEnvironmentRefsGroup"/>
      <xsd:element name="post-activate" 
                   type="jakartaee:lifecycle-callbackType" 
                   minOccurs="0"
                   maxOccurs="unbounded"/>
      <xsd:element name="pre-passivate" 
                   type="jakartaee:lifecycle-callbackType" 
                   minOccurs="0"
                   maxOccurs="unbounded"/>
    </xsd:sequence>
    <xsd:attribute name="id" type="xsd:ID"/>
  </xsd:complexType>

  <!-- **************************************************** -->
 <xsd:complexType name="interceptor-bindingType">
    <xsd:annotation>
      <xsd:documentation>
        <![CDATA[

        The interceptor-bindingType element describes the binding of
        interceptor classes to beans within the ejb-jar file or .war file.
        It consists of :

          - An optional description.
          - The name of an ejb within the module or the wildcard value "*",
            which is used to define interceptors that are bound to all
            beans in the ejb-jar file or .war file.
          - A list of interceptor classes that are bound to the contents of
            the ejb-name element or a specification of the total ordering
            over the interceptors defined for the given level and above.
          - An optional exclude-default-interceptors element.  If set to true,
            specifies that default interceptors are not to be applied to 
            a bean-class and/or business method.
          - An optional exclude-class-interceptors element.  If set to true,
            specifies that class interceptors are not to be applied to 
            a business method.
          - An optional set of method elements for describing the name/params
            of a method-level interceptor.

         Interceptors bound to all classes using the wildcard syntax
         "*" are default interceptors for the components in the ejb-jar file or .war file. 
         In addition, interceptors may be bound at the level of the bean
         class (class-level interceptors) or business methods (method-level
         interceptors ).

         The binding of interceptors to classes is additive.  If interceptors
         are bound at the class-level and/or default-level as well as the
         method-level, both class-level and/or default-level as well as
         method-level will apply. 

    The method-name element may be used to bind a constructor-level 
    interceptor using the unqualified name of the bean class as the value; 
    the optional method-params elements identify the constructor if a bean 
    class has a constructor annotated with the Inject annotation in addition 
    to a no-arg constructor.

         There are four possible styles of the interceptor element syntax :
               
         1.
         <interceptor-binding>
           <ejb-name>*</ejb-name>
           <interceptor-class>INTERCEPTOR</interceptor-class>
         </interceptor-binding>

         Specifying the ejb-name as the wildcard value "*" designates
         default interceptors (interceptors that apply to all session and
         message-driven beans contained in the ejb-jar file or .war file).

         2. 
         <interceptor-binding>
           <ejb-name>EJBNAME</ejb-name>
           <interceptor-class>INTERCEPTOR</interceptor-class>
         </interceptor-binding>

         This style is used to refer to interceptors associated with the
         specified enterprise bean(class-level interceptors).

         3. 
         <interceptor-binding>
           <ejb-name>EJBNAME</ejb-name>
           <interceptor-class>INTERCEPTOR</interceptor-class>
           <method>
             <method-name>METHOD</method-name>
           </method>
         </interceptor-binding>

         This style is used to associate a method-level interceptor with 
         the specified enterprise bean.  If there are multiple methods
         with the same overloaded name, the element of this style refers
         to all the methods with the overloaded name.  Method-level
         interceptors can only be associated with business methods of the
         bean class.   Note that the wildcard value "*" cannot be used
         to specify method-level interceptors.

         4. 
         <interceptor-binding>
           <ejb-name>EJBNAME</ejb-name>
           <interceptor-class>INTERCEPTOR</interceptor-class>
           <method>
             <method-name>METHOD</method-name>
             <method-params>
               <method-param>PARAM-1</method-param>
               <method-param>PARAM-2</method-param>
               ...
               <method-param>PARAM-N</method-param>
             </method-params>
           </method>
         </interceptor-binding>

         This style is used to associate a method-level interceptor with 
         the specified method of the specified enterprise bean.  This 
         style is used to refer to a single method within a set of methods
         with an overloaded name.  The values PARAM-1 through PARAM-N
         are the fully-qualified Java types of the method's input parameters
         (if the method has no input arguments, the method-params element
         contains no method-param elements). Arrays are specified by the
         array element's type, followed by one or more pair of square 
         brackets (e.g. int[][]).

    ]]>
      </xsd:documentation>
    </xsd:annotation>
    <xsd:sequence>
      <xsd:element name="description"
           type="jakartaee:descriptionType"
           minOccurs="0"
           maxOccurs="unbounded"/>
      <xsd:element name="ejb-name"
           type="jakartaee:string"/>
      <xsd:choice>
        <xsd:element name="interceptor-class"
                     type="jakartaee:fully-qualified-classType"
             minOccurs="0"
                     maxOccurs="unbounded"/>
        <xsd:element name="interceptor-order"
             type="jakartaee:interceptor-orderType"
             minOccurs="1"/>
      </xsd:choice>
      <xsd:element name="exclude-default-interceptors"
           type="jakartaee:true-falseType"
           minOccurs="0"/>
      <xsd:element name="exclude-class-interceptors"
           type="jakartaee:true-falseType"
           minOccurs="0"/>
      <xsd:element name="method"
           type="jakartaee:named-methodType"
                   minOccurs="0"/>
    </xsd:sequence>
    <xsd:attribute name="id" type="xsd:ID"/>
  </xsd:complexType>
  
  <!-- **************************************************** -->

  <xsd:complexType name="interceptor-orderType">
    <xsd:annotation>
      <xsd:documentation>
        The interceptor-orderType element describes a total ordering
        of interceptor classes.
      </xsd:documentation>
    </xsd:annotation>

    <xsd:sequence>

      <xsd:element name="interceptor-class"
                   type="jakartaee:fully-qualified-classType"
           minOccurs="1"
                   maxOccurs="unbounded"/>

    </xsd:sequence>
    <xsd:attribute name="id" type="xsd:ID"/>
  </xsd:complexType>

  <!-- **************************************************** -->

  <xsd:complexType name="named-methodType">
    <xsd:sequence>
      <xsd:element name="method-name"
           type="jakartaee:string"/>
      <xsd:element name="method-params"
           type="jakartaee:method-paramsType"
           minOccurs="0"/>
    </xsd:sequence>
    <xsd:attribute name="id" type="xsd:ID"/>
  </xsd:complexType>

  <!-- **************************************************** -->

  <xsd:complexType name="init-methodType">
    <xsd:sequence>
      <xsd:element name="create-method"
           type="jakartaee:named-methodType"/>
      <xsd:element name="bean-method"
           type="jakartaee:named-methodType"/>
    </xsd:sequence>
    <xsd:attribute name="id" type="xsd:ID"/>
  </xsd:complexType>

  <!-- **************************************************** -->

  <xsd:complexType name="remove-methodType">
    <xsd:sequence>
      <xsd:element name="bean-method"
           type="jakartaee:named-methodType"/>
      <xsd:element name="retain-if-exception"
           type="jakartaee:true-falseType"
           minOccurs="0"/>
    </xsd:sequence>
    <xsd:attribute name="id" type="xsd:ID"/>
  </xsd:complexType>

  <!-- **************************************************** -->

  <xsd:complexType name="message-driven-beanType">
    <xsd:annotation>
      <xsd:documentation>

    The message-driven element declares a message-driven
    bean. The declaration consists of:

        - an optional description
        - an optional display name
        - an optional icon element that contains a small and a large 
          icon file name. 
        - a name assigned to the enterprise bean in
          the deployment descriptor
            - an optional mapped-name element that can be used to provide
              vendor-specific deployment information such as the physical
              jndi-name of destination from which this message-driven bean
              should consume.  This element is not required to be supported 
              by all implementations.  Any use of this element is non-portable.
        - the message-driven bean's implementation class
        - an optional declaration of the bean's messaging 
          type 
            - an optional declaration of the bean's timeout method for
          handling programmatically created timers
        - an optional declaration of timers to be automatically created at
          deployment time
        - the optional message-driven bean's transaction management 
              type. If it is not defined, it is defaulted to Container.
        - an optional declaration of the bean's 
          message-destination-type
        - an optional declaration of the bean's 
          message-destination-link
        - an optional declaration of the message-driven bean's
          activation configuration properties
            - an optional list of the message-driven bean class and/or
              superclass around-invoke methods.
            - an optional list of the message-driven bean class and/or
              superclass around-timeout methods.
        - an optional declaration of the bean's environment
          entries
        - an optional declaration of the bean's enterprise bean references
        - an optional declaration of the bean's local enterprise bean 
          references
        - an optional declaration of the bean's web service
          references
        - an optional declaration of the security role 
          references
        - an optional declaration of the security
          identity to be used for the execution of the bean's
          methods
        - an optional declaration of the bean's 
          resource manager connection factory 
          references
        - an optional declaration of the bean's resource
          environment references.
        - an optional declaration of the bean's message 
          destination references

      </xsd:documentation>
    </xsd:annotation>

    <xsd:sequence>
      <xsd:group ref="jakartaee:descriptionGroup"/>
      <xsd:element name="ejb-name"
           type="jakartaee:ejb-nameType"/>
      <xsd:element name="mapped-name"
           type="jakartaee:xsdStringType"
           minOccurs="0"/>
      <xsd:element name="ejb-class"
           type="jakartaee:ejb-classType"
                   minOccurs="0">
        <xsd:annotation>
          <xsd:documentation>

             The ejb-class element specifies the fully qualified name
             of the bean class for this ejb.  It is required unless
             there is a component-defining annotation for the same
             ejb-name.

          </xsd:documentation>
        </xsd:annotation>
      </xsd:element>
      <xsd:element name="messaging-type"
           type="jakartaee:fully-qualified-classType"
           minOccurs="0">
    <xsd:annotation>
      <xsd:documentation>

        The messaging-type element specifies the message
        listener interface of the message-driven bean. 

      </xsd:documentation>
    </xsd:annotation>
      </xsd:element>
      <xsd:element name="timeout-method" 
                   type="jakartaee:named-methodType" 
                   minOccurs="0">
    <xsd:annotation>
      <xsd:documentation>

        The timeout-method element specifies the method that
        will receive callbacks for programmatically
        created timers.

      </xsd:documentation>
    </xsd:annotation>
      </xsd:element>
      <xsd:element name="timer" 
                   type="jakartaee:timerType" 
                   minOccurs="0"
           maxOccurs="unbounded"/>      
      <xsd:element name="transaction-type"
           type="jakartaee:transaction-typeType"
                   minOccurs="0"/>
      <xsd:element name="message-destination-type"
           type="jakartaee:message-destination-typeType"
           minOccurs="0"/>
      <xsd:element name="message-destination-link"
           type="jakartaee:message-destination-linkType"
           minOccurs="0"/>
      <xsd:element name="activation-config"
           type="jakartaee:activation-configType"
           minOccurs="0"/>
      <xsd:element name="around-invoke" 
                   type="jakartaee:around-invokeType" 
                   minOccurs="0"
                   maxOccurs="unbounded"/>
      <xsd:element name="around-timeout" 
                   type="jakartaee:around-timeoutType" 
                   minOccurs="0"
                   maxOccurs="unbounded"/>
      <xsd:group ref="jakartaee:jndiEnvironmentRefsGroup"/>
      <xsd:element name="security-role-ref"
           type="jakartaee:security-role-refType"
           minOccurs="0"
           maxOccurs="unbounded">
      </xsd:element>
      <xsd:element name="security-identity"
           type="jakartaee:security-identityType"
           minOccurs="0"/>
    </xsd:sequence>
    <xsd:attribute name="id" type="xsd:ID"/>
  </xsd:complexType>

  <!-- **************************************************** -->

  <xsd:complexType name="methodType">
    <xsd:annotation>
      <xsd:documentation>
    <![CDATA[

      The methodType is used to denote a method of an enterprise
      bean.  The method may be any of the following or a set of
          any of the following methods may be designated:
              business interface method
              home interface method
              component interface method
              web service endpoint interface method
              no-interface view method
              singleton session bean lifecycle callback method
              stateful session bean lifecycle callback method (see 
                  limitations)
              timeout callback method
              message-driven bean message listener method

          The ejb-name element must be the name of one of the enterprise 
          beans declared in the deployment descriptor.
          The optional method-intf element allows distinguishing between a
      method with the same signature that is multiply defined
      across any of the above.
          The method-name element specifies the method name.
          The optional method-params elements identify a single method 
          among multiple methods with an overloaded method name.

      There are three possible styles of using methodType element
      within a method element:

      1.
      <method>
          <ejb-name>EJBNAME</ejb-name>
          <method-name>*</method-name>
      </method>

         This style is used to refer to all of the following methods 
         of the specified enterprise bean:
                business interface methods
                home interface methods
                component interface methods
                web service endpoint interface methods
                no-interface view methods
                singleton session bean lifecycle callback methods
                timeout callback methods
                message-driven bean message listener method

         This style may also be used in combination with the 
         method-intf element that contains LifecycleCallback as 
         the value to specify transaction attributes of a stateful 
         session bean PostConstruct, PreDestroy, PrePassivate, 
         and PostActivate lifecycle callback methods or to override 
         transaction attributes of a singleton session bean 
         PostConstruct and PreDestroy lifecycle callback methods.

      2.
      <method>
          <ejb-name>EJBNAME</ejb-name>
          <method-name>METHOD</method-name>
      </method>

         This style is used to refer to the specified method of
         the specified enterprise bean. If there are multiple
         methods with the same overloaded name, the element of
         this style refers to all the methods with the overloaded
         name.

         This style may be used to refer to stateful session bean
         PostConstruct, PreDestroy, PrePassivate, and PostActivate 
         lifecycle callback methods to specify their transaction
             attributes if any of the following is true:
                there is only one method with this name in the specified 
                    enterprise bean
                all overloaded methods with this name in the specified 
                    enterprise bean are lifecycle callback methods
                method-intf element is specified and it contains 
                    LifecycleCallback as the value 

      3.
      <method>
          <ejb-name>EJBNAME</ejb-name>
          <method-name>METHOD</method-name>
          <method-params>
          <method-param>PARAM-1</method-param>
          <method-param>PARAM-2</method-param>
          ...
          <method-param>PARAM-n</method-param>
          </method-params>
      </method>


         This style is used to refer to a single method within a
         set of methods with an overloaded name. PARAM-1 through
         PARAM-n are the fully-qualified Java types of the
         method's input parameters (if the method has no input
         arguments, the method-params element contains no
         method-param elements). Arrays are specified by the
         array element's type, followed by one or more pair of
         square brackets (e.g. int[][]). 
             If a method with the same name and signature is defined 
             on more than one interface of an enterprise bean, this 
             style refers to all those methods. 

      Examples:

      Style 1: The following method element refers to all of the
      following methods of the EmployeeService bean:
              no interface view methods
              business interface methods   
              home interface methods   
              component business interface methods   
              singleton session bean lifecycle callback methods, if any
              timeout callback methods
              web service endpoint interface methods
              message-driven bean message listener methods (if the bean
                  a message-driven bean)

      <method>
          <ejb-name>EmployeeService</ejb-name>
          <method-name>*</method-name>
      </method>

      Style 2: The following method element refers to all the
      create methods of the EmployeeService bean's home
      interface(s).

      <method>
          <ejb-name>EmployeeService</ejb-name>
          <method-name>create</method-name>
      </method>


      Style 3: The following method element refers to the
      create(String firstName, String LastName) method of the
      EmployeeService bean's home interface(s).

      <method>
          <ejb-name>EmployeeService</ejb-name>
          <method-name>create</method-name>
          <method-params>
          <method-param>java.lang.String</method-param>
          <method-param>java.lang.String</method-param>
          </method-params>
      </method>


      The following example illustrates a Style 3 element with
      more complex parameter types. The method 
      foobar(char s, int i, int[] iar, mypackage.MyClass mycl, 
      mypackage.MyClass[][] myclaar) would be specified as:

      <method>
          <ejb-name>EmployeeService</ejb-name>
          <method-name>foobar</method-name>
          <method-params>
          <method-param>char</method-param>
          <method-param>int</method-param>
          <method-param>int[]</method-param>
          <method-param>mypackage.MyClass</method-param>
          <method-param>mypackage.MyClass[][]</method-param>
          </method-params>
      </method>

          The optional method-intf element can be used when it becomes
      necessary to differentiate between a method that is defined
      multiple times with the same name and signature across any
          of the following methods of an enterprise bean:
              business interface methods
              home interface methods
              component interface methods
              web service endpoint methods
              no-interface view methods
              singleton or stateful session bean lifecycle callback methods
              timeout callback methods
              message-driven bean message listener methods

          However, if the same method is a method of both the local 
          business interface, and the local component interface, 
          the same attribute applies to the method for both interfaces.
          Likewise, if the same method is a method of both the remote 
          business interface and the remote component interface, the same
          attribute applies to the method for both interfaces.


      For example, the method element

      <method>
          <ejb-name>EmployeeService</ejb-name>
          <method-intf>Remote</method-intf>
          <method-name>create</method-name>
          <method-params>
          <method-param>java.lang.String</method-param>
          <method-param>java.lang.String</method-param>
          </method-params>
      </method>


      can be used to differentiate the create(String, String)
      method defined in the remote interface from the
      create(String, String) method defined in the remote home
      interface, which would be defined as


      <method>
          <ejb-name>EmployeeService</ejb-name>
          <method-intf>Home</method-intf>
          <method-name>create</method-name>
          <method-params>
          <method-param>java.lang.String</method-param>
          <method-param>java.lang.String</method-param>
          </method-params>
      </method>

      and the create method that is defined in the local home
      interface which would be defined as

      <method>
          <ejb-name>EmployeeService</ejb-name>
          <method-intf>LocalHome</method-intf>
          <method-name>create</method-name>
          <method-params>
          <method-param>java.lang.String</method-param>
          <method-param>java.lang.String</method-param>
          </method-params>
      </method>


      The method-intf element can be used with all three Styles
      of the method element usage. For example, the following
      method element example could be used to refer to all the
      methods of the EmployeeService bean's remote home interface
          and the remote business interface.


      <method>
          <ejb-name>EmployeeService</ejb-name>
          <method-intf>Home</method-intf>
          <method-name>*</method-name>
      </method>

      ]]>
      </xsd:documentation>
    </xsd:annotation>

    <xsd:sequence>
      <xsd:element name="description"
           type="jakartaee:descriptionType"
           minOccurs="0" maxOccurs="unbounded"/>
      <xsd:element name="ejb-name"
           type="jakartaee:ejb-nameType"/>
      <xsd:element name="method-intf"
           type="jakartaee:method-intfType"
           minOccurs="0">
      </xsd:element>
      <xsd:element name="method-name"
           type="jakartaee:method-nameType"/>
      <xsd:element name="method-params"
           type="jakartaee:method-paramsType"
           minOccurs="0"/>
    </xsd:sequence>
    <xsd:attribute name="id" type="xsd:ID"/>
  </xsd:complexType>

  <!-- **************************************************** -->

  <xsd:complexType name="method-intfType">

    <xsd:annotation>
      <xsd:documentation>

    The method-intf element allows a method element to
    differentiate between the methods with the same name and
    signature that are multiply defined across the home and
    component interfaces (e.g, in both an enterprise bean's
    remote and local interfaces or in both an enterprise bean's
    home and remote interfaces, etc.); the component and web
    service endpoint interfaces, and so on. 

    Local applies to the local component interface, local business 
        interfaces, and the no-interface view. 

    Remote applies to both remote component interface and the remote 
    business interfaces.  

    ServiceEndpoint refers to methods exposed through a web service
    endpoint.

    Timer refers to the bean's timeout callback methods.

    MessageEndpoint refers to the methods of a message-driven bean's
    message-listener interface.

    LifecycleCallback refers to the PostConstruct and PreDestroy
    lifecycle callback methods of a singleton session bean and
    to the PostConstruct, PreDestroy, PrePassivate, and PostActivate
    lifecycle callback methods of a stateful session bean.

    The method-intf element must be one of the following:

        Home
        Remote
        LocalHome
        Local
        ServiceEndpoint
        Timer
            MessageEndpoint
            LifecycleCallback

      </xsd:documentation>
    </xsd:annotation>
    <xsd:simpleContent>
      <xsd:restriction base="jakartaee:string">
    <xsd:enumeration value="Home"/>
    <xsd:enumeration value="Remote"/>
    <xsd:enumeration value="LocalHome"/>
    <xsd:enumeration value="Local"/>
    <xsd:enumeration value="ServiceEndpoint"/>
    <xsd:enumeration value="Timer"/>
    <xsd:enumeration value="MessageEndpoint"/>
    <xsd:enumeration value="LifecycleCallback"/>
      </xsd:restriction>
    </xsd:simpleContent>
  </xsd:complexType>

  <!-- **************************************************** -->

  <xsd:complexType name="method-nameType">
    <xsd:annotation>
      <xsd:documentation>

    The method-nameType contains a name of an enterprise
    bean method or the asterisk (*) character. The asterisk is
    used when the element denotes all the methods of an
    enterprise bean's client view interfaces.

      </xsd:documentation>
    </xsd:annotation>
    <xsd:simpleContent>
      <xsd:restriction base="jakartaee:string"/>
    </xsd:simpleContent>
  </xsd:complexType>

  <!-- **************************************************** -->

  <xsd:complexType name="method-paramsType">
    <xsd:annotation>
      <xsd:documentation>

    The method-paramsType defines a list of the
    fully-qualified Java type names of the method parameters.

      </xsd:documentation>
    </xsd:annotation>

    <xsd:sequence>
      <xsd:element name="method-param"
           type="jakartaee:java-typeType"
           minOccurs="0"
           maxOccurs="unbounded">
    <xsd:annotation>
      <xsd:documentation>

        The method-param element contains a primitive
        or a fully-qualified Java type name of a method
        parameter.

      </xsd:documentation>
    </xsd:annotation>
      </xsd:element>
    </xsd:sequence>
    <xsd:attribute name="id" type="xsd:ID"/>
  </xsd:complexType>

  <!-- **************************************************** -->

  <xsd:complexType name="method-permissionType">
    <xsd:annotation>
      <xsd:documentation>

    The method-permissionType specifies that one or more
    security roles are allowed to invoke one or more enterprise
    bean methods. The method-permissionType consists of an
    optional description, a list of security role names or an
    indicator to state that the method is unchecked for
    authorization, and a list of method elements.

    Except as noted below the security roles used in the
    method-permissionType must be defined in the security-role
    elements of the deployment descriptor, and the methods
    must be methods defined in the enterprise bean's no-interface
    view, business, home, component and/or web service endpoint
    interfaces. 

    If the role name "**" is included in the list of allowed 
    roles, and the application has not defined in its deployment 
    descriptor an application security role with this name, 
    then the list of allowed roles includes every and any 
    authenticated user.

      </xsd:documentation>
    </xsd:annotation>

    <xsd:sequence>
      <xsd:element name="description"
           type="jakartaee:descriptionType"
           minOccurs="0"
           maxOccurs="unbounded"/>
      <xsd:choice>
    <xsd:element name="role-name"
             type="jakartaee:role-nameType"
             maxOccurs="unbounded"/>
    <xsd:element name="unchecked"
             type="jakartaee:emptyType">
      <xsd:annotation>
        <xsd:documentation>

          The unchecked element specifies that a method is
          not checked for authorization by the container
          prior to invocation of the method.

        </xsd:documentation>
      </xsd:annotation>
    </xsd:element>
      </xsd:choice>
      <xsd:element name="method"
           type="jakartaee:methodType"
           maxOccurs="unbounded"/>
    </xsd:sequence>
    <xsd:attribute name="id" type="xsd:ID"/>
  </xsd:complexType>

  <!-- **************************************************** -->

  <xsd:complexType name="multiplicityType">
    <xsd:annotation>
      <xsd:documentation>

    The multiplicityType describes the multiplicity of the
    role that participates in a relation.

    The value must be one of the two following:

        One
        Many

    Support for entity beans is optional as of Enterprise Beans 3.2.

      </xsd:documentation>
    </xsd:annotation>
    <xsd:simpleContent>
      <xsd:restriction base="jakartaee:string">
    <xsd:enumeration value="One"/>
    <xsd:enumeration value="Many"/>
      </xsd:restriction>
    </xsd:simpleContent>
  </xsd:complexType>

  <!-- **************************************************** -->

  <xsd:complexType name="persistence-typeType">
    <xsd:annotation>
      <xsd:documentation>

    The persistence-typeType specifies an entity bean's persistence
    management type.

    The persistence-type element must be one of the two following:

        Bean
        Container

    Support for entity beans is optional as of Enterprise Beans 3.2.

      </xsd:documentation>
    </xsd:annotation>
    <xsd:simpleContent>
      <xsd:restriction base="jakartaee:string">
    <xsd:enumeration value="Bean"/>
    <xsd:enumeration value="Container"/>
      </xsd:restriction>
    </xsd:simpleContent>
  </xsd:complexType>

  <!-- **************************************************** -->

  <xsd:complexType name="queryType">
    <xsd:annotation>
      <xsd:documentation>

    The queryType defines a finder or select
    query. It contains
        - an optional description of the query
        - the specification of the finder or select
          method it is used by
        - an optional specification of the result type 
          mapping, if the query is for a select method 
          and entity objects are returned.
        - the Enterprise Beans QL query string that defines the query.

    Queries that are expressible in Enterprise Beans QL must use the ejb-ql
    element to specify the query. If a query is not expressible
    in Enterprise Beans QL, the description element should be used to
    describe the semantics of the query and the ejb-ql element
    should be empty.

    The result-type-mapping is an optional element. It can only
    be present if the query-method specifies a select method
    that returns entity objects.  The default value for the
    result-type-mapping element is "Local".

      </xsd:documentation>
    </xsd:annotation>

    <xsd:sequence>
      <xsd:element name="description"
           type="jakartaee:descriptionType" minOccurs="0"/>
      <xsd:element name="query-method"
           type="jakartaee:query-methodType"/>
      <xsd:element name="result-type-mapping"
           type="jakartaee:result-type-mappingType"
           minOccurs="0"/>
      <xsd:element name="ejb-ql"
           type="jakartaee:xsdStringType"/>
    </xsd:sequence>
    <xsd:attribute name="id" type="xsd:ID"/>
  </xsd:complexType>

  <!-- **************************************************** -->

  <xsd:complexType name="query-methodType">
    <xsd:annotation>
      <xsd:documentation>
    <![CDATA[

      The query-method specifies the method for a finder or select
      query.

      The method-name element specifies the name of a finder or select
      method in the entity bean's implementation class.

      Each method-param must be defined for a query-method using the
      method-params element.

      It is used by the query-method element. 

      Example:

      <query>
          <description>Method finds large orders</description>
          <query-method>
          <method-name>findLargeOrders</method-name>
          <method-params></method-params>
          </query-method>
          <ejb-ql>
        SELECT OBJECT(o) FROM Order o
          WHERE o.amount &gt; 1000
          </ejb-ql>
      </query>

      Support for entity beans is optional as of Enterprise Beans 3.2.

      ]]>
      </xsd:documentation>
    </xsd:annotation>

    <xsd:sequence>
      <xsd:element name="method-name"
           type="jakartaee:method-nameType"/>
      <xsd:element name="method-params"
           type="jakartaee:method-paramsType"/>
    </xsd:sequence>
    <xsd:attribute name="id" type="xsd:ID"/>
  </xsd:complexType>


  <!-- **************************************************** -->

  <xsd:complexType name="relationship-role-sourceType">
    <xsd:annotation>
      <xsd:documentation>

    The relationship-role-sourceType designates the source of a
    role that participates in a relationship. A
    relationship-role-sourceType is used by
    relationship-role-source elements to uniquely identify an
    entity bean.

    Support for entity beans is optional as of Enterprise Beans 3.2.

      </xsd:documentation>
    </xsd:annotation>

    <xsd:sequence>
      <xsd:element name="description"
           type="jakartaee:descriptionType"
           minOccurs="0"
           maxOccurs="unbounded"/>
      <xsd:element name="ejb-name"
           type="jakartaee:ejb-nameType"/>
    </xsd:sequence>
    <xsd:attribute name="id" type="xsd:ID"/>
  </xsd:complexType>

  <!-- **************************************************** -->

  <xsd:complexType name="relationshipsType">
    <xsd:annotation>
      <xsd:documentation>

    The relationshipsType describes the relationships in
    which entity beans with container-managed persistence
    participate. The relationshipsType contains an optional
    description; and a list of ejb-relation elements, which
    specify the container managed relationships.

    Support for entity beans is optional as of Enterprise Beans 3.2.

      </xsd:documentation>
    </xsd:annotation>

    <xsd:sequence>
      <xsd:element name="description"
           type="jakartaee:descriptionType"
           minOccurs="0"
           maxOccurs="unbounded"/>
      <xsd:element name="ejb-relation"
           type="jakartaee:ejb-relationType"
           maxOccurs="unbounded">

    <xsd:unique name="role-name-uniqueness">
      <xsd:annotation>
        <xsd:documentation>

          The ejb-relationship-role-name contains the name of a
          relationship role. The name must be unique within 
          a relationship, but can be reused in different
          relationships.

        </xsd:documentation>
      </xsd:annotation>
      <xsd:selector
           xpath=".//jakartaee:ejb-relationship-role-name"/>
      <xsd:field
           xpath="."/>
    </xsd:unique>
      </xsd:element>
    </xsd:sequence>
    <xsd:attribute name="id" type="xsd:ID"/>
  </xsd:complexType>

  <!-- **************************************************** -->

  <xsd:complexType name="result-type-mappingType">
    <xsd:annotation>
      <xsd:documentation>

    The result-type-mappingType is used in the query element to
    specify whether an abstract schema type returned by a query
    for a select method is to be mapped to an EJBLocalObject or
    EJBObject type.

    The value must be one of the following:

        Local
        Remote

      </xsd:documentation>
    </xsd:annotation>
    <xsd:simpleContent>
      <xsd:restriction base="jakartaee:string">
    <xsd:enumeration value="Local"/>
    <xsd:enumeration value="Remote"/>
      </xsd:restriction>
    </xsd:simpleContent>
  </xsd:complexType>

  <!-- **************************************************** -->

  <xsd:complexType name="security-identityType">
    <xsd:annotation>
      <xsd:documentation>

    The security-identityType specifies whether the caller's
    security identity is to be used for the execution of the
    methods of the enterprise bean or whether a specific run-as
    identity is to be used. It contains an optional description
    and a specification of the security identity to be used.

      </xsd:documentation>
    </xsd:annotation>

    <xsd:sequence>
      <xsd:element name="description"
           type="jakartaee:descriptionType"
           minOccurs="0"
           maxOccurs="unbounded"/>
      <xsd:choice>
    <xsd:element name="use-caller-identity"
             type="jakartaee:emptyType">
      <xsd:annotation>
        <xsd:documentation>

          The use-caller-identity element specifies that
          the caller's security identity be used as the
          security identity for the execution of the
          enterprise bean's methods.

        </xsd:documentation>
      </xsd:annotation>
    </xsd:element>
    <xsd:element name="run-as"
             type="jakartaee:run-asType"/>
      </xsd:choice>
    </xsd:sequence>
    <xsd:attribute name="id" type="xsd:ID"/>
  </xsd:complexType>

  <!-- **************************************************** -->

  <xsd:complexType name="session-beanType">
    <xsd:annotation>
      <xsd:documentation>

    The session-beanType declares an session bean. The
    declaration consists of:

        - an optional description
        - an optional display name
        - an optional icon element that contains a small and a large 
          icon file name
        - a name assigned to the enterprise bean
          in the deployment description
            - an optional mapped-name element that can be used to provide
              vendor-specific deployment information such as the physical
              jndi-name of the session bean's remote home/business interface. 
              This element is not required to be supported by all 
              implementations. Any use of this element is non-portable.
            - the names of all the remote or local business interfaces, 
              if any
        - the names of the session bean's remote home and
          remote interfaces, if any
        - the names of the session bean's local home and
          local interfaces, if any
        - an optional declaration that this bean exposes a
          no-interface view
        - the name of the session bean's web service endpoint
          interface, if any
        - the session bean's implementation class
        - the session bean's state management type
        - an optional declaration of a stateful session bean's timeout value
            - an optional declaration of the session bean's timeout method for
          handling programmatically created timers
        - an optional declaration of timers to be automatically created at
          deployment time
        - an optional declaration that a Singleton bean has eager
          initialization
        - an optional declaration of a Singleton/Stateful bean's concurrency 
          management type
        - an optional declaration of the method locking metadata
          for a Singleton with container managed concurrency
        - an optional declaration of the other Singleton beans in the
          application that must be initialized before this bean
        - an optional declaration of the session bean's asynchronous 
          methods
        - the optional session bean's transaction management type. 
              If it is not present, it is defaulted to Container.
        - an optional declaration of a stateful session bean's 
          afterBegin, beforeCompletion, and/or afterCompletion methods
            - an optional list of the session bean class and/or
              superclass around-invoke methods.
            - an optional list of the session bean class and/or
              superclass around-timeout methods.
        - an optional declaration of the bean's 
          environment entries
        - an optional declaration of the bean's enterprise bean references
        - an optional declaration of the bean's local enterprise bean
          references
        - an optional declaration of the bean's web 
          service references
        - an optional declaration of the security role 
          references
        - an optional declaration of the security identity 
          to be used for the execution of the bean's methods
        - an optional declaration of the bean's resource 
          manager connection factory references
        - an optional declaration of the bean's resource 
          environment references.
        - an optional declaration of the bean's message 
          destination references
        - an optional specification as to whether the stateful 
              session bean is passivation capable or not. If not 
              specified, the bean is assumed to be passivation capable


    The elements that are optional are "optional" in the sense
    that they are omitted when if lists represented by them are
    empty.

    The service-endpoint element may only be specified if the
    bean is a stateless session bean.

      </xsd:documentation>
    </xsd:annotation>

    <xsd:sequence>
      <xsd:group ref="jakartaee:descriptionGroup"/>
      <xsd:element name="ejb-name"
           type="jakartaee:ejb-nameType"/>
      <xsd:element name="mapped-name"
           type="jakartaee:xsdStringType"
           minOccurs="0"/>
      <xsd:element name="home"
           type="jakartaee:homeType"
           minOccurs="0"/>
      <xsd:element name="remote"
           type="jakartaee:remoteType"
           minOccurs="0"/>
      <xsd:element name="local-home"
           type="jakartaee:local-homeType"
           minOccurs="0"/>
      <xsd:element name="local"
           type="jakartaee:localType"
           minOccurs="0"/>
      <xsd:element name="business-local"
           type="jakartaee:fully-qualified-classType"
           minOccurs="0" 
                   maxOccurs="unbounded"/>
      <xsd:element name="business-remote"
           type="jakartaee:fully-qualified-classType"
           minOccurs="0" 
                   maxOccurs="unbounded"/>
      <xsd:element name="local-bean"
           type="jakartaee:emptyType"
           minOccurs="0">
    <xsd:annotation>
      <xsd:documentation>

        The local-bean element declares that this
        session bean exposes a no-interface Local client view.

      </xsd:documentation>
    </xsd:annotation>
      </xsd:element>
      <xsd:element name="service-endpoint"
           type="jakartaee:fully-qualified-classType"
           minOccurs="0">
    <xsd:annotation>
      <xsd:documentation>

        The service-endpoint element contains the
        fully-qualified name of the enterprise bean's web
        service endpoint interface. The service-endpoint
        element may only be specified for a stateless
        session bean. The specified interface must be a
        valid Jakarta XML RPC service endpoint interface.

      </xsd:documentation>
    </xsd:annotation>
      </xsd:element>
      <xsd:element name="ejb-class"
           type="jakartaee:ejb-classType"
                   minOccurs="0">
        <xsd:annotation>
          <xsd:documentation>

             The ejb-class element specifies the fully qualified name
             of the bean class for this ejb.  It is required unless
             there is a component-defining annotation for the same
             ejb-name.

          </xsd:documentation>
        </xsd:annotation>
      </xsd:element>
      <xsd:element name="session-type"
           type="jakartaee:session-typeType"
                   minOccurs="0"/>
      <xsd:element name="stateful-timeout"
           type="jakartaee:stateful-timeoutType"
           minOccurs="0"/>
      <xsd:element name="timeout-method" 
                   type="jakartaee:named-methodType" 
                   minOccurs="0">
    <xsd:annotation>
      <xsd:documentation>

        The timeout-method element specifies the method that
        will receive callbacks for programmatically
        created timers.

      </xsd:documentation>
    </xsd:annotation>
      </xsd:element>
      <xsd:element name="timer" 
                   type="jakartaee:timerType" 
                   minOccurs="0"
           maxOccurs="unbounded"/>      
      <xsd:element name="init-on-startup"
           type="jakartaee:true-falseType"
           minOccurs="0">
        <xsd:annotation>
      <xsd:documentation>

        The init-on-startup element specifies that a Singleton
        bean has eager initialization.
        This element can only be specified for singleton session
        beans.

      </xsd:documentation>
    </xsd:annotation>
      </xsd:element>
      <xsd:element name="concurrency-management-type"
           type="jakartaee:concurrency-management-typeType"
                   minOccurs="0"/>
      <xsd:element name="concurrent-method" 
                   type="jakartaee:concurrent-methodType" 
                   minOccurs="0"
                   maxOccurs="unbounded"/>
      <xsd:element name="depends-on"
           type="jakartaee:depends-onType"
                   minOccurs="0"/>
      <xsd:element name="init-method" 
                   type="jakartaee:init-methodType" 
                   minOccurs="0"
                   maxOccurs="unbounded">
        <xsd:annotation>
      <xsd:documentation>

        The init-method element specifies the mappings for
        Enterprise Beans 2.x style create methods for an Enterprise Beans 3.x bean.
        This element can only be specified for stateful 
            session beans. 

      </xsd:documentation>
    </xsd:annotation>
      </xsd:element>
      <xsd:element name="remove-method" 
                   type="jakartaee:remove-methodType" 
                   minOccurs="0"
                   maxOccurs="unbounded">
        <xsd:annotation>
      <xsd:documentation>

        The remove-method element specifies the mappings for
        Enterprise Beans 2.x style remove methods for an Enterprise Beans 3.x bean.
        This element can only be specified for stateful 
            session beans. 

      </xsd:documentation>
    </xsd:annotation>
      </xsd:element>
      <xsd:element name="async-method" 
                   type="jakartaee:async-methodType" 
                   minOccurs="0"
                   maxOccurs="unbounded"/>
      <xsd:element name="transaction-type"
           type="jakartaee:transaction-typeType"
                   minOccurs="0"/>
      <xsd:element name="after-begin-method" 
                   type="jakartaee:named-methodType" 
                   minOccurs="0"/>
      <xsd:element name="before-completion-method" 
                   type="jakartaee:named-methodType" 
                   minOccurs="0"/>
      <xsd:element name="after-completion-method" 
                   type="jakartaee:named-methodType" 
                   minOccurs="0"/>
      <xsd:element name="around-invoke" 
                   type="jakartaee:around-invokeType" 
                   minOccurs="0"
                   maxOccurs="unbounded"/>
      <xsd:element name="around-timeout" 
                   type="jakartaee:around-timeoutType" 
                   minOccurs="0"
                   maxOccurs="unbounded"/>
      <xsd:group ref="jakartaee:jndiEnvironmentRefsGroup"/>
      <xsd:element name="post-activate" 
                   type="jakartaee:lifecycle-callbackType" 
                   minOccurs="0"
                   maxOccurs="unbounded"/>
      <xsd:element name="pre-passivate" 
                   type="jakartaee:lifecycle-callbackType" 
                   minOccurs="0"
                   maxOccurs="unbounded"/>
      <xsd:element name="security-role-ref"
           type="jakartaee:security-role-refType"
           minOccurs="0"
           maxOccurs="unbounded"/>
      <xsd:element name="security-identity"
           type="jakartaee:security-identityType"
           minOccurs="0"/>
      <xsd:element name="passivation-capable"
           type="xsd:boolean"
           default="true"
           minOccurs="0">
        <xsd:annotation>
      <xsd:documentation>

        The passivation-capable element specifies whether the 
            stateful session bean is passivation capable or not. 
            If not specified, the bean is assumed to be passivation 
            capable.

      </xsd:documentation>
    </xsd:annotation>
      </xsd:element>
    </xsd:sequence>
    <xsd:attribute name="id" type="xsd:ID"/>
  </xsd:complexType>

  <!-- **************************************************** -->

  <xsd:complexType name="session-typeType">
    <xsd:annotation>
      <xsd:documentation>

    The session-typeType describes whether the session bean is a
    singleton, stateful or stateless session. It is used by
    session-type elements.

    The value must be one of the three following:

        Singleton
        Stateful
        Stateless

      </xsd:documentation>
    </xsd:annotation>
    <xsd:simpleContent>
      <xsd:restriction base="jakartaee:string">
    <xsd:enumeration value="Singleton"/>
    <xsd:enumeration value="Stateful"/>
    <xsd:enumeration value="Stateless"/>
      </xsd:restriction>
    </xsd:simpleContent>
  </xsd:complexType>

 <!-- **************************************************** -->

  <xsd:complexType name="stateful-timeoutType">
    <xsd:annotation>
      <xsd:documentation>

    The stateful-timeoutType represents the amount of time
    a stateful session bean can be idle(not receive any client
    invocations) before it is eligible for removal by the container.

    A timeout value of 0 means the bean is immediately eligible for removal.

    A timeout value of -1 means the bean will never be removed due to timeout.

      </xsd:documentation>
    </xsd:annotation>

    <xsd:sequence>

      <xsd:element name="timeout"
           type="jakartaee:xsdIntegerType"/>
      <xsd:element name="unit"
           type="jakartaee:time-unit-typeType"/>

    </xsd:sequence>
    <xsd:attribute name="id" type="xsd:ID"/>
  </xsd:complexType>

 <!-- **************************************************** -->

  <xsd:complexType name="time-unit-typeType">
    <xsd:annotation>
      <xsd:documentation>

    The time-unit-typeType represents a time duration at a given
    unit of granularity.  

    The time unit type must be one of the following :

        Days
        Hours
        Minutes
        Seconds
        Milliseconds
        Microseconds
        Nanoseconds

      </xsd:documentation>
    </xsd:annotation>
    <xsd:simpleContent>
      <xsd:restriction base="jakartaee:string">
    <xsd:enumeration value="Days"/>
    <xsd:enumeration value="Hours"/>
    <xsd:enumeration value="Minutes"/>
    <xsd:enumeration value="Seconds"/>
    <xsd:enumeration value="Milliseconds"/>
    <xsd:enumeration value="Microseconds"/>
    <xsd:enumeration value="Nanoseconds"/>
      </xsd:restriction>
    </xsd:simpleContent>
  </xsd:complexType>

  <!-- **************************************************** -->

  <xsd:complexType name="timer-scheduleType">
    <xsd:sequence>
      <xsd:element name="second"
           type="jakartaee:string"
           minOccurs="0"/>
      <xsd:element name="minute"
           type="jakartaee:string"
           minOccurs="0"/>
      <xsd:element name="hour"
           type="jakartaee:string"
           minOccurs="0"/>
      <xsd:element name="day-of-month"
           type="jakartaee:string"
           minOccurs="0"/>
      <xsd:element name="month"
           type="jakartaee:string"
           minOccurs="0"/>
      <xsd:element name="day-of-week"
           type="jakartaee:string"
           minOccurs="0"/>
      <xsd:element name="year"
           type="jakartaee:string"
           minOccurs="0"/>
    </xsd:sequence>
    <xsd:attribute name="id" type="xsd:ID"/>
  </xsd:complexType>

  <!-- **************************************************** -->

  <xsd:complexType name="timerType">
    <xsd:annotation>
      <xsd:documentation>

    The timerType specifies an enterprise bean timer.  Each
    timer is automatically created by the container upon
    deployment.  Timer callbacks occur based on the 
    schedule attributes.  All callbacks are made to the
    timeout-method associated with the timer.  

    A timer can have an optional start and/or end date. If
    a start date is specified, it takes precedence over the
    associated timer schedule such that any matching
    expirations prior to the start time will not occur.
    Likewise, no matching expirations will occur after any
    end date.   Start/End dates are specified using the
    XML Schema dateTime type, which follows the ISO-8601
    standard for date(and optional time-within-the-day) 
    representation.

    An optional flag can be used to control whether
    this timer has persistent(true) delivery semantics or
    non-persistent(false) delivery semantics.  If not specified,
        the value defaults to persistent(true).

    A time zone can optionally be associated with a timer.
    If specified, the timer's schedule is evaluated in the context
        of that time zone, regardless of the default time zone in which
    the container is executing.   Time zones are specified as an
    ID string.  The set of required time zone IDs is defined by
    the Zone Name(TZ) column of the public domain zoneinfo database.

    An optional info string can be assigned to the timer and 
    retrieved at runtime through the Timer.getInfo() method.

    The timerType can only be specified on stateless session
    beans, singleton session beans, and message-driven beans.
    
      </xsd:documentation>
    </xsd:annotation>
    <xsd:sequence>
      <xsd:element name="description"
           type="jakartaee:descriptionType"
           minOccurs="0"
           maxOccurs="unbounded"/>
      <xsd:element name="schedule"
           type="jakartaee:timer-scheduleType"/>
      <xsd:element name="start"
           type="xsd:dateTime"
           minOccurs="0"/>
      <xsd:element name="end"
           type="xsd:dateTime"
           minOccurs="0"/>
      <xsd:element name="timeout-method" 
                   type="jakartaee:named-methodType"/> 
      <xsd:element name="persistent"
           type="jakartaee:true-falseType"
           minOccurs="0"/>
      <xsd:element name="timezone" 
           type="jakartaee:string"
           minOccurs="0"/>
      <xsd:element name="info" 
           type="jakartaee:string"
           minOccurs="0"/>
    </xsd:sequence>
    <xsd:attribute name="id" type="xsd:ID"/>
  </xsd:complexType>

  <!-- **************************************************** -->

  <xsd:complexType name="trans-attributeType">
    <xsd:annotation>
      <xsd:documentation>

    The trans-attributeType specifies how the container must
    manage the transaction boundaries when delegating a method 
    invocation to an enterprise bean's business method. 

    The value must be one of the following: 

        NotSupported 
        Supports 
        Required  
        RequiresNew 
        Mandatory 
        Never 

      </xsd:documentation>
    </xsd:annotation>
    <xsd:simpleContent>
      <xsd:restriction base="jakartaee:string">
    <xsd:enumeration value="NotSupported"/>
    <xsd:enumeration value="Supports"/>
    <xsd:enumeration value="Required"/>
    <xsd:enumeration value="RequiresNew"/>
    <xsd:enumeration value="Mandatory"/>
    <xsd:enumeration value="Never"/>
      </xsd:restriction>
    </xsd:simpleContent>
  </xsd:complexType>

  <!-- **************************************************** -->

  <xsd:complexType name="transaction-typeType">
    <xsd:annotation>
      <xsd:documentation>

    The transaction-typeType specifies an enterprise bean's
    transaction management type.

    The transaction-type must be one of the two following:

        Bean
        Container

      </xsd:documentation>
    </xsd:annotation>
    <xsd:simpleContent>
      <xsd:restriction base="jakartaee:string">
    <xsd:enumeration value="Bean"/>
    <xsd:enumeration value="Container"/>
      </xsd:restriction>
    </xsd:simpleContent>
  </xsd:complexType>

</xsd:schema><|MERGE_RESOLUTION|>--- conflicted
+++ resolved
@@ -1,35 +1,13 @@
 <?xml version="1.0" encoding="UTF-8"?>
-<!--
-
-    Copyright (c) 2009, 2020 Oracle and/or its affiliates. All rights reserved.
-
-    This program and the accompanying materials are made available under the
-    terms of the Eclipse Public License v. 2.0, which is available at
-    http://www.eclipse.org/legal/epl-2.0.
-
-    This Source Code may also be made available under the following Secondary
-    Licenses when the conditions for such availability set forth in the
-    Eclipse Public License v. 2.0 are satisfied: GNU General Public License,
-    version 2 with the GNU Classpath Exception, which is available at
-    https://www.gnu.org/software/classpath/license.html.
-
-    SPDX-License-Identifier: EPL-2.0 OR GPL-2.0 WITH Classpath-exception-2.0
-
--->
-
 <xsd:schema xmlns="http://www.w3.org/2001/XMLSchema"
-        targetNamespace="https://jakarta.ee/xml/ns/jakartaee"
-        xmlns:jakartaee="https://jakarta.ee/xml/ns/jakartaee"
-        xmlns:xsd="http://www.w3.org/2001/XMLSchema"
-        elementFormDefault="qualified"
-        attributeFormDefault="unqualified"
-        version="4.0">
-
+            targetNamespace="https://jakarta.ee/xml/ns/jakartaee"
+            xmlns:jakartaee="https://jakarta.ee/xml/ns/jakartaee"
+            xmlns:xsd="http://www.w3.org/2001/XMLSchema"
+            elementFormDefault="qualified"
+            attributeFormDefault="unqualified"
+            version="4.0">
   <xsd:annotation>
     <xsd:documentation>
-<<<<<<< HEAD
-      <xi:include xmlns:xi="http://www.w3.org/2001/XInclude" href="license.inc" parse="text"/>
-=======
 
       Copyright (c) 2009, 2021 Oracle and/or its affiliates. All rights reserved.
       
@@ -45,262 +23,265 @@
       
       SPDX-License-Identifier: EPL-2.0 OR GPL-2.0 WITH Classpath-exception-2.0
       
->>>>>>> 54e853b7
     </xsd:documentation>
   </xsd:annotation>
 
   <xsd:annotation>
     <xsd:documentation>
       <![CDATA[
-
-    This is the XML Schema for the Enterprise Beans 4.0 deployment descriptor.
-
-        All Enterprise Beans deployment descriptors must indicate
-    the schema by using the Jakarta EE namespace:
-
-    https://jakarta.ee/xml/ns/jakartaee
-
-    and by indicating the version of the schema by
-    using the version element as shown below:
-
-        <ejb-jar xmlns="https://jakarta.ee/xml/ns/jakartaee"
-          xmlns:xsi="http://www.w3.org/2001/XMLSchema-instance"
-          xsi:schemaLocation="https://jakarta.ee/xml/ns/jakartaee
-          https://jakarta.ee/xml/ns/jakartaee/ejb-jar_4_0.xsd"
-          version="4.0">
-          ...
-        </ejb-jar>
-
-    The instance documents may indicate the published version of
-    the schema using the xsi:schemaLocation attribute for the
-    Jakarta EE namespace with the following location:
-
-    https://jakarta.ee/xml/ns/jakartaee/ejb-jar_4_0.xsd
-
-    ]]>
+      This is the XML Schema for the Enterprise Beans 4.0 deployment descriptor.
+      
+      All Enterprise Beans deployment descriptors must indicate
+      the schema by using the Jakarta EE namespace:
+      
+      https://jakarta.ee/xml/ns/jakartaee
+      
+      and by indicating the version of the schema by
+      using the version element as shown below:
+      
+      <ejb-jar xmlns="https://jakarta.ee/xml/ns/jakartaee"
+      xmlns:xsi="http://www.w3.org/2001/XMLSchema-instance"
+      xsi:schemaLocation="https://jakarta.ee/xml/ns/jakartaee
+      	  https://jakarta.ee/xml/ns/jakartaee/ejb-jar_4_0.xsd"
+      version="4.0">
+      ...
+      </ejb-jar>
+      
+      The instance documents may indicate the published version of
+      the schema using the xsi:schemaLocation attribute for the
+      Jakarta EE namespace with the following location:
+      
+      https://jakarta.ee/xml/ns/jakartaee/ejb-jar_4_0.xsd
+      
+      ]]>
     </xsd:documentation>
   </xsd:annotation>
 
-<xsd:annotation>
+  <xsd:annotation>
     <xsd:documentation>
-      <xi:include xmlns:xi="http://www.w3.org/2001/XInclude" href="common.inc" parse="text"/>
+
+      The following conventions apply to all Jakarta EE
+      deployment descriptor elements unless indicated otherwise.
+      
+      - In elements that specify a pathname to a file within the
+      same JAR file, relative filenames (i.e., those not
+      starting with "/") are considered relative to the root of
+      the JAR file's namespace.  Absolute filenames (i.e., those
+      starting with "/") also specify names in the root of the
+      JAR file's namespace.  In general, relative names are
+      preferred.  The exception is .war files where absolute
+      names are preferred for consistency with the Servlet API.
+      
     </xsd:documentation>
   </xsd:annotation>
 
-  <!-- **************************************************** -->
-
   <xsd:include schemaLocation="jakartaee_9.xsd"/>
 
- <!-- **************************************************** -->
-
-  <xsd:element name="ejb-jar" type="jakartaee:ejb-jarType">
-    <xsd:annotation>
-      <xsd:documentation>
-
-    This is the root of the ejb-jar deployment descriptor.
-
-      </xsd:documentation>
-    </xsd:annotation>
-
+
+<!-- **************************************************** -->
+
+  <xsd:element name="ejb-jar"
+               type="jakartaee:ejb-jarType">
+    <xsd:annotation>
+      <xsd:documentation>
+
+        This is the root of the ejb-jar deployment descriptor.
+        
+      </xsd:documentation>
+    </xsd:annotation>
     <xsd:key name="ejb-name-key">
       <xsd:annotation>
-    <xsd:documentation>
-
-      The ejb-name element contains the name of an enterprise
-      bean. The name must be unique within the ejb-jar file or
+        <xsd:documentation>
+
+          The ejb-name element contains the name of an enterprise
+          bean. The name must be unique within the ejb-jar file or
           .war file.
-
-    </xsd:documentation>
+          
+        </xsd:documentation>
       </xsd:annotation>
       <xsd:selector xpath="jakartaee:enterprise-beans/*"/>
-      <xsd:field    xpath="jakartaee:ejb-name"/>
+      <xsd:field xpath="jakartaee:ejb-name"/>
     </xsd:key>
-
     <xsd:keyref name="ejb-name-references"
-        refer="jakartaee:ejb-name-key">
+                refer="jakartaee:ejb-name-key">
       <xsd:annotation>
-    <xsd:documentation>
-
-      The keyref indicates the references from
-      relationship-role-source must be to a specific ejb-name
-      defined within the scope of enterprise-beans element. 
-
-    </xsd:documentation>
+        <xsd:documentation>
+
+          The keyref indicates the references from
+          relationship-role-source must be to a specific ejb-name
+          defined within the scope of enterprise-beans element. 
+          
+        </xsd:documentation>
       </xsd:annotation>
-      <xsd:selector
-      xpath=".//jakartaee:ejb-relationship-role/jakartaee:relationship-role-source"/>
-      <xsd:field
-       xpath="jakartaee:ejb-name"/>
+      <xsd:selector xpath=".//jakartaee:ejb-relationship-role/jakartaee:relationship-role-source"/>
+      <xsd:field xpath="jakartaee:ejb-name"/>
     </xsd:keyref>
-
     <xsd:key name="role-name-key">
       <xsd:annotation>
-    <xsd:documentation>
-
-      A role-name-key is specified to allow the references
-      from the security-role-refs.
-
-    </xsd:documentation>
+        <xsd:documentation>
+
+          A role-name-key is specified to allow the references
+          from the security-role-refs.
+          
+        </xsd:documentation>
       </xsd:annotation>
       <xsd:selector xpath="jakartaee:assembly-descriptor/jakartaee:security-role"/>
-      <xsd:field    xpath="jakartaee:role-name"/>
+      <xsd:field xpath="jakartaee:role-name"/>
     </xsd:key>
-
     <xsd:keyref name="role-name-references"
-        refer="jakartaee:role-name-key">
+                refer="jakartaee:role-name-key">
       <xsd:annotation>
-    <xsd:documentation>
-
-      The keyref indicates the references from
-      security-role-ref to a specified role-name.
-
-    </xsd:documentation>
+        <xsd:documentation>
+
+          The keyref indicates the references from
+          security-role-ref to a specified role-name.
+          
+        </xsd:documentation>
       </xsd:annotation>
       <xsd:selector xpath="jakartaee:enterprise-beans/*/jakartaee:security-role-ref"/>
-      <xsd:field    xpath="jakartaee:role-link"/>
+      <xsd:field xpath="jakartaee:role-link"/>
     </xsd:keyref>
   </xsd:element>
 
- <!-- **************************************************** -->
+
+<!-- **************************************************** -->
 
   <xsd:complexType name="access-timeoutType">
     <xsd:annotation>
       <xsd:documentation>
 
-    The access-timeoutType represents the maximum amount of
-    time (in a given time unit) that the container should wait for
-    a concurrency lock before throwing a timeout exception to the
-    client.
-
-    A timeout value of 0 means concurrent access is not permitted.
-
-    A timeout value of -1 means wait indefinitely to acquire a lock.
-
-      </xsd:documentation>
-    </xsd:annotation>
-
-    <xsd:sequence>
-
+        The access-timeoutType represents the maximum amount of
+        time (in a given time unit) that the container should wait for
+        a concurrency lock before throwing a timeout exception to the
+        client.
+        
+        A timeout value of 0 means concurrent access is not permitted.
+        
+        A timeout value of -1 means wait indefinitely to acquire a lock.
+        
+      </xsd:documentation>
+    </xsd:annotation>
+    <xsd:sequence>
       <xsd:element name="timeout"
-           type="jakartaee:xsdIntegerType"/>
+                   type="jakartaee:xsdIntegerType"/>
       <xsd:element name="unit"
-           type="jakartaee:time-unit-typeType"/>
-
-    </xsd:sequence>
-    <xsd:attribute name="id" type="xsd:ID"/>
-  </xsd:complexType>
-
- <!-- **************************************************** -->
+                   type="jakartaee:time-unit-typeType"/>
+    </xsd:sequence>
+    <xsd:attribute name="id"
+                   type="xsd:ID"/>
+  </xsd:complexType>
+
+
+<!-- **************************************************** -->
 
   <xsd:complexType name="async-methodType">
     <xsd:annotation>
       <xsd:documentation>
 
-    The async-methodType element specifies that a session
-    bean method has asynchronous invocation semantics.
-
-      </xsd:documentation>
-    </xsd:annotation>
-
-    <xsd:sequence>
-
+        The async-methodType element specifies that a session
+        bean method has asynchronous invocation semantics.
+        
+      </xsd:documentation>
+    </xsd:annotation>
+    <xsd:sequence>
       <xsd:element name="method-name"
-           type="jakartaee:string"/>
+                   type="jakartaee:string"/>
       <xsd:element name="method-params"
-           type="jakartaee:method-paramsType"
-           minOccurs="0"/>
-
-    </xsd:sequence>
-    <xsd:attribute name="id" type="xsd:ID"/>
-  </xsd:complexType>
-
- 
-
-  <!-- **************************************************** -->
+                   type="jakartaee:method-paramsType"
+                   minOccurs="0"/>
+    </xsd:sequence>
+    <xsd:attribute name="id"
+                   type="xsd:ID"/>
+  </xsd:complexType>
+
+
+<!-- **************************************************** -->
 
   <xsd:complexType name="activation-configType">
     <xsd:annotation>
       <xsd:documentation>
 
-    The activation-configType defines information about the
-    expected configuration properties of the message-driven bean
-    in its operational environment. This may include information
-    about message acknowledgement, message selector, expected
-    destination type, destination or connection factory lookup
+        The activation-configType defines information about the
+        expected configuration properties of the message-driven bean
+        in its operational environment. This may include information
+        about message acknowledgement, message selector, expected
+        destination type, destination or connection factory lookup
         string, subscription name, etc.
-
-    The configuration information is expressed in terms of
-    name/value configuration properties.
-
-    The properties that are recognized for a particular
-    message-driven bean are determined by the messaging type.
-
-      </xsd:documentation>
-    </xsd:annotation>
-
+        
+        The configuration information is expressed in terms of
+        name/value configuration properties.
+        
+        The properties that are recognized for a particular
+        message-driven bean are determined by the messaging type.
+        
+      </xsd:documentation>
+    </xsd:annotation>
     <xsd:sequence>
       <xsd:element name="description"
-           type="jakartaee:descriptionType"
-           minOccurs="0"
-           maxOccurs="unbounded"/>
+                   type="jakartaee:descriptionType"
+                   minOccurs="0"
+                   maxOccurs="unbounded"/>
       <xsd:element name="activation-config-property"
-           type="jakartaee:activation-config-propertyType"
-           maxOccurs="unbounded"/>
-    </xsd:sequence>
-    <xsd:attribute name="id" type="xsd:ID"/>
-  </xsd:complexType>
-
-  <!-- **************************************************** -->
+                   type="jakartaee:activation-config-propertyType"
+                   maxOccurs="unbounded"/>
+    </xsd:sequence>
+    <xsd:attribute name="id"
+                   type="xsd:ID"/>
+  </xsd:complexType>
+
+
+<!-- **************************************************** -->
 
   <xsd:complexType name="activation-config-propertyType">
     <xsd:annotation>
       <xsd:documentation>
 
-    The activation-config-propertyType contains a name/value
-    configuration property pair for a message-driven bean.
-
-    The properties that are recognized for a particular
-    message-driven bean are determined by the messaging type.
-
-      </xsd:documentation>
-    </xsd:annotation>
-
+        The activation-config-propertyType contains a name/value
+        configuration property pair for a message-driven bean.
+        
+        The properties that are recognized for a particular
+        message-driven bean are determined by the messaging type.
+        
+      </xsd:documentation>
+    </xsd:annotation>
     <xsd:sequence>
       <xsd:element name="activation-config-property-name"
-           type="jakartaee:xsdStringType">
-    <xsd:annotation>
-      <xsd:documentation>
-
-        The activation-config-property-name element contains
-        the name for an activation configuration property of
-        a message-driven bean.
-
-        For Jakarta Messaging message-driven beans, the following property
-        names are recognized: acknowledgeMode,
-        messageSelector, destinationType, subscriptionDurability,
+                   type="jakartaee:xsdStringType">
+        <xsd:annotation>
+          <xsd:documentation>
+
+            The activation-config-property-name element contains
+            the name for an activation configuration property of
+            a message-driven bean.
+            
+            For Jakarta Messaging message-driven beans, the following property
+            names are recognized: acknowledgeMode,
+            messageSelector, destinationType, subscriptionDurability,
             destinationLookup, connectionFactoryLookup, subscriptionName,
             and clientId.
-
-      </xsd:documentation>
-    </xsd:annotation>
+            
+          </xsd:documentation>
+        </xsd:annotation>
       </xsd:element>
       <xsd:element name="activation-config-property-value"
-           type="jakartaee:xsdStringType">
-    <xsd:annotation>
-      <xsd:documentation>
-
-        The activation-config-property-value element
-        contains the value for an activation configuration
-        property of a message-driven bean.
-
-      </xsd:documentation>
-    </xsd:annotation>
+                   type="jakartaee:xsdStringType">
+        <xsd:annotation>
+          <xsd:documentation>
+
+            The activation-config-property-value element
+            contains the value for an activation configuration
+            property of a message-driven bean.
+            
+          </xsd:documentation>
+        </xsd:annotation>
       </xsd:element>
     </xsd:sequence>
-    <xsd:attribute name="id" type="xsd:ID"/>
-  </xsd:complexType>
-
-  <!-- **************************************************** -->
+    <xsd:attribute name="id"
+                   type="xsd:ID"/>
+  </xsd:complexType>
+
+
+<!-- **************************************************** -->
 
   <xsd:complexType name="around-invokeType">
     <xsd:annotation>
@@ -311,13 +292,13 @@
         ejb invocation.  Note that each class may have only one
         around invoke method and that the method may not be
         overloaded.
-
+        
         If the class element is missing then
         the class defining the callback is assumed to be the
         interceptor class or component class in scope at the
         location in the descriptor in which the around invoke
         definition appears.
-
+        
       </xsd:documentation>
     </xsd:annotation>
     <xsd:sequence>
@@ -329,7 +310,8 @@
     </xsd:sequence>
   </xsd:complexType>
 
-  <!-- **************************************************** -->
+
+<!-- **************************************************** -->
 
   <xsd:complexType name="around-timeoutType">
     <xsd:annotation>
@@ -340,13 +322,13 @@
         a timer timeout callback.  Note that each class may have 
         only one around-timeout method and that the method may not 
         be overloaded.
-
+        
         If the class element is missing then
         the class defining the callback is assumed to be the
         interceptor class or component class in scope at the
         location in the descriptor in which the around-timeout
         definition appears.
-
+        
       </xsd:documentation>
     </xsd:annotation>
     <xsd:sequence>
@@ -358,372 +340,378 @@
     </xsd:sequence>
   </xsd:complexType>
 
-  <!-- **************************************************** -->
+
+<!-- **************************************************** -->
 
   <xsd:complexType name="assembly-descriptorType">
     <xsd:annotation>
       <xsd:documentation>
 
-    The assembly-descriptorType defines
-    application-assembly information.
-
-    The application-assembly information consists of the
-    following parts: the definition of security roles, the
-    definition of method permissions, the definition of
-    transaction attributes for enterprise beans with
-    container-managed transaction demarcation, the definition
+        The assembly-descriptorType defines
+        application-assembly information.
+        
+        The application-assembly information consists of the
+        following parts: the definition of security roles, the
+        definition of method permissions, the definition of
+        transaction attributes for enterprise beans with
+        container-managed transaction demarcation, the definition
         of interceptor bindings, a list of
-    methods to be excluded from being invoked, and a list of
+        methods to be excluded from being invoked, and a list of
         exception types that should be treated as application exceptions.
-
-    All the parts are optional in the sense that they are
-    omitted if the lists represented by them are empty.
-
-    Providing an assembly-descriptor in the deployment
-    descriptor is optional for the ejb-jar file or .war file producer.
-
-      </xsd:documentation>
-    </xsd:annotation>
-
+        
+        All the parts are optional in the sense that they are
+        omitted if the lists represented by them are empty.
+        
+        Providing an assembly-descriptor in the deployment
+        descriptor is optional for the ejb-jar file or .war file producer.
+        
+      </xsd:documentation>
+    </xsd:annotation>
     <xsd:sequence>
       <xsd:element name="security-role"
-           type="jakartaee:security-roleType"
-           minOccurs="0"
-           maxOccurs="unbounded"/>
+                   type="jakartaee:security-roleType"
+                   minOccurs="0"
+                   maxOccurs="unbounded"/>
       <xsd:element name="method-permission"
-           type="jakartaee:method-permissionType"
-           minOccurs="0"
-           maxOccurs="unbounded"/>
+                   type="jakartaee:method-permissionType"
+                   minOccurs="0"
+                   maxOccurs="unbounded"/>
       <xsd:element name="container-transaction"
-           type="jakartaee:container-transactionType"
-           minOccurs="0"
-           maxOccurs="unbounded"/>
+                   type="jakartaee:container-transactionType"
+                   minOccurs="0"
+                   maxOccurs="unbounded"/>
       <xsd:element name="interceptor-binding"
                    type="jakartaee:interceptor-bindingType"
                    minOccurs="0"
                    maxOccurs="unbounded"/>
       <xsd:element name="message-destination"
-           type="jakartaee:message-destinationType"
-           minOccurs="0"
-           maxOccurs="unbounded"/>
+                   type="jakartaee:message-destinationType"
+                   minOccurs="0"
+                   maxOccurs="unbounded"/>
       <xsd:element name="exclude-list"
-           type="jakartaee:exclude-listType"
-           minOccurs="0"/>
+                   type="jakartaee:exclude-listType"
+                   minOccurs="0"/>
       <xsd:element name="application-exception"
                    type="jakartaee:application-exceptionType"
                    minOccurs="0"
                    maxOccurs="unbounded"/>
     </xsd:sequence>
-    <xsd:attribute name="id" type="xsd:ID"/>
-  </xsd:complexType>
-
-  <!-- **************************************************** -->
+    <xsd:attribute name="id"
+                   type="xsd:ID"/>
+  </xsd:complexType>
+
+
+<!-- **************************************************** -->
 
   <xsd:complexType name="cmp-fieldType">
     <xsd:annotation>
       <xsd:documentation>
 
-    The cmp-fieldType describes a container-managed field. The
-    cmp-fieldType contains an optional description of the field,
-    and the name of the field.
-
+        The cmp-fieldType describes a container-managed field. The
+        cmp-fieldType contains an optional description of the field,
+        and the name of the field.
+        
       </xsd:documentation>
     </xsd:annotation>
     <xsd:sequence>
       <xsd:element name="description"
-           type="jakartaee:descriptionType"
-           minOccurs="0"
-           maxOccurs="unbounded"/>
+                   type="jakartaee:descriptionType"
+                   minOccurs="0"
+                   maxOccurs="unbounded"/>
       <xsd:element name="field-name"
-           type="jakartaee:java-identifierType">
-    <xsd:annotation>
-      <xsd:documentation>
-
-        The field-name element specifies the name of a
-        container managed field.
-
-        The name of the cmp-field of an entity bean with
-        cmp-version 2.x must begin with a lowercase
-        letter. This field is accessed by methods whose
-        names consists of the name of the field specified by
-        field-name in which the first letter is uppercased,
-        prefixed by "get" or "set".
-
-        The name of the cmp-field of an entity bean with
-        cmp-version 1.x must denote a public field of the
-        enterprise bean class or one of its superclasses.
-
-        Support for entity beans is optional as of Enterprise Beans 3.2.
-
-      </xsd:documentation>
-    </xsd:annotation>
+                   type="jakartaee:java-identifierType">
+        <xsd:annotation>
+          <xsd:documentation>
+
+            The field-name element specifies the name of a
+            container managed field.
+            
+            The name of the cmp-field of an entity bean with
+            cmp-version 2.x must begin with a lowercase
+            letter. This field is accessed by methods whose
+            names consists of the name of the field specified by
+            field-name in which the first letter is uppercased,
+            prefixed by "get" or "set".
+            
+            The name of the cmp-field of an entity bean with
+            cmp-version 1.x must denote a public field of the
+            enterprise bean class or one of its superclasses.
+            
+            Support for entity beans is optional as of Enterprise Beans 3.2.
+            
+          </xsd:documentation>
+        </xsd:annotation>
       </xsd:element>
     </xsd:sequence>
-    <xsd:attribute name="id" type="xsd:ID"/>
-  </xsd:complexType>
-
-  <!-- **************************************************** -->
+    <xsd:attribute name="id"
+                   type="xsd:ID"/>
+  </xsd:complexType>
+
+
+<!-- **************************************************** -->
 
   <xsd:complexType name="cmp-versionType">
     <xsd:annotation>
       <xsd:documentation>
 
-    The cmp-versionType specifies the version of an entity bean
-    with container-managed persistence. It is used by
-    cmp-version elements.
-
-    The value must be one of the two following:
-
+        The cmp-versionType specifies the version of an entity bean
+        with container-managed persistence. It is used by
+        cmp-version elements.
+        
+        The value must be one of the two following:
+        
         1.x
         2.x
-
-    Support for entity beans is optional as of Enterprise Beans 3.2.
-
+        
+        Support for entity beans is optional as of Enterprise Beans 3.2.
+        
       </xsd:documentation>
     </xsd:annotation>
     <xsd:simpleContent>
       <xsd:restriction base="jakartaee:string">
-    <xsd:enumeration value="1.x"/>
-    <xsd:enumeration value="2.x"/>
+        <xsd:enumeration value="1.x"/>
+        <xsd:enumeration value="2.x"/>
       </xsd:restriction>
     </xsd:simpleContent>
   </xsd:complexType>
 
-  <!-- **************************************************** -->
+
+<!-- **************************************************** -->
 
   <xsd:complexType name="cmr-fieldType">
     <xsd:annotation>
       <xsd:documentation>
 
-    The cmr-fieldType describes the Bean Provider's view of
-    a relationship. It consists of an optional description, and
-    the name and the class type of a field in the source of a
-    role of a relationship. The cmr-field-name element
-    corresponds to the name used for the get and set accessor
-    methods for the relationship. The cmr-field-type element is
-    used only for collection-valued cmr-fields. It specifies the
-    type of the collection that is used.
-
-    Support for entity beans is optional as of Enterprise Beans 3.2.
-
-      </xsd:documentation>
-    </xsd:annotation>
-
+        The cmr-fieldType describes the Bean Provider's view of
+        a relationship. It consists of an optional description, and
+        the name and the class type of a field in the source of a
+        role of a relationship. The cmr-field-name element
+        corresponds to the name used for the get and set accessor
+        methods for the relationship. The cmr-field-type element is
+        used only for collection-valued cmr-fields. It specifies the
+        type of the collection that is used.
+        
+        Support for entity beans is optional as of Enterprise Beans 3.2.
+        
+      </xsd:documentation>
+    </xsd:annotation>
     <xsd:sequence>
       <xsd:element name="description"
-           type="jakartaee:descriptionType"
-           minOccurs="0"
-           maxOccurs="unbounded"/>
+                   type="jakartaee:descriptionType"
+                   minOccurs="0"
+                   maxOccurs="unbounded"/>
       <xsd:element name="cmr-field-name"
-           type="jakartaee:string">
-    <xsd:annotation>
-      <xsd:documentation>
-
-        The cmr-field-name element specifies the name of a
-        logical relationship field in the entity bean
-        class. The name of the cmr-field must begin with a
-        lowercase letter. This field is accessed by methods
-        whose names consist of the name of the field
-        specified by cmr-field-name in which the first
-        letter is uppercased, prefixed by "get" or "set".
-
-        Support for entity beans is optional as of Enterprise Beans 3.2.
-
-      </xsd:documentation>
-    </xsd:annotation>
+                   type="jakartaee:string">
+        <xsd:annotation>
+          <xsd:documentation>
+
+            The cmr-field-name element specifies the name of a
+            logical relationship field in the entity bean
+            class. The name of the cmr-field must begin with a
+            lowercase letter. This field is accessed by methods
+            whose names consist of the name of the field
+            specified by cmr-field-name in which the first
+            letter is uppercased, prefixed by "get" or "set".
+            
+            Support for entity beans is optional as of Enterprise Beans 3.2.
+            
+          </xsd:documentation>
+        </xsd:annotation>
       </xsd:element>
       <xsd:element name="cmr-field-type"
-           type="jakartaee:cmr-field-typeType"
-           minOccurs="0"/>
-    </xsd:sequence>
-    <xsd:attribute name="id" type="xsd:ID"/>
-  </xsd:complexType>
-
-  <!-- **************************************************** -->
+                   type="jakartaee:cmr-field-typeType"
+                   minOccurs="0"/>
+    </xsd:sequence>
+    <xsd:attribute name="id"
+                   type="xsd:ID"/>
+  </xsd:complexType>
+
+
+<!-- **************************************************** -->
 
   <xsd:complexType name="cmr-field-typeType">
     <xsd:annotation>
       <xsd:documentation>
 
-    The cmr-field-type element specifies the class of a
-    collection-valued logical relationship field in the entity
-    bean class. The value of an element using cmr-field-typeType
-    must be either: java.util.Collection or java.util.Set.
-
+        The cmr-field-type element specifies the class of a
+        collection-valued logical relationship field in the entity
+        bean class. The value of an element using cmr-field-typeType
+        must be either: java.util.Collection or java.util.Set.
+        
       </xsd:documentation>
     </xsd:annotation>
     <xsd:simpleContent>
       <xsd:restriction base="jakartaee:string">
-    <xsd:enumeration value="java.util.Collection"/>
-    <xsd:enumeration value="java.util.Set"/>
+        <xsd:enumeration value="java.util.Collection"/>
+        <xsd:enumeration value="java.util.Set"/>
       </xsd:restriction>
     </xsd:simpleContent>
   </xsd:complexType>
 
- <!-- **************************************************** -->
+
+<!-- **************************************************** -->
 
   <xsd:complexType name="concurrency-management-typeType">
     <xsd:annotation>
       <xsd:documentation>
 
-    The concurrency-management-typeType specifies the way concurrency
-    is managed for a singleton or stateful session bean.  
-
-    The concurrency management type must be one of the following:
-
+        The concurrency-management-typeType specifies the way concurrency
+        is managed for a singleton or stateful session bean.  
+        
+        The concurrency management type must be one of the following:
+        
         Bean
         Container
-
-    Bean managed concurrency can only be specified for a singleton bean.
-
+        
+        Bean managed concurrency can only be specified for a singleton bean.
+        
       </xsd:documentation>
     </xsd:annotation>
     <xsd:simpleContent>
       <xsd:restriction base="jakartaee:string">
-    <xsd:enumeration value="Bean"/>
-    <xsd:enumeration value="Container"/>
+        <xsd:enumeration value="Bean"/>
+        <xsd:enumeration value="Container"/>
       </xsd:restriction>
     </xsd:simpleContent>
   </xsd:complexType>
 
- <!-- **************************************************** -->
+
+<!-- **************************************************** -->
 
   <xsd:complexType name="concurrent-lock-typeType">
     <xsd:annotation>
       <xsd:documentation>
 
-    The concurrent-lock-typeType specifies how the container must
-    manage concurrent access to a method of a Singleton bean 
-    with container-managed concurrency.
-
-    The container managed concurrency lock type must be one 
-    of the following :
-
+        The concurrent-lock-typeType specifies how the container must
+        manage concurrent access to a method of a Singleton bean 
+        with container-managed concurrency.
+        
+        The container managed concurrency lock type must be one 
+        of the following :
+        
         Read
         Write
-
+        
       </xsd:documentation>
     </xsd:annotation>
     <xsd:simpleContent>
       <xsd:restriction base="jakartaee:string">
-    <xsd:enumeration value="Read"/>
-    <xsd:enumeration value="Write"/>
+        <xsd:enumeration value="Read"/>
+        <xsd:enumeration value="Write"/>
       </xsd:restriction>
     </xsd:simpleContent>
   </xsd:complexType>
 
 
- <!-- **************************************************** -->
+<!-- **************************************************** -->
 
   <xsd:complexType name="concurrent-methodType">
     <xsd:annotation>
       <xsd:documentation>
 
-    The concurrent-methodType specifies information about a method
-    of a bean with container managed concurrency.
-
-    The optional lock element specifies the kind of concurrency 
-    lock asssociated with the method.
-    
-    The optional access-timeout element specifies the amount of
-    time (in a given time unit) the container should wait for a
-    concurrency lock before throwing an exception to the client.
-
-      </xsd:documentation>
-    </xsd:annotation>
-
-    <xsd:sequence>
-
+        The concurrent-methodType specifies information about a method
+        of a bean with container managed concurrency.
+        
+        The optional lock element specifies the kind of concurrency 
+        lock asssociated with the method.
+        
+        The optional access-timeout element specifies the amount of
+        time (in a given time unit) the container should wait for a
+        concurrency lock before throwing an exception to the client.
+        
+      </xsd:documentation>
+    </xsd:annotation>
+    <xsd:sequence>
       <xsd:element name="method"
-           type="jakartaee:named-methodType"/>
+                   type="jakartaee:named-methodType"/>
       <xsd:element name="lock"
-           type="jakartaee:concurrent-lock-typeType"
+                   type="jakartaee:concurrent-lock-typeType"
                    minOccurs="0"/>
       <xsd:element name="access-timeout"
-           type="jakartaee:access-timeoutType"
-           minOccurs="0"/>      
-
-    </xsd:sequence>
-    <xsd:attribute name="id" type="xsd:ID"/>
-  </xsd:complexType>
-
-  <!-- **************************************************** -->
+                   type="jakartaee:access-timeoutType"
+                   minOccurs="0"/>
+    </xsd:sequence>
+    <xsd:attribute name="id"
+                   type="xsd:ID"/>
+  </xsd:complexType>
+
+
+<!-- **************************************************** -->
 
   <xsd:complexType name="container-transactionType">
     <xsd:annotation>
       <xsd:documentation>
 
-    The container-transactionType specifies how the container
-    must manage transaction scopes for the enterprise bean's
-    method invocations. It defines an optional description, a
-    list of method elements, and a transaction attribute. The
-    transaction attribute is to be applied to all the specified
-    methods.
-
-      </xsd:documentation>
-    </xsd:annotation>
-
+        The container-transactionType specifies how the container
+        must manage transaction scopes for the enterprise bean's
+        method invocations. It defines an optional description, a
+        list of method elements, and a transaction attribute. The
+        transaction attribute is to be applied to all the specified
+        methods.
+        
+      </xsd:documentation>
+    </xsd:annotation>
     <xsd:sequence>
       <xsd:element name="description"
-           type="jakartaee:descriptionType"
-           minOccurs="0"
-           maxOccurs="unbounded"/>
+                   type="jakartaee:descriptionType"
+                   minOccurs="0"
+                   maxOccurs="unbounded"/>
       <xsd:element name="method"
-           type="jakartaee:methodType"
-           maxOccurs="unbounded"/>
+                   type="jakartaee:methodType"
+                   maxOccurs="unbounded"/>
       <xsd:element name="trans-attribute"
-           type="jakartaee:trans-attributeType"/>
-    </xsd:sequence>
-    <xsd:attribute name="id" type="xsd:ID"/>
-  </xsd:complexType>
-
-  <!-- **************************************************** -->
+                   type="jakartaee:trans-attributeType"/>
+    </xsd:sequence>
+    <xsd:attribute name="id"
+                   type="xsd:ID"/>
+  </xsd:complexType>
+
+
+<!-- **************************************************** -->
 
   <xsd:complexType name="depends-onType">
     <xsd:annotation>
       <xsd:documentation>
 
-    The depends-onType is used to express initialization 
-    ordering dependencies between Singleton components.
-    The depends-onType specifies the names of one or more
-    Singleton beans in the same application as the referring
-    Singleton, each of which must be initialized before
-    the referring bean.  
-
-    Each dependent bean is expressed using ejb-link syntax.
-    The order in which dependent beans are initialized at 
-    runtime is not guaranteed to match the order in which
-    they are listed.
-
-      </xsd:documentation>
-    </xsd:annotation>
-
-    <xsd:sequence>
-
+        The depends-onType is used to express initialization 
+        ordering dependencies between Singleton components.
+        The depends-onType specifies the names of one or more
+        Singleton beans in the same application as the referring
+        Singleton, each of which must be initialized before
+        the referring bean.  
+        
+        Each dependent bean is expressed using ejb-link syntax.
+        The order in which dependent beans are initialized at 
+        runtime is not guaranteed to match the order in which
+        they are listed.
+        
+      </xsd:documentation>
+    </xsd:annotation>
+    <xsd:sequence>
       <xsd:element name="ejb-name"
                    type="jakartaee:ejb-linkType"
-           minOccurs="1"
-                   maxOccurs="unbounded"/>
-
-    </xsd:sequence>
-    <xsd:attribute name="id" type="xsd:ID"/>
-  </xsd:complexType>
-
-  <!-- **************************************************** -->
+                   minOccurs="1"
+                   maxOccurs="unbounded"/>
+    </xsd:sequence>
+    <xsd:attribute name="id"
+                   type="xsd:ID"/>
+  </xsd:complexType>
+
+
+<!-- **************************************************** -->
 
   <xsd:complexType name="ejb-classType">
     <xsd:annotation>
       <xsd:documentation>
-    <![CDATA[
-
-      The ejb-classType contains the fully-qualified name of the
-      enterprise bean's class. It is used by ejb-class elements. 
-
-      Example:
-
-          <ejb-class>com.wombat.empl.EmployeeServiceBean</ejb-class>
-
-      ]]>
+        <![CDATA[
+        The ejb-classType contains the fully-qualified name of the
+        enterprise bean's class. It is used by ejb-class elements. 
+        
+        Example:
+        
+        <ejb-class>com.wombat.empl.EmployeeServiceBean</ejb-class>
+        
+        ]]>
       </xsd:documentation>
     </xsd:annotation>
     <xsd:simpleContent>
@@ -732,172 +720,170 @@
   </xsd:complexType>
 
 
-  <!-- **************************************************** -->
+<!-- **************************************************** -->
 
   <xsd:complexType name="ejb-jarType">
     <xsd:annotation>
       <xsd:documentation>
 
-    The ejb-jarType defines the root element of the Enterprise Beans
-    deployment descriptor. It contains
-
+        The ejb-jarType defines the root element of the Enterprise Beans
+        deployment descriptor. It contains
+        
         - an optional description of the ejb-jar file
         - an optional display name
         - an optional icon that contains a small and a large
-          icon file name
-            - an optional module name. Only applicable to
-              stand-alone ejb-jars or ejb-jars packaged in an ear.
-              Ignored if specified for an ejb-jar.xml within a .war file.
-              In that case, standard .war file module-name rules apply.
+        icon file name
+        - an optional module name. Only applicable to
+        stand-alone ejb-jars or ejb-jars packaged in an ear.
+        Ignored if specified for an ejb-jar.xml within a .war file.
+        In that case, standard .war file module-name rules apply.
         - structural information about all included
-          enterprise beans that is not specified through
-              annotations
-            - structural information about interceptor classes
+        enterprise beans that is not specified through
+        annotations
+        - structural information about interceptor classes
         - a descriptor for container managed relationships, 
-          if any. 
+        if any. 
         - an optional application-assembly descriptor
         - an optional name of an ejb-client-jar file for the 
-          ejb-jar.
-
-      </xsd:documentation>
-    </xsd:annotation>
-
+        ejb-jar.
+        
+      </xsd:documentation>
+    </xsd:annotation>
     <xsd:sequence>
       <xsd:element name="module-name"
                    type="jakartaee:string"
-           minOccurs="0"/>
+                   minOccurs="0"/>
       <xsd:group ref="jakartaee:descriptionGroup"/>
       <xsd:element name="enterprise-beans"
-           type="jakartaee:enterprise-beansType"
+                   type="jakartaee:enterprise-beansType"
                    minOccurs="0"/>
       <xsd:element name="interceptors"
-           type="jakartaee:interceptorsType"
+                   type="jakartaee:interceptorsType"
                    minOccurs="0"/>
       <xsd:element name="relationships"
-           type="jakartaee:relationshipsType"
-           minOccurs="0">
-    <xsd:unique name="relationship-name-uniqueness">
+                   type="jakartaee:relationshipsType"
+                   minOccurs="0">
+        <xsd:unique name="relationship-name-uniqueness">
+          <xsd:annotation>
+            <xsd:documentation>
+
+              The ejb-relation-name contains the name of a
+              relation. The name must be unique within
+              relationships.
+              
+            </xsd:documentation>
+          </xsd:annotation>
+          <xsd:selector xpath="jakartaee:ejb-relation"/>
+          <xsd:field xpath="jakartaee:ejb-relation-name"/>
+        </xsd:unique>
+      </xsd:element>
+      <xsd:element name="assembly-descriptor"
+                   type="jakartaee:assembly-descriptorType"
+                   minOccurs="0">
+        <xsd:annotation>
+          <xsd:documentation>
+
+            Providing an assembly-descriptor in the deployment
+            descriptor is optional for the ejb-jar file or .war file
+            producer.
+            
+          </xsd:documentation>
+        </xsd:annotation>
+      </xsd:element>
+      <xsd:element name="ejb-client-jar"
+                   type="jakartaee:pathType"
+                   minOccurs="0">
+        <xsd:annotation>
+          <xsd:documentation>
+            <![CDATA[
+            The optional ejb-client-jar element specifies a JAR
+            file that contains the class files necessary for a
+            client program to access the
+            enterprise beans in the ejb-jar file.
+            
+            Example:
+            
+            	  <ejb-client-jar>employee_service_client.jar
+            	  </ejb-client-jar>
+            
+            ]]>
+          </xsd:documentation>
+        </xsd:annotation>
+      </xsd:element>
+    </xsd:sequence>
+    <xsd:attribute name="version"
+                   type="jakartaee:dewey-versionType"
+                   fixed="4.0"
+                   use="required">
       <xsd:annotation>
         <xsd:documentation>
 
-          The ejb-relation-name contains the name of a
-          relation. The name must be unique within
-          relationships.
-
+          The version specifies the version of the
+          Enterprise Beans specification that the instance document must 
+          comply with. This information enables deployment tools
+          to validate a particular Enterprise Beans Deployment
+          Descriptor with respect to a specific version of the Enterprise Beans
+          schema. 
+          
         </xsd:documentation>
       </xsd:annotation>
-      <xsd:selector xpath="jakartaee:ejb-relation"/>
-      <xsd:field    xpath="jakartaee:ejb-relation-name"/>
-    </xsd:unique>
-      </xsd:element>
-      <xsd:element name="assembly-descriptor"
-           type="jakartaee:assembly-descriptorType"
-           minOccurs="0">
-    <xsd:annotation>
-      <xsd:documentation>
-
-        Providing an assembly-descriptor in the deployment
-        descriptor is optional for the ejb-jar file or .war file
-        producer.
-
-      </xsd:documentation>
-    </xsd:annotation>
-      </xsd:element>
-      <xsd:element name="ejb-client-jar"
-           type="jakartaee:pathType"
-           minOccurs="0">
-    <xsd:annotation>
-      <xsd:documentation>
-        <![CDATA[
-
-          The optional ejb-client-jar element specifies a JAR
-          file that contains the class files necessary for a
-          client program to access the
-          enterprise beans in the ejb-jar file.
-
-          Example:
-
-          <ejb-client-jar>employee_service_client.jar
-          </ejb-client-jar>
-
-          ]]>
-      </xsd:documentation>
-    </xsd:annotation>
-      </xsd:element>
-    </xsd:sequence>
-    <xsd:attribute name="version"
-           type="jakartaee:dewey-versionType"
-           fixed="4.0"
-           use="required">
+    </xsd:attribute>
+    <xsd:attribute name="metadata-complete"
+                   type="xsd:boolean">
       <xsd:annotation>
-    <xsd:documentation>
-
-      The version specifies the version of the
-      Enterprise Beans specification that the instance document must 
-      comply with. This information enables deployment tools
-      to validate a particular Enterprise Beans Deployment
-      Descriptor with respect to a specific version of the Enterprise Beans
-      schema. 
-
-    </xsd:documentation>
+        <xsd:documentation>
+
+          The metadata-complete attribute defines whether this
+          deployment descriptor and other related deployment
+          descriptors for this module (e.g., web service
+          descriptors) are complete, or whether the class
+          files available to this module and packaged with
+          this application should be examined for annotations
+          that specify deployment information.
+          
+          If metadata-complete is set to "true", the deployment
+          tool must ignore any annotations that specify deployment
+          information, which might be present in the class files
+          of the application.
+          
+          If metadata-complete is not specified or is set to
+          "false", the deployment tool must examine the class
+          files of the application for annotations, as
+          specified by the specifications.
+          
+        </xsd:documentation>
       </xsd:annotation>
     </xsd:attribute>
-    <xsd:attribute name="metadata-complete" type="xsd:boolean">
-      <xsd:annotation>
-    <xsd:documentation>
-
-      The metadata-complete attribute defines whether this
-      deployment descriptor and other related deployment
-      descriptors for this module (e.g., web service
-      descriptors) are complete, or whether the class
-      files available to this module and packaged with
-      this application should be examined for annotations
-      that specify deployment information.
-
-      If metadata-complete is set to "true", the deployment
-      tool must ignore any annotations that specify deployment
-      information, which might be present in the class files
-      of the application.
-
-      If metadata-complete is not specified or is set to
-      "false", the deployment tool must examine the class
-      files of the application for annotations, as
-      specified by the specifications.
-
-    </xsd:documentation>
-      </xsd:annotation>
-
-    </xsd:attribute>
-
-    <xsd:attribute name="id" type="xsd:ID"/>
-  </xsd:complexType>
-
-  <!-- **************************************************** -->
+    <xsd:attribute name="id"
+                   type="xsd:ID"/>
+  </xsd:complexType>
+
+
+<!-- **************************************************** -->
 
   <xsd:complexType name="ejb-nameType">
     <xsd:annotation>
       <xsd:documentation>
-    <![CDATA[
-
-      The ejb-nameType specifies an enterprise bean's name. It is
-      used by ejb-name elements. This name is assigned by the
-      file producer to name the enterprise bean in the
-      ejb-jar file or .war file's deployment descriptor. The name must be
-      unique among the names of the enterprise beans in the same
-      ejb-jar file or .war file.
-
-      There is no architected relationship between the used
-      ejb-name in the deployment descriptor and the JNDI name that
-      the Deployer will assign to the enterprise bean's home.
-
-      The name for an entity bean must conform to the lexical
-      rules for an NMTOKEN.
-
-      Example:
-
-      <ejb-name>EmployeeService</ejb-name>
-
-      ]]>
+        <![CDATA[
+        The ejb-nameType specifies an enterprise bean's name. It is
+        used by ejb-name elements. This name is assigned by the
+        file producer to name the enterprise bean in the
+        ejb-jar file or .war file's deployment descriptor. The name must be
+        unique among the names of the enterprise beans in the same
+        ejb-jar file or .war file.
+        
+        There is no architected relationship between the used
+        ejb-name in the deployment descriptor and the JNDI name that
+        the Deployer will assign to the enterprise bean's home.
+        
+        The name for an entity bean must conform to the lexical
+        rules for an NMTOKEN.
+        
+        Example:
+        
+        <ejb-name>EmployeeService</ejb-name>
+        
+        ]]>
       </xsd:documentation>
     </xsd:annotation>
     <xsd:simpleContent>
@@ -905,730 +891,718 @@
     </xsd:simpleContent>
   </xsd:complexType>
 
-  <!-- **************************************************** -->
+
+<!-- **************************************************** -->
 
   <xsd:complexType name="ejb-relationType">
     <xsd:annotation>
       <xsd:documentation>
 
-    The ejb-relationType describes a relationship between two
-    entity beans with container-managed persistence.  It is used
-    by ejb-relation elements. It contains a description; an
-    optional ejb-relation-name element; and exactly two
-    relationship role declarations, defined by the
-    ejb-relationship-role elements. The name of the
-    relationship, if specified, is unique within the ejb-jar
-    file.
-
-    Support for entity beans is optional as of Enterprise Beans 3.2.
-
-      </xsd:documentation>
-    </xsd:annotation>
-
+        The ejb-relationType describes a relationship between two
+        entity beans with container-managed persistence.  It is used
+        by ejb-relation elements. It contains a description; an
+        optional ejb-relation-name element; and exactly two
+        relationship role declarations, defined by the
+        ejb-relationship-role elements. The name of the
+        relationship, if specified, is unique within the ejb-jar
+        file.
+        
+        Support for entity beans is optional as of Enterprise Beans 3.2.
+        
+      </xsd:documentation>
+    </xsd:annotation>
     <xsd:sequence>
       <xsd:element name="description"
-           type="jakartaee:descriptionType"
-           minOccurs="0"
-           maxOccurs="unbounded"/>
+                   type="jakartaee:descriptionType"
+                   minOccurs="0"
+                   maxOccurs="unbounded"/>
       <xsd:element name="ejb-relation-name"
-           type="jakartaee:string"
-           minOccurs="0">
-    <xsd:annotation>
-      <xsd:documentation>
-
-        The ejb-relation-name element provides a unique name
-        within the ejb-jar file for a relationship.
-
-      </xsd:documentation>
-    </xsd:annotation>
+                   type="jakartaee:string"
+                   minOccurs="0">
+        <xsd:annotation>
+          <xsd:documentation>
+
+            The ejb-relation-name element provides a unique name
+            within the ejb-jar file for a relationship.
+            
+          </xsd:documentation>
+        </xsd:annotation>
       </xsd:element>
       <xsd:element name="ejb-relationship-role"
-           type="jakartaee:ejb-relationship-roleType"
-           minOccurs="2"
-           maxOccurs="2"/>
-    </xsd:sequence>
-    <xsd:attribute name="id" type="xsd:ID"/>
-  </xsd:complexType>
-
-  <!-- **************************************************** -->
+                   type="jakartaee:ejb-relationship-roleType"
+                   minOccurs="2"
+                   maxOccurs="2"/>
+    </xsd:sequence>
+    <xsd:attribute name="id"
+                   type="xsd:ID"/>
+  </xsd:complexType>
+
+
+<!-- **************************************************** -->
 
   <xsd:complexType name="ejb-relationship-roleType">
     <xsd:annotation>
       <xsd:documentation>
-    <![CDATA[
-
-      The ejb-relationship-roleType describes a role within a
-      relationship. There are two roles in each relationship.
-
-      The ejb-relationship-roleType contains an optional
-      description; an optional name for the relationship role; a
-      specification of the multiplicity of the role; an optional
-      specification of cascade-delete functionality for the role;
-      the role source; and a declaration of the cmr-field, if any,
-      by means of which the other side of the relationship is
-      accessed from the perspective of the role source.
-
-      The multiplicity and role-source element are mandatory.
-
-      The relationship-role-source element designates an entity
-      bean by means of an ejb-name element. For bidirectional
-      relationships, both roles of a relationship must declare a
-      relationship-role-source element that specifies a cmr-field
-      in terms of which the relationship is accessed. The lack of
-      a cmr-field element in an ejb-relationship-role specifies
-      that the relationship is unidirectional in navigability and
-      the entity bean that participates in the relationship is
-      "not aware" of the relationship.
-
-      Example:
-
-      <ejb-relation>
-          <ejb-relation-name>Product-LineItem</ejb-relation-name>
-          <ejb-relationship-role>
-          <ejb-relationship-role-name>product-has-lineitems
-          </ejb-relationship-role-name>
-          <multiplicity>One</multiplicity>
-          <relationship-role-source>
-          <ejb-name>ProductEJB</ejb-name>
-          </relationship-role-source>
-           </ejb-relationship-role>
-      </ejb-relation>
-
-      Support for entity beans is optional as of Enterprise Beans 3.2.
-
-      ]]>
-      </xsd:documentation>
-    </xsd:annotation>
-
+        <![CDATA[
+        The ejb-relationship-roleType describes a role within a
+        relationship. There are two roles in each relationship.
+        
+        The ejb-relationship-roleType contains an optional
+        description; an optional name for the relationship role; a
+        specification of the multiplicity of the role; an optional
+        specification of cascade-delete functionality for the role;
+        the role source; and a declaration of the cmr-field, if any,
+        by means of which the other side of the relationship is
+        accessed from the perspective of the role source.
+        
+        The multiplicity and role-source element are mandatory.
+        
+        The relationship-role-source element designates an entity
+        bean by means of an ejb-name element. For bidirectional
+        relationships, both roles of a relationship must declare a
+        relationship-role-source element that specifies a cmr-field
+        in terms of which the relationship is accessed. The lack of
+        a cmr-field element in an ejb-relationship-role specifies
+        that the relationship is unidirectional in navigability and
+        the entity bean that participates in the relationship is
+        "not aware" of the relationship.
+        
+        Example:
+        
+        <ejb-relation>
+        <ejb-relation-name>Product-LineItem</ejb-relation-name>
+        <ejb-relationship-role>
+        	  <ejb-relationship-role-name>product-has-lineitems
+        	  </ejb-relationship-role-name>
+        	  <multiplicity>One</multiplicity>
+        	  <relationship-role-source>
+        	  <ejb-name>ProductEJB</ejb-name>
+        	  </relationship-role-source>
+        </ejb-relationship-role>
+        </ejb-relation>
+        
+        Support for entity beans is optional as of Enterprise Beans 3.2.
+        
+        ]]>
+      </xsd:documentation>
+    </xsd:annotation>
     <xsd:sequence>
       <xsd:element name="description"
-           type="jakartaee:descriptionType"
-           minOccurs="0"
-           maxOccurs="unbounded"/>
+                   type="jakartaee:descriptionType"
+                   minOccurs="0"
+                   maxOccurs="unbounded"/>
       <xsd:element name="ejb-relationship-role-name"
-           type="jakartaee:string"
-           minOccurs="0">
-    <xsd:annotation>
-      <xsd:documentation>
-
-        The ejb-relationship-role-name element defines a
-        name for a role that is unique within an
-        ejb-relation. Different relationships can use the
-        same name for a role.
-
-      </xsd:documentation>
-    </xsd:annotation>
+                   type="jakartaee:string"
+                   minOccurs="0">
+        <xsd:annotation>
+          <xsd:documentation>
+
+            The ejb-relationship-role-name element defines a
+            name for a role that is unique within an
+            ejb-relation. Different relationships can use the
+            same name for a role.
+            
+          </xsd:documentation>
+        </xsd:annotation>
       </xsd:element>
       <xsd:element name="multiplicity"
-           type="jakartaee:multiplicityType"/>
+                   type="jakartaee:multiplicityType"/>
       <xsd:element name="cascade-delete"
-           type="jakartaee:emptyType"
-           minOccurs="0">
-    <xsd:annotation>
-      <xsd:documentation>
-
-        The cascade-delete element specifies that, within a
-        particular relationship, the lifetime of one or more
-        entity beans is dependent upon the lifetime of
-        another entity bean. The cascade-delete element can
-        only be specified for an ejb-relationship-role
-        element contained in an ejb-relation element in
-        which the other ejb-relationship-role
-        element specifies a multiplicity of One.
-
-        Support for entity beans is optional as of Enterprise Beans 3.2.
-
-      </xsd:documentation>
-    </xsd:annotation>
+                   type="jakartaee:emptyType"
+                   minOccurs="0">
+        <xsd:annotation>
+          <xsd:documentation>
+
+            The cascade-delete element specifies that, within a
+            particular relationship, the lifetime of one or more
+            entity beans is dependent upon the lifetime of
+            another entity bean. The cascade-delete element can
+            only be specified for an ejb-relationship-role
+            element contained in an ejb-relation element in
+            which the other ejb-relationship-role
+            element specifies a multiplicity of One.
+            
+            Support for entity beans is optional as of Enterprise Beans 3.2.
+            
+          </xsd:documentation>
+        </xsd:annotation>
       </xsd:element>
       <xsd:element name="relationship-role-source"
-           type="jakartaee:relationship-role-sourceType"/>
+                   type="jakartaee:relationship-role-sourceType"/>
       <xsd:element name="cmr-field"
-           type="jakartaee:cmr-fieldType"
-           minOccurs="0"/>
-    </xsd:sequence>
-    <xsd:attribute name="id" type="xsd:ID"/>
-  </xsd:complexType>
-
-  <!-- **************************************************** -->
+                   type="jakartaee:cmr-fieldType"
+                   minOccurs="0"/>
+    </xsd:sequence>
+    <xsd:attribute name="id"
+                   type="xsd:ID"/>
+  </xsd:complexType>
+
+
+<!-- **************************************************** -->
 
   <xsd:complexType name="enterprise-beansType">
     <xsd:annotation>
       <xsd:documentation>
 
-    The enterprise-beansType declares one or more enterprise
-    beans. Each bean can be a session, entity or message-driven
-    bean.
-
-      </xsd:documentation>
-    </xsd:annotation>
-
+        The enterprise-beansType declares one or more enterprise
+        beans. Each bean can be a session, entity or message-driven
+        bean.
+        
+      </xsd:documentation>
+    </xsd:annotation>
     <xsd:choice maxOccurs="unbounded">
       <xsd:element name="session"
-           type="jakartaee:session-beanType">
-    <xsd:unique name="session-ejb-local-ref-name-uniqueness">
-      <xsd:annotation>
-        <xsd:documentation>
-
-          The ejb-ref-name element contains the name of
-          an enterprise bean reference. The enterprise bean reference is an entry in
-          the component's environment and is relative to the
-          java:comp/env context.  The name must be unique within
-          the component.
-
-          It is recommended that name be prefixed with "ejb/".
-
-        </xsd:documentation>
-      </xsd:annotation>
-      <xsd:selector xpath="jakartaee:ejb-local-ref"/>
-      <xsd:field    xpath="jakartaee:ejb-ref-name"/>
-    </xsd:unique>
-
-    <xsd:unique name="session-ejb-ref-name-uniqueness">
-      <xsd:annotation>
-        <xsd:documentation>
-
-          The ejb-ref-name element contains the name of an enterprise bean
-          reference. The enterprise bean reference is an entry in the
-          component's environment and is relative to the
-          java:comp/env context. The name must be unique
-          within the component.
-
-          It is recommended that name is prefixed with "ejb/".
-
-        </xsd:documentation>
-      </xsd:annotation>
-      <xsd:selector xpath="jakartaee:ejb-ref"/>
-      <xsd:field    xpath="jakartaee:ejb-ref-name"/>
-    </xsd:unique>
-
-    <xsd:unique name="session-resource-env-ref-uniqueness">
-      <xsd:annotation>
-        <xsd:documentation>
-
-          The resource-env-ref-name element specifies the name
-          of a resource environment reference; its value is
-          the environment entry name used in the component
-          code. The name is a JNDI name relative to the
-          java:comp/env context and must be unique within an
-          component.
-
-        </xsd:documentation>
-      </xsd:annotation>
-      <xsd:selector xpath="jakartaee:resource-env-ref"/>
-      <xsd:field    xpath="jakartaee:resource-env-ref-name"/>
-    </xsd:unique>
-
-    <xsd:unique name="session-message-destination-ref-uniqueness">
-      <xsd:annotation>
-        <xsd:documentation>
-
-          The message-destination-ref-name element specifies the name
-          of a message destination reference; its value is
-          the message destination reference name used in the component
-          code. The name is a JNDI name relative to the
-          java:comp/env context and must be unique within an
-          component.
-
-        </xsd:documentation>
-      </xsd:annotation>
-      <xsd:selector xpath="jakartaee:message-destination-ref"/>
-      <xsd:field    xpath="jakartaee:message-destination-ref-name"/>
-    </xsd:unique>
-
-
-    <xsd:unique name="session-res-ref-name-uniqueness">
-      <xsd:annotation>
-        <xsd:documentation>
-
-          The res-ref-name element specifies the name of a
-          resource manager connection factory reference.  The name
-          is a JNDI name relative to the java:comp/env context.
-          The name must be unique within an component.
-
-        </xsd:documentation>
-      </xsd:annotation>
-      <xsd:selector xpath="jakartaee:resource-ref"/>
-      <xsd:field    xpath="jakartaee:res-ref-name"/>
-    </xsd:unique>
-
-    <xsd:unique name="session-env-entry-name-uniqueness">
-      <xsd:annotation>
-        <xsd:documentation>
-
-          The env-entry-name element contains the name of a
-          component's environment entry.  The name is a JNDI
-          name relative to the java:comp/env context.  The
-          name must be unique within an component.
-
-        </xsd:documentation>
-      </xsd:annotation>
-      <xsd:selector xpath="jakartaee:env-entry"/>
-      <xsd:field    xpath="jakartaee:env-entry-name"/>
-    </xsd:unique>
+                   type="jakartaee:session-beanType">
+        <xsd:unique name="session-ejb-local-ref-name-uniqueness">
+          <xsd:annotation>
+            <xsd:documentation>
+
+              The ejb-ref-name element contains the name of
+              an enterprise bean reference. The enterprise bean reference is an entry in
+              the component's environment and is relative to the
+              java:comp/env context.  The name must be unique within
+              the component.
+              
+              It is recommended that name be prefixed with "ejb/".
+              
+            </xsd:documentation>
+          </xsd:annotation>
+          <xsd:selector xpath="jakartaee:ejb-local-ref"/>
+          <xsd:field xpath="jakartaee:ejb-ref-name"/>
+        </xsd:unique>
+        <xsd:unique name="session-ejb-ref-name-uniqueness">
+          <xsd:annotation>
+            <xsd:documentation>
+
+              The ejb-ref-name element contains the name of an enterprise bean
+              reference. The enterprise bean reference is an entry in the
+              component's environment and is relative to the
+              java:comp/env context. The name must be unique
+              within the component.
+              
+              It is recommended that name is prefixed with "ejb/".
+              
+            </xsd:documentation>
+          </xsd:annotation>
+          <xsd:selector xpath="jakartaee:ejb-ref"/>
+          <xsd:field xpath="jakartaee:ejb-ref-name"/>
+        </xsd:unique>
+        <xsd:unique name="session-resource-env-ref-uniqueness">
+          <xsd:annotation>
+            <xsd:documentation>
+
+              The resource-env-ref-name element specifies the name
+              of a resource environment reference; its value is
+              the environment entry name used in the component
+              code. The name is a JNDI name relative to the
+              java:comp/env context and must be unique within an
+              component.
+              
+            </xsd:documentation>
+          </xsd:annotation>
+          <xsd:selector xpath="jakartaee:resource-env-ref"/>
+          <xsd:field xpath="jakartaee:resource-env-ref-name"/>
+        </xsd:unique>
+        <xsd:unique name="session-message-destination-ref-uniqueness">
+          <xsd:annotation>
+            <xsd:documentation>
+
+              The message-destination-ref-name element specifies the name
+              of a message destination reference; its value is
+              the message destination reference name used in the component
+              code. The name is a JNDI name relative to the
+              java:comp/env context and must be unique within an
+              component.
+              
+            </xsd:documentation>
+          </xsd:annotation>
+          <xsd:selector xpath="jakartaee:message-destination-ref"/>
+          <xsd:field xpath="jakartaee:message-destination-ref-name"/>
+        </xsd:unique>
+        <xsd:unique name="session-res-ref-name-uniqueness">
+          <xsd:annotation>
+            <xsd:documentation>
+
+              The res-ref-name element specifies the name of a
+              resource manager connection factory reference.  The name
+              is a JNDI name relative to the java:comp/env context.
+              The name must be unique within an component.
+              
+            </xsd:documentation>
+          </xsd:annotation>
+          <xsd:selector xpath="jakartaee:resource-ref"/>
+          <xsd:field xpath="jakartaee:res-ref-name"/>
+        </xsd:unique>
+        <xsd:unique name="session-env-entry-name-uniqueness">
+          <xsd:annotation>
+            <xsd:documentation>
+
+              The env-entry-name element contains the name of a
+              component's environment entry.  The name is a JNDI
+              name relative to the java:comp/env context.  The
+              name must be unique within an component.
+              
+            </xsd:documentation>
+          </xsd:annotation>
+          <xsd:selector xpath="jakartaee:env-entry"/>
+          <xsd:field xpath="jakartaee:env-entry-name"/>
+        </xsd:unique>
       </xsd:element>
-
       <xsd:element name="entity"
-           type="jakartaee:entity-beanType">
-    <xsd:unique name="entity-ejb-local-ref-name-uniqueness">
-      <xsd:annotation>
-        <xsd:documentation>
-
-          The ejb-ref-name element contains the name of
-          an enterprise bean reference. The enterprise bean reference is an entry in
-          the component's environment and is relative to the
-          java:comp/env context.  The name must be unique within
-          the component.
-
-          It is recommended that name be prefixed with "ejb/".
-
-        </xsd:documentation>
-      </xsd:annotation>
-      <xsd:selector xpath="jakartaee:ejb-local-ref"/>
-      <xsd:field    xpath="jakartaee:ejb-ref-name"/>
-    </xsd:unique>
-
-    <xsd:unique name="entity-ejb-ref-name-uniqueness">
-      <xsd:annotation>
-        <xsd:documentation>
-
-          The ejb-ref-name element contains the name of an enterprise bean
-          reference. The enterprise bean reference is an entry in the
-          component's environment and is relative to the
-          java:comp/env context. The name must be unique
-          within the component.
-
-          It is recommended that name is prefixed with "ejb/".
-
-        </xsd:documentation>
-      </xsd:annotation>
-      <xsd:selector xpath="jakartaee:ejb-ref"/>
-      <xsd:field    xpath="jakartaee:ejb-ref-name"/>
-    </xsd:unique>
-
-    <xsd:unique name="entity-resource-env-ref-uniqueness">
-      <xsd:annotation>
-        <xsd:documentation>
-
-          The resource-env-ref-name element specifies the name
-          of a resource environment reference; its value is
-          the environment entry name used in the component
-          code. The name is a JNDI name relative to the
-          java:comp/env context and must be unique within an
-          component.
-
-        </xsd:documentation>
-      </xsd:annotation>
-      <xsd:selector xpath="jakartaee:resource-env-ref"/>
-      <xsd:field    xpath="jakartaee:resource-env-ref-name"/>
-    </xsd:unique>
-
-    <xsd:unique name="entity-message-destination-ref-uniqueness">
-      <xsd:annotation>
-        <xsd:documentation>
-
-          The message-destination-ref-name element specifies the name
-          of a message destination reference; its value is
-          the message destination reference name used in the component
-          code. The name is a JNDI name relative to the
-          java:comp/env context and must be unique within an
-          component.
-
-        </xsd:documentation>
-      </xsd:annotation>
-      <xsd:selector xpath="jakartaee:message-destination-ref"/>
-      <xsd:field    xpath="jakartaee:message-destination-ref-name"/>
-    </xsd:unique>
-
-    <xsd:unique name="entity-res-ref-name-uniqueness">
-      <xsd:annotation>
-        <xsd:documentation>
-
-          The res-ref-name element specifies the name of a
-          resource manager connection factory reference.  The name
-          is a JNDI name relative to the java:comp/env context.
-          The name must be unique within an component.
-
-        </xsd:documentation>
-      </xsd:annotation>
-      <xsd:selector xpath="jakartaee:resource-ref"/>
-      <xsd:field    xpath="jakartaee:res-ref-name"/>
-    </xsd:unique>
-
-    <xsd:unique name="entity-env-entry-name-uniqueness">
-      <xsd:annotation>
-        <xsd:documentation>
-
-          The env-entry-name element contains the name of a
-          component's environment entry.  The name is a JNDI
-          name relative to the java:comp/env context.  The
-          name must be unique within an component.
-
-        </xsd:documentation>
-      </xsd:annotation>
-      <xsd:selector xpath="jakartaee:env-entry"/>
-      <xsd:field    xpath="jakartaee:env-entry-name"/>
-    </xsd:unique>
+                   type="jakartaee:entity-beanType">
+        <xsd:unique name="entity-ejb-local-ref-name-uniqueness">
+          <xsd:annotation>
+            <xsd:documentation>
+
+              The ejb-ref-name element contains the name of
+              an enterprise bean reference. The enterprise bean reference is an entry in
+              the component's environment and is relative to the
+              java:comp/env context.  The name must be unique within
+              the component.
+              
+              It is recommended that name be prefixed with "ejb/".
+              
+            </xsd:documentation>
+          </xsd:annotation>
+          <xsd:selector xpath="jakartaee:ejb-local-ref"/>
+          <xsd:field xpath="jakartaee:ejb-ref-name"/>
+        </xsd:unique>
+        <xsd:unique name="entity-ejb-ref-name-uniqueness">
+          <xsd:annotation>
+            <xsd:documentation>
+
+              The ejb-ref-name element contains the name of an enterprise bean
+              reference. The enterprise bean reference is an entry in the
+              component's environment and is relative to the
+              java:comp/env context. The name must be unique
+              within the component.
+              
+              It is recommended that name is prefixed with "ejb/".
+              
+            </xsd:documentation>
+          </xsd:annotation>
+          <xsd:selector xpath="jakartaee:ejb-ref"/>
+          <xsd:field xpath="jakartaee:ejb-ref-name"/>
+        </xsd:unique>
+        <xsd:unique name="entity-resource-env-ref-uniqueness">
+          <xsd:annotation>
+            <xsd:documentation>
+
+              The resource-env-ref-name element specifies the name
+              of a resource environment reference; its value is
+              the environment entry name used in the component
+              code. The name is a JNDI name relative to the
+              java:comp/env context and must be unique within an
+              component.
+              
+            </xsd:documentation>
+          </xsd:annotation>
+          <xsd:selector xpath="jakartaee:resource-env-ref"/>
+          <xsd:field xpath="jakartaee:resource-env-ref-name"/>
+        </xsd:unique>
+        <xsd:unique name="entity-message-destination-ref-uniqueness">
+          <xsd:annotation>
+            <xsd:documentation>
+
+              The message-destination-ref-name element specifies the name
+              of a message destination reference; its value is
+              the message destination reference name used in the component
+              code. The name is a JNDI name relative to the
+              java:comp/env context and must be unique within an
+              component.
+              
+            </xsd:documentation>
+          </xsd:annotation>
+          <xsd:selector xpath="jakartaee:message-destination-ref"/>
+          <xsd:field xpath="jakartaee:message-destination-ref-name"/>
+        </xsd:unique>
+        <xsd:unique name="entity-res-ref-name-uniqueness">
+          <xsd:annotation>
+            <xsd:documentation>
+
+              The res-ref-name element specifies the name of a
+              resource manager connection factory reference.  The name
+              is a JNDI name relative to the java:comp/env context.
+              The name must be unique within an component.
+              
+            </xsd:documentation>
+          </xsd:annotation>
+          <xsd:selector xpath="jakartaee:resource-ref"/>
+          <xsd:field xpath="jakartaee:res-ref-name"/>
+        </xsd:unique>
+        <xsd:unique name="entity-env-entry-name-uniqueness">
+          <xsd:annotation>
+            <xsd:documentation>
+
+              The env-entry-name element contains the name of a
+              component's environment entry.  The name is a JNDI
+              name relative to the java:comp/env context.  The
+              name must be unique within an component.
+              
+            </xsd:documentation>
+          </xsd:annotation>
+          <xsd:selector xpath="jakartaee:env-entry"/>
+          <xsd:field xpath="jakartaee:env-entry-name"/>
+        </xsd:unique>
       </xsd:element>
-
       <xsd:element name="message-driven"
-           type="jakartaee:message-driven-beanType">
-    <xsd:unique name="messaged-ejb-local-ref-name-uniqueness">
-      <xsd:annotation>
-        <xsd:documentation>
-
-          The ejb-ref-name element contains the name of
-          an enterprise bean reference. The enterprise bean reference is an entry in
-          the component's environment and is relative to the
-          java:comp/env context.  The name must be unique within
-          the component.
-
-          It is recommended that name be prefixed with "ejb/".
-
-        </xsd:documentation>
-      </xsd:annotation>
-      <xsd:selector xpath="jakartaee:ejb-local-ref"/>
-      <xsd:field    xpath="jakartaee:ejb-ref-name"/>
-    </xsd:unique>
-
-    <xsd:unique name="messaged-ejb-ref-name-uniqueness">
-      <xsd:annotation>
-        <xsd:documentation>
-
-          The ejb-ref-name element contains the name of an enterprise bean
-          reference. The enterprise bean reference is an entry in the
-          component's environment and is relative to the
-          java:comp/env context. The name must be unique
-          within the component.
-
-          It is recommended that name is prefixed with "ejb/".
-
-        </xsd:documentation>
-      </xsd:annotation>
-      <xsd:selector xpath="jakartaee:ejb-ref"/>
-      <xsd:field    xpath="jakartaee:ejb-ref-name"/>
-    </xsd:unique>
-
-    <xsd:unique name="messaged-resource-env-ref-uniqueness">
-      <xsd:annotation>
-        <xsd:documentation>
-
-          The resource-env-ref-name element specifies the name
-          of a resource environment reference; its value is
-          the environment entry name used in the component
-          code. The name is a JNDI name relative to the
-          java:comp/env context and must be unique within an
-          component.
-
-        </xsd:documentation>
-      </xsd:annotation>
-      <xsd:selector xpath="jakartaee:resource-env-ref"/>
-      <xsd:field    xpath="jakartaee:resource-env-ref-name"/>
-    </xsd:unique>
-
-    <xsd:unique name="messaged-message-destination-ref-uniqueness">
-      <xsd:annotation>
-        <xsd:documentation>
-
-          The message-destination-ref-name element specifies the name
-          of a message destination reference; its value is
-          the message destination reference name used in the component
-          code. The name is a JNDI name relative to the
-          java:comp/env context and must be unique within an
-          component.
-
-        </xsd:documentation>
-      </xsd:annotation>
-      <xsd:selector xpath="jakartaee:message-destination-ref"/>
-      <xsd:field    xpath="jakartaee:message-destination-ref-name"/>
-    </xsd:unique>
-
-    <xsd:unique name="messaged-res-ref-name-uniqueness">
-      <xsd:annotation>
-        <xsd:documentation>
-
-          The res-ref-name element specifies the name of a
-          resource manager connection factory reference.  The name
-          is a JNDI name relative to the java:comp/env context.
-          The name must be unique within an component.
-
-        </xsd:documentation>
-      </xsd:annotation>
-      <xsd:selector xpath="jakartaee:resource-ref"/>
-      <xsd:field    xpath="jakartaee:res-ref-name"/>
-    </xsd:unique>
-
-    <xsd:unique name="messaged-env-entry-name-uniqueness">
-      <xsd:annotation>
-        <xsd:documentation>
-
-          The env-entry-name element contains the name of a
-          component's environment entry.  The name is a JNDI
-          name relative to the java:comp/env context.  The
-          name must be unique within an component.
-
-        </xsd:documentation>
-      </xsd:annotation>
-      <xsd:selector xpath="jakartaee:env-entry"/>
-      <xsd:field    xpath="jakartaee:env-entry-name"/>
-    </xsd:unique>
+                   type="jakartaee:message-driven-beanType">
+        <xsd:unique name="messaged-ejb-local-ref-name-uniqueness">
+          <xsd:annotation>
+            <xsd:documentation>
+
+              The ejb-ref-name element contains the name of
+              an enterprise bean reference. The enterprise bean reference is an entry in
+              the component's environment and is relative to the
+              java:comp/env context.  The name must be unique within
+              the component.
+              
+              It is recommended that name be prefixed with "ejb/".
+              
+            </xsd:documentation>
+          </xsd:annotation>
+          <xsd:selector xpath="jakartaee:ejb-local-ref"/>
+          <xsd:field xpath="jakartaee:ejb-ref-name"/>
+        </xsd:unique>
+        <xsd:unique name="messaged-ejb-ref-name-uniqueness">
+          <xsd:annotation>
+            <xsd:documentation>
+
+              The ejb-ref-name element contains the name of an enterprise bean
+              reference. The enterprise bean reference is an entry in the
+              component's environment and is relative to the
+              java:comp/env context. The name must be unique
+              within the component.
+              
+              It is recommended that name is prefixed with "ejb/".
+              
+            </xsd:documentation>
+          </xsd:annotation>
+          <xsd:selector xpath="jakartaee:ejb-ref"/>
+          <xsd:field xpath="jakartaee:ejb-ref-name"/>
+        </xsd:unique>
+        <xsd:unique name="messaged-resource-env-ref-uniqueness">
+          <xsd:annotation>
+            <xsd:documentation>
+
+              The resource-env-ref-name element specifies the name
+              of a resource environment reference; its value is
+              the environment entry name used in the component
+              code. The name is a JNDI name relative to the
+              java:comp/env context and must be unique within an
+              component.
+              
+            </xsd:documentation>
+          </xsd:annotation>
+          <xsd:selector xpath="jakartaee:resource-env-ref"/>
+          <xsd:field xpath="jakartaee:resource-env-ref-name"/>
+        </xsd:unique>
+        <xsd:unique name="messaged-message-destination-ref-uniqueness">
+          <xsd:annotation>
+            <xsd:documentation>
+
+              The message-destination-ref-name element specifies the name
+              of a message destination reference; its value is
+              the message destination reference name used in the component
+              code. The name is a JNDI name relative to the
+              java:comp/env context and must be unique within an
+              component.
+              
+            </xsd:documentation>
+          </xsd:annotation>
+          <xsd:selector xpath="jakartaee:message-destination-ref"/>
+          <xsd:field xpath="jakartaee:message-destination-ref-name"/>
+        </xsd:unique>
+        <xsd:unique name="messaged-res-ref-name-uniqueness">
+          <xsd:annotation>
+            <xsd:documentation>
+
+              The res-ref-name element specifies the name of a
+              resource manager connection factory reference.  The name
+              is a JNDI name relative to the java:comp/env context.
+              The name must be unique within an component.
+              
+            </xsd:documentation>
+          </xsd:annotation>
+          <xsd:selector xpath="jakartaee:resource-ref"/>
+          <xsd:field xpath="jakartaee:res-ref-name"/>
+        </xsd:unique>
+        <xsd:unique name="messaged-env-entry-name-uniqueness">
+          <xsd:annotation>
+            <xsd:documentation>
+
+              The env-entry-name element contains the name of a
+              component's environment entry.  The name is a JNDI
+              name relative to the java:comp/env context.  The
+              name must be unique within an component.
+              
+            </xsd:documentation>
+          </xsd:annotation>
+          <xsd:selector xpath="jakartaee:env-entry"/>
+          <xsd:field xpath="jakartaee:env-entry-name"/>
+        </xsd:unique>
       </xsd:element>
-
     </xsd:choice>
-    <xsd:attribute name="id" type="xsd:ID"/>
-  </xsd:complexType>
-
-  <!-- **************************************************** -->
+    <xsd:attribute name="id"
+                   type="xsd:ID"/>
+  </xsd:complexType>
+
+
+<!-- **************************************************** -->
 
   <xsd:complexType name="entity-beanType">
     <xsd:annotation>
       <xsd:documentation>
 
         Support for entity beans is optional as of Enterprise Beans 3.2.
-
-    The entity-beanType declares an entity bean. The declaration
-    consists of:
-
+        
+        The entity-beanType declares an entity bean. The declaration
+        consists of:
+        
         - an optional description
         - an optional display name
         - an optional icon element that contains a small and a large 
-          icon file name
+        icon file name
         - a unique name assigned to the enterprise bean
-          in the deployment descriptor
-            - an optional mapped-name element that can be used to provide
-              vendor-specific deployment information such as the physical
-              jndi-name of the entity bean's remote home interface. This 
-              element is not required to be supported by all implementations.
-              Any use of this element is non-portable.
+        in the deployment descriptor
+        - an optional mapped-name element that can be used to provide
+        vendor-specific deployment information such as the physical
+        jndi-name of the entity bean's remote home interface. This 
+        element is not required to be supported by all implementations.
+        Any use of this element is non-portable.
         - the names of the entity bean's remote home 
-          and remote interfaces, if any
+        and remote interfaces, if any
         - the names of the entity bean's local home and local
-          interfaces, if any
+        interfaces, if any
         - the entity bean's implementation class
         - the optional entity bean's persistence management type. If 
-              this element is not specified it is defaulted to Container.
+        this element is not specified it is defaulted to Container.
         - the entity bean's primary key class name
         - an indication of the entity bean's reentrancy
         - an optional specification of the 
-          entity bean's cmp-version
+        entity bean's cmp-version
         - an optional specification of the entity bean's
-          abstract schema name
+        abstract schema name
         - an optional list of container-managed fields
         - an optional specification of the primary key 
-          field
+        field
         - an optional declaration of the bean's environment 
-          entries
+        entries
         - an optional declaration of the bean's enterprise bean 
-          references
+        references
         - an optional declaration of the bean's local enterprise bean 
-          references
+        references
         - an optional declaration of the bean's web 
-          service references
+        service references
         - an optional declaration of the security role 
-          references
+        references
         - an optional declaration of the security identity
-          to be used for the execution of the bean's methods
+        to be used for the execution of the bean's methods
         - an optional declaration of the bean's 
-          resource manager connection factory references
+        resource manager connection factory references
         - an optional declaration of the bean's
-          resource environment references
+        resource environment references
         - an optional declaration of the bean's message 
-          destination references
+        destination references
         - an optional set of query declarations
-          for finder and select methods for an entity
-          bean with cmp-version 2.x.
-
-    The optional abstract-schema-name element must be specified
-    for an entity bean with container-managed persistence and
-    cmp-version 2.x.
-
-    The optional primkey-field may be present in the descriptor
-    if the entity's persistence-type is Container.
-
-    The optional cmp-version element may be present in the
-    descriptor if the entity's persistence-type is Container. If
-    the persistence-type is Container and the cmp-version
-    element is not specified, its value defaults to 2.x.
-
-    The optional home and remote elements must be specified if
-    the entity bean cmp-version is 1.x.
-
-    The optional home and remote elements must be specified if
-    the entity bean has a remote home and remote interface.
-
-    The optional local-home and local elements must be specified
-    if the entity bean has a local home and local interface.
-
-    Either both the local-home and the local elements or both
-    the home and the remote elements must be specified.
-
-    The optional query elements must be present if the
-    persistence-type is Container and the cmp-version is 2.x and
-    query methods other than findByPrimaryKey have been defined
-    for the entity bean.
-
-    The other elements that are optional are "optional" in the
-    sense that they are omitted if the lists represented by them
-    are empty.
-
-    At least one cmp-field element must be present in the
-    descriptor if the entity's persistence-type is Container and
-    the cmp-version is 1.x, and none must not be present if the
-    entity's persistence-type is Bean.
-
-      </xsd:documentation>
-    </xsd:annotation>
-
+        for finder and select methods for an entity
+        bean with cmp-version 2.x.
+        
+        The optional abstract-schema-name element must be specified
+        for an entity bean with container-managed persistence and
+        cmp-version 2.x.
+        
+        The optional primkey-field may be present in the descriptor
+        if the entity's persistence-type is Container.
+        
+        The optional cmp-version element may be present in the
+        descriptor if the entity's persistence-type is Container. If
+        the persistence-type is Container and the cmp-version
+        element is not specified, its value defaults to 2.x.
+        
+        The optional home and remote elements must be specified if
+        the entity bean cmp-version is 1.x.
+        
+        The optional home and remote elements must be specified if
+        the entity bean has a remote home and remote interface.
+        
+        The optional local-home and local elements must be specified
+        if the entity bean has a local home and local interface.
+        
+        Either both the local-home and the local elements or both
+        the home and the remote elements must be specified.
+        
+        The optional query elements must be present if the
+        persistence-type is Container and the cmp-version is 2.x and
+        query methods other than findByPrimaryKey have been defined
+        for the entity bean.
+        
+        The other elements that are optional are "optional" in the
+        sense that they are omitted if the lists represented by them
+        are empty.
+        
+        At least one cmp-field element must be present in the
+        descriptor if the entity's persistence-type is Container and
+        the cmp-version is 1.x, and none must not be present if the
+        entity's persistence-type is Bean.
+        
+      </xsd:documentation>
+    </xsd:annotation>
     <xsd:sequence>
       <xsd:group ref="jakartaee:descriptionGroup"/>
       <xsd:element name="ejb-name"
-           type="jakartaee:ejb-nameType"/>
+                   type="jakartaee:ejb-nameType"/>
       <xsd:element name="mapped-name"
-           type="jakartaee:xsdStringType"
-           minOccurs="0"/>
+                   type="jakartaee:xsdStringType"
+                   minOccurs="0"/>
       <xsd:element name="home"
-           type="jakartaee:homeType"
-           minOccurs="0"/>
+                   type="jakartaee:homeType"
+                   minOccurs="0"/>
       <xsd:element name="remote"
-           type="jakartaee:remoteType"
-           minOccurs="0"/>
+                   type="jakartaee:remoteType"
+                   minOccurs="0"/>
       <xsd:element name="local-home"
-           type="jakartaee:local-homeType"
-           minOccurs="0"/>
+                   type="jakartaee:local-homeType"
+                   minOccurs="0"/>
       <xsd:element name="local"
-           type="jakartaee:localType"
-           minOccurs="0"/>
+                   type="jakartaee:localType"
+                   minOccurs="0"/>
       <xsd:element name="ejb-class"
-           type="jakartaee:ejb-classType"/>
+                   type="jakartaee:ejb-classType"/>
       <xsd:element name="persistence-type"
-           type="jakartaee:persistence-typeType"/>
+                   type="jakartaee:persistence-typeType"/>
       <xsd:element name="prim-key-class"
-           type="jakartaee:fully-qualified-classType">
-    <xsd:annotation>
-      <xsd:documentation>
-
-        The prim-key-class element contains the
-        fully-qualified name of an
-        entity bean's primary key class.
-
-        If the definition of the primary key class is
-        deferred to deployment time, the prim-key-class 
-        element should specify java.lang.Object.
-
-        Support for entity beans is optional as of Enterprise Beans 3.2.
-
-      </xsd:documentation>
-    </xsd:annotation>
+                   type="jakartaee:fully-qualified-classType">
+        <xsd:annotation>
+          <xsd:documentation>
+
+            The prim-key-class element contains the
+            fully-qualified name of an
+            entity bean's primary key class.
+            
+            If the definition of the primary key class is
+            deferred to deployment time, the prim-key-class 
+            element should specify java.lang.Object.
+            
+            Support for entity beans is optional as of Enterprise Beans 3.2.
+            
+          </xsd:documentation>
+        </xsd:annotation>
       </xsd:element>
       <xsd:element name="reentrant"
-           type="jakartaee:true-falseType">
-    <xsd:annotation>
-      <xsd:documentation>
-
-        The reentrant element specifies whether an entity
-        bean is reentrant or not.
-
-        The reentrant element must be one of the two
-        following: true or false
-
-      </xsd:documentation>
-    </xsd:annotation>
+                   type="jakartaee:true-falseType">
+        <xsd:annotation>
+          <xsd:documentation>
+
+            The reentrant element specifies whether an entity
+            bean is reentrant or not.
+            
+            The reentrant element must be one of the two
+            following: true or false
+            
+          </xsd:documentation>
+        </xsd:annotation>
       </xsd:element>
       <xsd:element name="cmp-version"
-           type="jakartaee:cmp-versionType"
-           minOccurs="0"/>
+                   type="jakartaee:cmp-versionType"
+                   minOccurs="0"/>
       <xsd:element name="abstract-schema-name"
-           type="jakartaee:java-identifierType"
-           minOccurs="0">
-    <xsd:annotation>
-      <xsd:documentation>
-
-        The abstract-schema-name element specifies the name
-        of the abstract schema type of an entity bean with 
-        cmp-version 2.x. It is used in Enterprise Beans QL queries. 
-
-        For example, the abstract-schema-name for an entity 
-        bean whose local interface is 
-        com.acme.commerce.Order might be Order. 
-
-        Support for entity beans is optional as of Enterprise Beans 3.2.
-
-      </xsd:documentation>
-    </xsd:annotation>
+                   type="jakartaee:java-identifierType"
+                   minOccurs="0">
+        <xsd:annotation>
+          <xsd:documentation>
+
+            The abstract-schema-name element specifies the name
+            of the abstract schema type of an entity bean with 
+            cmp-version 2.x. It is used in Enterprise Beans QL queries. 
+            
+            For example, the abstract-schema-name for an entity 
+            bean whose local interface is 
+            com.acme.commerce.Order might be Order. 
+            
+            Support for entity beans is optional as of Enterprise Beans 3.2.
+            
+          </xsd:documentation>
+        </xsd:annotation>
       </xsd:element>
       <xsd:element name="cmp-field"
-           type="jakartaee:cmp-fieldType"
-           minOccurs="0"
-           maxOccurs="unbounded"/>
+                   type="jakartaee:cmp-fieldType"
+                   minOccurs="0"
+                   maxOccurs="unbounded"/>
       <xsd:element name="primkey-field"
-           type="jakartaee:string"
-           minOccurs="0">
-    <xsd:annotation>
-      <xsd:documentation>
-
-        The primkey-field element is used to specify the
-        name of the primary key field for an entity with
-        container-managed persistence.
-
-        The primkey-field must be one of the fields declared
-        in the cmp-field element, and the type of the field
-        must be the same as the primary key type.
-
-        The primkey-field element is not used if the primary
-        key maps to multiple container-managed fields
-        (i.e. the key is a compound key). In this case, the
-        fields of the primary key class must be public, and
-        their names must correspond to the field names of
-        the entity bean class that comprise the key.
-
-        Support for entity beans is optional as of Enterprise Beans 3.2.
-
-      </xsd:documentation>
-    </xsd:annotation>
+                   type="jakartaee:string"
+                   minOccurs="0">
+        <xsd:annotation>
+          <xsd:documentation>
+
+            The primkey-field element is used to specify the
+            name of the primary key field for an entity with
+            container-managed persistence.
+            
+            The primkey-field must be one of the fields declared
+            in the cmp-field element, and the type of the field
+            must be the same as the primary key type.
+            
+            The primkey-field element is not used if the primary
+            key maps to multiple container-managed fields
+            (i.e. the key is a compound key). In this case, the
+            fields of the primary key class must be public, and
+            their names must correspond to the field names of
+            the entity bean class that comprise the key.
+            
+            Support for entity beans is optional as of Enterprise Beans 3.2.
+            
+          </xsd:documentation>
+        </xsd:annotation>
       </xsd:element>
       <xsd:group ref="jakartaee:jndiEnvironmentRefsGroup"/>
       <xsd:element name="security-role-ref"
-           type="jakartaee:security-role-refType"
-           minOccurs="0" maxOccurs="unbounded"/>
+                   type="jakartaee:security-role-refType"
+                   minOccurs="0"
+                   maxOccurs="unbounded"/>
       <xsd:element name="security-identity"
-           type="jakartaee:security-identityType"
-           minOccurs="0"/>
+                   type="jakartaee:security-identityType"
+                   minOccurs="0"/>
       <xsd:element name="query"
-           type="jakartaee:queryType"
-           minOccurs="0" maxOccurs="unbounded"/>
-    </xsd:sequence>
-    <xsd:attribute name="id" type="xsd:ID"/>
-  </xsd:complexType>
-
-  <!-- **************************************************** -->
+                   type="jakartaee:queryType"
+                   minOccurs="0"
+                   maxOccurs="unbounded"/>
+    </xsd:sequence>
+    <xsd:attribute name="id"
+                   type="xsd:ID"/>
+  </xsd:complexType>
+
+
+<!-- **************************************************** -->
 
   <xsd:complexType name="exclude-listType">
     <xsd:annotation>
       <xsd:documentation>
 
-    The exclude-listType specifies one or more methods which
-    the Assembler marks to be uncallable.
-
-    If the method permission relation contains methods that are
-    in the exclude list, the Deployer should consider those
-    methods to be uncallable.
-
-      </xsd:documentation>
-    </xsd:annotation>
-
+        The exclude-listType specifies one or more methods which
+        the Assembler marks to be uncallable.
+        
+        If the method permission relation contains methods that are
+        in the exclude list, the Deployer should consider those
+        methods to be uncallable.
+        
+      </xsd:documentation>
+    </xsd:annotation>
     <xsd:sequence>
       <xsd:element name="description"
-           type="jakartaee:descriptionType"
-           minOccurs="0"
-           maxOccurs="unbounded"/>
+                   type="jakartaee:descriptionType"
+                   minOccurs="0"
+                   maxOccurs="unbounded"/>
       <xsd:element name="method"
-           type="jakartaee:methodType"
-           maxOccurs="unbounded"/>
-    </xsd:sequence>
-    <xsd:attribute name="id" type="xsd:ID"/>
-  </xsd:complexType>
-
-  <!-- **************************************************** -->
+                   type="jakartaee:methodType"
+                   maxOccurs="unbounded"/>
+    </xsd:sequence>
+    <xsd:attribute name="id"
+                   type="xsd:ID"/>
+  </xsd:complexType>
+
+
+<!-- **************************************************** -->
 
   <xsd:complexType name="application-exceptionType">
     <xsd:annotation>
@@ -1637,40 +1611,42 @@
         The application-exceptionType declares an application
         exception. The declaration consists of:
         
-            - the exception class. When the container receives
-              an exception of this type, it is required to 
-              forward this exception as an applcation exception 
-              to the client regardless of whether it is a checked
-              or unchecked exception.
-            - an optional rollback element. If this element is 
-              set to true, the container must rollback the current 
-              transaction before forwarding the exception to the
-              client.  If not specified, it defaults to false.
-            - an optional inherited element. If this element is 
-              set to true, subclasses of the exception class type
-          are also automatically considered application 
-          exceptions (unless overriden at a lower level).
-          If set to false, only the exception class type is
-          considered an application-exception, not its
-          exception subclasses. If not specified, this
-          value defaults to true.
-
+        - the exception class. When the container receives
+        an exception of this type, it is required to 
+        forward this exception as an applcation exception 
+        to the client regardless of whether it is a checked
+        or unchecked exception.
+        - an optional rollback element. If this element is 
+        set to true, the container must rollback the current 
+        transaction before forwarding the exception to the
+        client.  If not specified, it defaults to false.
+        - an optional inherited element. If this element is 
+        set to true, subclasses of the exception class type
+        are also automatically considered application 
+        exceptions (unless overriden at a lower level).
+        If set to false, only the exception class type is
+        considered an application-exception, not its
+        exception subclasses. If not specified, this
+        value defaults to true.
+        
       </xsd:documentation>
     </xsd:annotation>
     <xsd:sequence>
       <xsd:element name="exception-class"
-           type="jakartaee:fully-qualified-classType"/>
-      <xsd:element name="rollback" 
+                   type="jakartaee:fully-qualified-classType"/>
+      <xsd:element name="rollback"
                    type="jakartaee:true-falseType"
                    minOccurs="0"/>
-      <xsd:element name="inherited" 
+      <xsd:element name="inherited"
                    type="jakartaee:true-falseType"
                    minOccurs="0"/>
     </xsd:sequence>
-    <xsd:attribute name="id" type="xsd:ID"/>
-  </xsd:complexType>
-
-  <!-- **************************************************** -->
+    <xsd:attribute name="id"
+                   type="xsd:ID"/>
+  </xsd:complexType>
+
+
+<!-- **************************************************** -->
 
   <xsd:complexType name="interceptorsType">
     <xsd:annotation>
@@ -1680,24 +1656,26 @@
         classes used by components within this ejb-jar file or .war file.  The declaration
         consists of :
         
-            - An optional description.
-            - One or more interceptor elements.
-
+        - An optional description.
+        - One or more interceptor elements.
+        
       </xsd:documentation>
     </xsd:annotation>
     <xsd:sequence>
       <xsd:element name="description"
-           type="jakartaee:descriptionType"
-           minOccurs="0"
-           maxOccurs="unbounded"/>
+                   type="jakartaee:descriptionType"
+                   minOccurs="0"
+                   maxOccurs="unbounded"/>
       <xsd:element name="interceptor"
-           type="jakartaee:interceptorType"
-           maxOccurs="unbounded"/>
-    </xsd:sequence>
-    <xsd:attribute name="id" type="xsd:ID"/>
-  </xsd:complexType>
-
-  <!-- **************************************************** -->
+                   type="jakartaee:interceptorType"
+                   maxOccurs="unbounded"/>
+    </xsd:sequence>
+    <xsd:attribute name="id"
+                   type="xsd:ID"/>
+  </xsd:complexType>
+
+
+<!-- **************************************************** -->
 
   <xsd:complexType name="interceptorType">
     <xsd:annotation>
@@ -1706,733 +1684,738 @@
         The interceptorType element declares information about a single
         interceptor class.  It consists of :
         
-            - An optional description.
-            - The fully-qualified name of the interceptor class.
-            - An optional list of around invoke methods declared on the
-              interceptor class and/or its super-classes.
-            - An optional list of around timeout methods declared on the
-              interceptor class and/or its super-classes.
-            - An optional list environment dependencies for the interceptor
-              class and/or its super-classes.
-            - An optional list of post-activate methods declared on the
-              interceptor class and/or its super-classes.
-            - An optional list of pre-passivate methods declared on the
-              interceptor class and/or its super-classes.
-
+        - An optional description.
+        - The fully-qualified name of the interceptor class.
+        - An optional list of around invoke methods declared on the
+        interceptor class and/or its super-classes.
+        - An optional list of around timeout methods declared on the
+        interceptor class and/or its super-classes.
+        - An optional list environment dependencies for the interceptor
+        class and/or its super-classes.
+        - An optional list of post-activate methods declared on the
+        interceptor class and/or its super-classes.
+        - An optional list of pre-passivate methods declared on the
+        interceptor class and/or its super-classes.
+        
       </xsd:documentation>
     </xsd:annotation>
     <xsd:sequence>
       <xsd:element name="description"
-           type="jakartaee:descriptionType"
-           minOccurs="0"
-           maxOccurs="unbounded"/>
+                   type="jakartaee:descriptionType"
+                   minOccurs="0"
+                   maxOccurs="unbounded"/>
       <xsd:element name="interceptor-class"
-           type="jakartaee:fully-qualified-classType"/>
-      <xsd:element name="around-invoke" 
-                   type="jakartaee:around-invokeType" 
-                   minOccurs="0"
-                   maxOccurs="unbounded"/>
-      <xsd:element name="around-timeout" 
-                   type="jakartaee:around-timeoutType" 
-                   minOccurs="0"
-                   maxOccurs="unbounded"/>
-      <xsd:element name="around-construct" 
-                   type="jakartaee:lifecycle-callbackType" 
+                   type="jakartaee:fully-qualified-classType"/>
+      <xsd:element name="around-invoke"
+                   type="jakartaee:around-invokeType"
+                   minOccurs="0"
+                   maxOccurs="unbounded"/>
+      <xsd:element name="around-timeout"
+                   type="jakartaee:around-timeoutType"
+                   minOccurs="0"
+                   maxOccurs="unbounded"/>
+      <xsd:element name="around-construct"
+                   type="jakartaee:lifecycle-callbackType"
                    minOccurs="0"
                    maxOccurs="unbounded"/>
       <xsd:group ref="jakartaee:jndiEnvironmentRefsGroup"/>
-      <xsd:element name="post-activate" 
-                   type="jakartaee:lifecycle-callbackType" 
-                   minOccurs="0"
-                   maxOccurs="unbounded"/>
-      <xsd:element name="pre-passivate" 
-                   type="jakartaee:lifecycle-callbackType" 
-                   minOccurs="0"
-                   maxOccurs="unbounded"/>
-    </xsd:sequence>
-    <xsd:attribute name="id" type="xsd:ID"/>
-  </xsd:complexType>
-
-  <!-- **************************************************** -->
- <xsd:complexType name="interceptor-bindingType">
+      <xsd:element name="post-activate"
+                   type="jakartaee:lifecycle-callbackType"
+                   minOccurs="0"
+                   maxOccurs="unbounded"/>
+      <xsd:element name="pre-passivate"
+                   type="jakartaee:lifecycle-callbackType"
+                   minOccurs="0"
+                   maxOccurs="unbounded"/>
+    </xsd:sequence>
+    <xsd:attribute name="id"
+                   type="xsd:ID"/>
+  </xsd:complexType>
+
+
+<!-- **************************************************** -->
+
+  <xsd:complexType name="interceptor-bindingType">
     <xsd:annotation>
       <xsd:documentation>
         <![CDATA[
-
         The interceptor-bindingType element describes the binding of
         interceptor classes to beans within the ejb-jar file or .war file.
         It consists of :
-
-          - An optional description.
-          - The name of an ejb within the module or the wildcard value "*",
-            which is used to define interceptors that are bound to all
-            beans in the ejb-jar file or .war file.
-          - A list of interceptor classes that are bound to the contents of
-            the ejb-name element or a specification of the total ordering
-            over the interceptors defined for the given level and above.
-          - An optional exclude-default-interceptors element.  If set to true,
-            specifies that default interceptors are not to be applied to 
-            a bean-class and/or business method.
-          - An optional exclude-class-interceptors element.  If set to true,
-            specifies that class interceptors are not to be applied to 
-            a business method.
-          - An optional set of method elements for describing the name/params
-            of a method-level interceptor.
-
-         Interceptors bound to all classes using the wildcard syntax
-         "*" are default interceptors for the components in the ejb-jar file or .war file. 
-         In addition, interceptors may be bound at the level of the bean
-         class (class-level interceptors) or business methods (method-level
-         interceptors ).
-
-         The binding of interceptors to classes is additive.  If interceptors
-         are bound at the class-level and/or default-level as well as the
-         method-level, both class-level and/or default-level as well as
-         method-level will apply. 
-
-    The method-name element may be used to bind a constructor-level 
-    interceptor using the unqualified name of the bean class as the value; 
-    the optional method-params elements identify the constructor if a bean 
-    class has a constructor annotated with the Inject annotation in addition 
-    to a no-arg constructor.
-
-         There are four possible styles of the interceptor element syntax :
-               
-         1.
-         <interceptor-binding>
-           <ejb-name>*</ejb-name>
-           <interceptor-class>INTERCEPTOR</interceptor-class>
-         </interceptor-binding>
-
-         Specifying the ejb-name as the wildcard value "*" designates
-         default interceptors (interceptors that apply to all session and
-         message-driven beans contained in the ejb-jar file or .war file).
-
-         2. 
-         <interceptor-binding>
-           <ejb-name>EJBNAME</ejb-name>
-           <interceptor-class>INTERCEPTOR</interceptor-class>
-         </interceptor-binding>
-
-         This style is used to refer to interceptors associated with the
-         specified enterprise bean(class-level interceptors).
-
-         3. 
-         <interceptor-binding>
-           <ejb-name>EJBNAME</ejb-name>
-           <interceptor-class>INTERCEPTOR</interceptor-class>
-           <method>
-             <method-name>METHOD</method-name>
-           </method>
-         </interceptor-binding>
-
-         This style is used to associate a method-level interceptor with 
-         the specified enterprise bean.  If there are multiple methods
-         with the same overloaded name, the element of this style refers
-         to all the methods with the overloaded name.  Method-level
-         interceptors can only be associated with business methods of the
-         bean class.   Note that the wildcard value "*" cannot be used
-         to specify method-level interceptors.
-
-         4. 
-         <interceptor-binding>
-           <ejb-name>EJBNAME</ejb-name>
-           <interceptor-class>INTERCEPTOR</interceptor-class>
-           <method>
-             <method-name>METHOD</method-name>
-             <method-params>
-               <method-param>PARAM-1</method-param>
-               <method-param>PARAM-2</method-param>
-               ...
-               <method-param>PARAM-N</method-param>
-             </method-params>
-           </method>
-         </interceptor-binding>
-
-         This style is used to associate a method-level interceptor with 
-         the specified method of the specified enterprise bean.  This 
-         style is used to refer to a single method within a set of methods
-         with an overloaded name.  The values PARAM-1 through PARAM-N
-         are the fully-qualified Java types of the method's input parameters
-         (if the method has no input arguments, the method-params element
-         contains no method-param elements). Arrays are specified by the
-         array element's type, followed by one or more pair of square 
-         brackets (e.g. int[][]).
-
-    ]]>
+        
+        - An optional description.
+        - The name of an ejb within the module or the wildcard value "*",
+        which is used to define interceptors that are bound to all
+        beans in the ejb-jar file or .war file.
+        - A list of interceptor classes that are bound to the contents of
+        the ejb-name element or a specification of the total ordering
+        over the interceptors defined for the given level and above.
+        - An optional exclude-default-interceptors element.  If set to true,
+        specifies that default interceptors are not to be applied to 
+        a bean-class and/or business method.
+        - An optional exclude-class-interceptors element.  If set to true,
+        specifies that class interceptors are not to be applied to 
+        a business method.
+        - An optional set of method elements for describing the name/params
+        of a method-level interceptor.
+        
+        Interceptors bound to all classes using the wildcard syntax
+        "*" are default interceptors for the components in the ejb-jar file or .war file. 
+        In addition, interceptors may be bound at the level of the bean
+        class (class-level interceptors) or business methods (method-level
+        interceptors ).
+        
+        The binding of interceptors to classes is additive.  If interceptors
+        are bound at the class-level and/or default-level as well as the
+        method-level, both class-level and/or default-level as well as
+        method-level will apply. 
+        
+        The method-name element may be used to bind a constructor-level 
+        interceptor using the unqualified name of the bean class as the value; 
+        the optional method-params elements identify the constructor if a bean 
+        class has a constructor annotated with the Inject annotation in addition 
+        to a no-arg constructor.
+        
+        There are four possible styles of the interceptor element syntax :
+        
+        1.
+        <interceptor-binding>
+        <ejb-name>*</ejb-name>
+        <interceptor-class>INTERCEPTOR</interceptor-class>
+        </interceptor-binding>
+        
+        Specifying the ejb-name as the wildcard value "*" designates
+        default interceptors (interceptors that apply to all session and
+        message-driven beans contained in the ejb-jar file or .war file).
+        
+        2. 
+        <interceptor-binding>
+        <ejb-name>EJBNAME</ejb-name>
+        <interceptor-class>INTERCEPTOR</interceptor-class>
+        </interceptor-binding>
+        
+        This style is used to refer to interceptors associated with the
+        specified enterprise bean(class-level interceptors).
+        
+        3. 
+        <interceptor-binding>
+        <ejb-name>EJBNAME</ejb-name>
+        <interceptor-class>INTERCEPTOR</interceptor-class>
+        <method>
+        <method-name>METHOD</method-name>
+        </method>
+        </interceptor-binding>
+        
+        This style is used to associate a method-level interceptor with 
+        the specified enterprise bean.  If there are multiple methods
+        with the same overloaded name, the element of this style refers
+        to all the methods with the overloaded name.  Method-level
+        interceptors can only be associated with business methods of the
+        bean class.   Note that the wildcard value "*" cannot be used
+        to specify method-level interceptors.
+        
+        4. 
+        <interceptor-binding>
+        <ejb-name>EJBNAME</ejb-name>
+        <interceptor-class>INTERCEPTOR</interceptor-class>
+        <method>
+        <method-name>METHOD</method-name>
+        <method-params>
+        <method-param>PARAM-1</method-param>
+        <method-param>PARAM-2</method-param>
+        ...
+        <method-param>PARAM-N</method-param>
+        </method-params>
+        </method>
+        </interceptor-binding>
+        
+        This style is used to associate a method-level interceptor with 
+        the specified method of the specified enterprise bean.  This 
+        style is used to refer to a single method within a set of methods
+        with an overloaded name.  The values PARAM-1 through PARAM-N
+        are the fully-qualified Java types of the method's input parameters
+        (if the method has no input arguments, the method-params element
+        contains no method-param elements). Arrays are specified by the
+        array element's type, followed by one or more pair of square 
+        brackets (e.g. int[][]).
+        
+        ]]>
       </xsd:documentation>
     </xsd:annotation>
     <xsd:sequence>
       <xsd:element name="description"
-           type="jakartaee:descriptionType"
-           minOccurs="0"
-           maxOccurs="unbounded"/>
+                   type="jakartaee:descriptionType"
+                   minOccurs="0"
+                   maxOccurs="unbounded"/>
       <xsd:element name="ejb-name"
-           type="jakartaee:string"/>
+                   type="jakartaee:string"/>
       <xsd:choice>
         <xsd:element name="interceptor-class"
                      type="jakartaee:fully-qualified-classType"
-             minOccurs="0"
+                     minOccurs="0"
                      maxOccurs="unbounded"/>
         <xsd:element name="interceptor-order"
-             type="jakartaee:interceptor-orderType"
-             minOccurs="1"/>
+                     type="jakartaee:interceptor-orderType"
+                     minOccurs="1"/>
       </xsd:choice>
       <xsd:element name="exclude-default-interceptors"
-           type="jakartaee:true-falseType"
-           minOccurs="0"/>
+                   type="jakartaee:true-falseType"
+                   minOccurs="0"/>
       <xsd:element name="exclude-class-interceptors"
-           type="jakartaee:true-falseType"
-           minOccurs="0"/>
+                   type="jakartaee:true-falseType"
+                   minOccurs="0"/>
       <xsd:element name="method"
-           type="jakartaee:named-methodType"
-                   minOccurs="0"/>
-    </xsd:sequence>
-    <xsd:attribute name="id" type="xsd:ID"/>
-  </xsd:complexType>
-  
-  <!-- **************************************************** -->
+                   type="jakartaee:named-methodType"
+                   minOccurs="0"/>
+    </xsd:sequence>
+    <xsd:attribute name="id"
+                   type="xsd:ID"/>
+  </xsd:complexType>
+
+
+<!-- **************************************************** -->
 
   <xsd:complexType name="interceptor-orderType">
     <xsd:annotation>
       <xsd:documentation>
+
         The interceptor-orderType element describes a total ordering
         of interceptor classes.
-      </xsd:documentation>
-    </xsd:annotation>
-
-    <xsd:sequence>
-
+        
+      </xsd:documentation>
+    </xsd:annotation>
+    <xsd:sequence>
       <xsd:element name="interceptor-class"
                    type="jakartaee:fully-qualified-classType"
-           minOccurs="1"
-                   maxOccurs="unbounded"/>
-
-    </xsd:sequence>
-    <xsd:attribute name="id" type="xsd:ID"/>
-  </xsd:complexType>
-
-  <!-- **************************************************** -->
+                   minOccurs="1"
+                   maxOccurs="unbounded"/>
+    </xsd:sequence>
+    <xsd:attribute name="id"
+                   type="xsd:ID"/>
+  </xsd:complexType>
+
+
+<!-- **************************************************** -->
 
   <xsd:complexType name="named-methodType">
     <xsd:sequence>
       <xsd:element name="method-name"
-           type="jakartaee:string"/>
+                   type="jakartaee:string"/>
       <xsd:element name="method-params"
-           type="jakartaee:method-paramsType"
-           minOccurs="0"/>
-    </xsd:sequence>
-    <xsd:attribute name="id" type="xsd:ID"/>
-  </xsd:complexType>
-
-  <!-- **************************************************** -->
+                   type="jakartaee:method-paramsType"
+                   minOccurs="0"/>
+    </xsd:sequence>
+    <xsd:attribute name="id"
+                   type="xsd:ID"/>
+  </xsd:complexType>
+
+
+<!-- **************************************************** -->
 
   <xsd:complexType name="init-methodType">
     <xsd:sequence>
       <xsd:element name="create-method"
-           type="jakartaee:named-methodType"/>
+                   type="jakartaee:named-methodType"/>
       <xsd:element name="bean-method"
-           type="jakartaee:named-methodType"/>
-    </xsd:sequence>
-    <xsd:attribute name="id" type="xsd:ID"/>
-  </xsd:complexType>
-
-  <!-- **************************************************** -->
+                   type="jakartaee:named-methodType"/>
+    </xsd:sequence>
+    <xsd:attribute name="id"
+                   type="xsd:ID"/>
+  </xsd:complexType>
+
+
+<!-- **************************************************** -->
 
   <xsd:complexType name="remove-methodType">
     <xsd:sequence>
       <xsd:element name="bean-method"
-           type="jakartaee:named-methodType"/>
+                   type="jakartaee:named-methodType"/>
       <xsd:element name="retain-if-exception"
-           type="jakartaee:true-falseType"
-           minOccurs="0"/>
-    </xsd:sequence>
-    <xsd:attribute name="id" type="xsd:ID"/>
-  </xsd:complexType>
-
-  <!-- **************************************************** -->
+                   type="jakartaee:true-falseType"
+                   minOccurs="0"/>
+    </xsd:sequence>
+    <xsd:attribute name="id"
+                   type="xsd:ID"/>
+  </xsd:complexType>
+
+
+<!-- **************************************************** -->
 
   <xsd:complexType name="message-driven-beanType">
     <xsd:annotation>
       <xsd:documentation>
 
-    The message-driven element declares a message-driven
-    bean. The declaration consists of:
-
+        The message-driven element declares a message-driven
+        bean. The declaration consists of:
+        
         - an optional description
         - an optional display name
         - an optional icon element that contains a small and a large 
-          icon file name. 
+        icon file name. 
         - a name assigned to the enterprise bean in
-          the deployment descriptor
-            - an optional mapped-name element that can be used to provide
-              vendor-specific deployment information such as the physical
-              jndi-name of destination from which this message-driven bean
-              should consume.  This element is not required to be supported 
-              by all implementations.  Any use of this element is non-portable.
+        the deployment descriptor
+        - an optional mapped-name element that can be used to provide
+        vendor-specific deployment information such as the physical
+        jndi-name of destination from which this message-driven bean
+        should consume.  This element is not required to be supported 
+        by all implementations.  Any use of this element is non-portable.
         - the message-driven bean's implementation class
         - an optional declaration of the bean's messaging 
-          type 
-            - an optional declaration of the bean's timeout method for
-          handling programmatically created timers
+        type 
+        - an optional declaration of the bean's timeout method for
+        handling programmatically created timers
         - an optional declaration of timers to be automatically created at
-          deployment time
+        deployment time
         - the optional message-driven bean's transaction management 
-              type. If it is not defined, it is defaulted to Container.
+        type. If it is not defined, it is defaulted to Container.
         - an optional declaration of the bean's 
-          message-destination-type
+        message-destination-type
         - an optional declaration of the bean's 
-          message-destination-link
+        message-destination-link
         - an optional declaration of the message-driven bean's
-          activation configuration properties
-            - an optional list of the message-driven bean class and/or
-              superclass around-invoke methods.
-            - an optional list of the message-driven bean class and/or
-              superclass around-timeout methods.
+        activation configuration properties
+        - an optional list of the message-driven bean class and/or
+        superclass around-invoke methods.
+        - an optional list of the message-driven bean class and/or
+        superclass around-timeout methods.
         - an optional declaration of the bean's environment
-          entries
+        entries
         - an optional declaration of the bean's enterprise bean references
         - an optional declaration of the bean's local enterprise bean 
-          references
+        	  references
         - an optional declaration of the bean's web service
-          references
+        references
         - an optional declaration of the security role 
-          references
+        references
         - an optional declaration of the security
-          identity to be used for the execution of the bean's
-          methods
+        identity to be used for the execution of the bean's
+        methods
         - an optional declaration of the bean's 
-          resource manager connection factory 
-          references
+        resource manager connection factory 
+        references
         - an optional declaration of the bean's resource
-          environment references.
+        environment references.
         - an optional declaration of the bean's message 
-          destination references
-
-      </xsd:documentation>
-    </xsd:annotation>
-
+        destination references
+        
+      </xsd:documentation>
+    </xsd:annotation>
     <xsd:sequence>
       <xsd:group ref="jakartaee:descriptionGroup"/>
       <xsd:element name="ejb-name"
-           type="jakartaee:ejb-nameType"/>
+                   type="jakartaee:ejb-nameType"/>
       <xsd:element name="mapped-name"
-           type="jakartaee:xsdStringType"
-           minOccurs="0"/>
+                   type="jakartaee:xsdStringType"
+                   minOccurs="0"/>
       <xsd:element name="ejb-class"
-           type="jakartaee:ejb-classType"
+                   type="jakartaee:ejb-classType"
                    minOccurs="0">
         <xsd:annotation>
           <xsd:documentation>
 
-             The ejb-class element specifies the fully qualified name
-             of the bean class for this ejb.  It is required unless
-             there is a component-defining annotation for the same
-             ejb-name.
-
+            The ejb-class element specifies the fully qualified name
+            of the bean class for this ejb.  It is required unless
+            there is a component-defining annotation for the same
+            ejb-name.
+            
           </xsd:documentation>
         </xsd:annotation>
       </xsd:element>
       <xsd:element name="messaging-type"
-           type="jakartaee:fully-qualified-classType"
-           minOccurs="0">
-    <xsd:annotation>
-      <xsd:documentation>
-
-        The messaging-type element specifies the message
-        listener interface of the message-driven bean. 
-
-      </xsd:documentation>
-    </xsd:annotation>
+                   type="jakartaee:fully-qualified-classType"
+                   minOccurs="0">
+        <xsd:annotation>
+          <xsd:documentation>
+
+            The messaging-type element specifies the message
+            listener interface of the message-driven bean. 
+            
+          </xsd:documentation>
+        </xsd:annotation>
       </xsd:element>
-      <xsd:element name="timeout-method" 
-                   type="jakartaee:named-methodType" 
+      <xsd:element name="timeout-method"
+                   type="jakartaee:named-methodType"
                    minOccurs="0">
-    <xsd:annotation>
-      <xsd:documentation>
-
-        The timeout-method element specifies the method that
-        will receive callbacks for programmatically
-        created timers.
-
-      </xsd:documentation>
-    </xsd:annotation>
+        <xsd:annotation>
+          <xsd:documentation>
+
+            The timeout-method element specifies the method that
+            will receive callbacks for programmatically
+            created timers.
+            
+          </xsd:documentation>
+        </xsd:annotation>
       </xsd:element>
-      <xsd:element name="timer" 
-                   type="jakartaee:timerType" 
-                   minOccurs="0"
-           maxOccurs="unbounded"/>      
+      <xsd:element name="timer"
+                   type="jakartaee:timerType"
+                   minOccurs="0"
+                   maxOccurs="unbounded"/>
       <xsd:element name="transaction-type"
-           type="jakartaee:transaction-typeType"
+                   type="jakartaee:transaction-typeType"
                    minOccurs="0"/>
       <xsd:element name="message-destination-type"
-           type="jakartaee:message-destination-typeType"
-           minOccurs="0"/>
+                   type="jakartaee:message-destination-typeType"
+                   minOccurs="0"/>
       <xsd:element name="message-destination-link"
-           type="jakartaee:message-destination-linkType"
-           minOccurs="0"/>
+                   type="jakartaee:message-destination-linkType"
+                   minOccurs="0"/>
       <xsd:element name="activation-config"
-           type="jakartaee:activation-configType"
-           minOccurs="0"/>
-      <xsd:element name="around-invoke" 
-                   type="jakartaee:around-invokeType" 
-                   minOccurs="0"
-                   maxOccurs="unbounded"/>
-      <xsd:element name="around-timeout" 
-                   type="jakartaee:around-timeoutType" 
+                   type="jakartaee:activation-configType"
+                   minOccurs="0"/>
+      <xsd:element name="around-invoke"
+                   type="jakartaee:around-invokeType"
+                   minOccurs="0"
+                   maxOccurs="unbounded"/>
+      <xsd:element name="around-timeout"
+                   type="jakartaee:around-timeoutType"
                    minOccurs="0"
                    maxOccurs="unbounded"/>
       <xsd:group ref="jakartaee:jndiEnvironmentRefsGroup"/>
       <xsd:element name="security-role-ref"
-           type="jakartaee:security-role-refType"
-           minOccurs="0"
-           maxOccurs="unbounded">
+                   type="jakartaee:security-role-refType"
+                   minOccurs="0"
+                   maxOccurs="unbounded">
       </xsd:element>
       <xsd:element name="security-identity"
-           type="jakartaee:security-identityType"
-           minOccurs="0"/>
-    </xsd:sequence>
-    <xsd:attribute name="id" type="xsd:ID"/>
-  </xsd:complexType>
-
-  <!-- **************************************************** -->
+                   type="jakartaee:security-identityType"
+                   minOccurs="0"/>
+    </xsd:sequence>
+    <xsd:attribute name="id"
+                   type="xsd:ID"/>
+  </xsd:complexType>
+
+
+<!-- **************************************************** -->
 
   <xsd:complexType name="methodType">
     <xsd:annotation>
       <xsd:documentation>
-    <![CDATA[
-
-      The methodType is used to denote a method of an enterprise
-      bean.  The method may be any of the following or a set of
-          any of the following methods may be designated:
-              business interface method
-              home interface method
-              component interface method
-              web service endpoint interface method
-              no-interface view method
-              singleton session bean lifecycle callback method
-              stateful session bean lifecycle callback method (see 
-                  limitations)
-              timeout callback method
-              message-driven bean message listener method
-
-          The ejb-name element must be the name of one of the enterprise 
-          beans declared in the deployment descriptor.
-          The optional method-intf element allows distinguishing between a
-      method with the same signature that is multiply defined
-      across any of the above.
-          The method-name element specifies the method name.
-          The optional method-params elements identify a single method 
-          among multiple methods with an overloaded method name.
-
-      There are three possible styles of using methodType element
-      within a method element:
-
-      1.
-      <method>
-          <ejb-name>EJBNAME</ejb-name>
-          <method-name>*</method-name>
-      </method>
-
-         This style is used to refer to all of the following methods 
-         of the specified enterprise bean:
-                business interface methods
-                home interface methods
-                component interface methods
-                web service endpoint interface methods
-                no-interface view methods
-                singleton session bean lifecycle callback methods
-                timeout callback methods
-                message-driven bean message listener method
-
-         This style may also be used in combination with the 
-         method-intf element that contains LifecycleCallback as 
-         the value to specify transaction attributes of a stateful 
-         session bean PostConstruct, PreDestroy, PrePassivate, 
-         and PostActivate lifecycle callback methods or to override 
-         transaction attributes of a singleton session bean 
-         PostConstruct and PreDestroy lifecycle callback methods.
-
-      2.
-      <method>
-          <ejb-name>EJBNAME</ejb-name>
-          <method-name>METHOD</method-name>
-      </method>
-
-         This style is used to refer to the specified method of
-         the specified enterprise bean. If there are multiple
-         methods with the same overloaded name, the element of
-         this style refers to all the methods with the overloaded
-         name.
-
-         This style may be used to refer to stateful session bean
-         PostConstruct, PreDestroy, PrePassivate, and PostActivate 
-         lifecycle callback methods to specify their transaction
-             attributes if any of the following is true:
-                there is only one method with this name in the specified 
-                    enterprise bean
-                all overloaded methods with this name in the specified 
-                    enterprise bean are lifecycle callback methods
-                method-intf element is specified and it contains 
-                    LifecycleCallback as the value 
-
-      3.
-      <method>
-          <ejb-name>EJBNAME</ejb-name>
-          <method-name>METHOD</method-name>
-          <method-params>
-          <method-param>PARAM-1</method-param>
-          <method-param>PARAM-2</method-param>
-          ...
-          <method-param>PARAM-n</method-param>
-          </method-params>
-      </method>
-
-
-         This style is used to refer to a single method within a
-         set of methods with an overloaded name. PARAM-1 through
-         PARAM-n are the fully-qualified Java types of the
-         method's input parameters (if the method has no input
-         arguments, the method-params element contains no
-         method-param elements). Arrays are specified by the
-         array element's type, followed by one or more pair of
-         square brackets (e.g. int[][]). 
-             If a method with the same name and signature is defined 
-             on more than one interface of an enterprise bean, this 
-             style refers to all those methods. 
-
-      Examples:
-
-      Style 1: The following method element refers to all of the
-      following methods of the EmployeeService bean:
-              no interface view methods
-              business interface methods   
-              home interface methods   
-              component business interface methods   
-              singleton session bean lifecycle callback methods, if any
-              timeout callback methods
-              web service endpoint interface methods
-              message-driven bean message listener methods (if the bean
-                  a message-driven bean)
-
-      <method>
-          <ejb-name>EmployeeService</ejb-name>
-          <method-name>*</method-name>
-      </method>
-
-      Style 2: The following method element refers to all the
-      create methods of the EmployeeService bean's home
-      interface(s).
-
-      <method>
-          <ejb-name>EmployeeService</ejb-name>
-          <method-name>create</method-name>
-      </method>
-
-
-      Style 3: The following method element refers to the
-      create(String firstName, String LastName) method of the
-      EmployeeService bean's home interface(s).
-
-      <method>
-          <ejb-name>EmployeeService</ejb-name>
-          <method-name>create</method-name>
-          <method-params>
-          <method-param>java.lang.String</method-param>
-          <method-param>java.lang.String</method-param>
-          </method-params>
-      </method>
-
-
-      The following example illustrates a Style 3 element with
-      more complex parameter types. The method 
-      foobar(char s, int i, int[] iar, mypackage.MyClass mycl, 
-      mypackage.MyClass[][] myclaar) would be specified as:
-
-      <method>
-          <ejb-name>EmployeeService</ejb-name>
-          <method-name>foobar</method-name>
-          <method-params>
-          <method-param>char</method-param>
-          <method-param>int</method-param>
-          <method-param>int[]</method-param>
-          <method-param>mypackage.MyClass</method-param>
-          <method-param>mypackage.MyClass[][]</method-param>
-          </method-params>
-      </method>
-
-          The optional method-intf element can be used when it becomes
-      necessary to differentiate between a method that is defined
-      multiple times with the same name and signature across any
-          of the following methods of an enterprise bean:
-              business interface methods
-              home interface methods
-              component interface methods
-              web service endpoint methods
-              no-interface view methods
-              singleton or stateful session bean lifecycle callback methods
-              timeout callback methods
-              message-driven bean message listener methods
-
-          However, if the same method is a method of both the local 
-          business interface, and the local component interface, 
-          the same attribute applies to the method for both interfaces.
-          Likewise, if the same method is a method of both the remote 
-          business interface and the remote component interface, the same
-          attribute applies to the method for both interfaces.
-
-
-      For example, the method element
-
-      <method>
-          <ejb-name>EmployeeService</ejb-name>
-          <method-intf>Remote</method-intf>
-          <method-name>create</method-name>
-          <method-params>
-          <method-param>java.lang.String</method-param>
-          <method-param>java.lang.String</method-param>
-          </method-params>
-      </method>
-
-
-      can be used to differentiate the create(String, String)
-      method defined in the remote interface from the
-      create(String, String) method defined in the remote home
-      interface, which would be defined as
-
-
-      <method>
-          <ejb-name>EmployeeService</ejb-name>
-          <method-intf>Home</method-intf>
-          <method-name>create</method-name>
-          <method-params>
-          <method-param>java.lang.String</method-param>
-          <method-param>java.lang.String</method-param>
-          </method-params>
-      </method>
-
-      and the create method that is defined in the local home
-      interface which would be defined as
-
-      <method>
-          <ejb-name>EmployeeService</ejb-name>
-          <method-intf>LocalHome</method-intf>
-          <method-name>create</method-name>
-          <method-params>
-          <method-param>java.lang.String</method-param>
-          <method-param>java.lang.String</method-param>
-          </method-params>
-      </method>
-
-
-      The method-intf element can be used with all three Styles
-      of the method element usage. For example, the following
-      method element example could be used to refer to all the
-      methods of the EmployeeService bean's remote home interface
-          and the remote business interface.
-
-
-      <method>
-          <ejb-name>EmployeeService</ejb-name>
-          <method-intf>Home</method-intf>
-          <method-name>*</method-name>
-      </method>
-
-      ]]>
-      </xsd:documentation>
-    </xsd:annotation>
-
+        <![CDATA[
+        The methodType is used to denote a method of an enterprise
+        bean.  The method may be any of the following or a set of
+        any of the following methods may be designated:
+        business interface method
+        home interface method
+        component interface method
+        web service endpoint interface method
+        no-interface view method
+        singleton session bean lifecycle callback method
+        stateful session bean lifecycle callback method (see 
+        limitations)
+        timeout callback method
+        message-driven bean message listener method
+        
+        The ejb-name element must be the name of one of the enterprise 
+        beans declared in the deployment descriptor.
+        The optional method-intf element allows distinguishing between a
+        method with the same signature that is multiply defined
+        across any of the above.
+        The method-name element specifies the method name.
+        The optional method-params elements identify a single method 
+        among multiple methods with an overloaded method name.
+        
+        There are three possible styles of using methodType element
+        within a method element:
+        
+        1.
+        <method>
+        <ejb-name>EJBNAME</ejb-name>
+        <method-name>*</method-name>
+        </method>
+        
+        This style is used to refer to all of the following methods 
+        of the specified enterprise bean:
+        business interface methods
+        home interface methods
+        component interface methods
+        web service endpoint interface methods
+        no-interface view methods
+        singleton session bean lifecycle callback methods
+        timeout callback methods
+        message-driven bean message listener method
+        
+        This style may also be used in combination with the 
+        method-intf element that contains LifecycleCallback as 
+        the value to specify transaction attributes of a stateful 
+        session bean PostConstruct, PreDestroy, PrePassivate, 
+        and PostActivate lifecycle callback methods or to override 
+        transaction attributes of a singleton session bean 
+        PostConstruct and PreDestroy lifecycle callback methods.
+        
+        2.
+        <method>
+        <ejb-name>EJBNAME</ejb-name>
+        <method-name>METHOD</method-name>
+        </method>
+        
+        This style is used to refer to the specified method of
+        the specified enterprise bean. If there are multiple
+        methods with the same overloaded name, the element of
+        this style refers to all the methods with the overloaded
+        name.
+        
+        This style may be used to refer to stateful session bean
+        PostConstruct, PreDestroy, PrePassivate, and PostActivate 
+        lifecycle callback methods to specify their transaction
+        attributes if any of the following is true:
+        there is only one method with this name in the specified 
+        enterprise bean
+        all overloaded methods with this name in the specified 
+        enterprise bean are lifecycle callback methods
+        method-intf element is specified and it contains 
+        LifecycleCallback as the value 
+        
+        3.
+        <method>
+        <ejb-name>EJBNAME</ejb-name>
+        <method-name>METHOD</method-name>
+        <method-params>
+        	  <method-param>PARAM-1</method-param>
+        	  <method-param>PARAM-2</method-param>
+        	  ...
+        	  <method-param>PARAM-n</method-param>
+        </method-params>
+        </method>
+        
+        This style is used to refer to a single method within a
+        set of methods with an overloaded name. PARAM-1 through
+        PARAM-n are the fully-qualified Java types of the
+        method's input parameters (if the method has no input
+        arguments, the method-params element contains no
+        method-param elements). Arrays are specified by the
+        array element's type, followed by one or more pair of
+        square brackets (e.g. int[][]). 
+        If a method with the same name and signature is defined 
+        on more than one interface of an enterprise bean, this 
+        style refers to all those methods. 
+        
+        Examples:
+        
+        Style 1: The following method element refers to all of the
+        following methods of the EmployeeService bean:
+        no interface view methods
+        business interface methods   
+        home interface methods   
+        component business interface methods   
+        singleton session bean lifecycle callback methods, if any
+        timeout callback methods
+        web service endpoint interface methods
+        message-driven bean message listener methods (if the bean
+        a message-driven bean)
+        
+        <method>
+        <ejb-name>EmployeeService</ejb-name>
+        <method-name>*</method-name>
+        </method>
+        
+        Style 2: The following method element refers to all the
+        create methods of the EmployeeService bean's home
+        interface(s).
+        
+        <method>
+        <ejb-name>EmployeeService</ejb-name>
+        <method-name>create</method-name>
+        </method>
+        
+        Style 3: The following method element refers to the
+        create(String firstName, String LastName) method of the
+        EmployeeService bean's home interface(s).
+        
+        <method>
+        <ejb-name>EmployeeService</ejb-name>
+        <method-name>create</method-name>
+        <method-params>
+        	  <method-param>java.lang.String</method-param>
+        	  <method-param>java.lang.String</method-param>
+        </method-params>
+        </method>
+        
+        The following example illustrates a Style 3 element with
+        more complex parameter types. The method 
+        foobar(char s, int i, int[] iar, mypackage.MyClass mycl, 
+        mypackage.MyClass[][] myclaar) would be specified as:
+        
+        <method>
+        <ejb-name>EmployeeService</ejb-name>
+        <method-name>foobar</method-name>
+        <method-params>
+        	  <method-param>char</method-param>
+        	  <method-param>int</method-param>
+        	  <method-param>int[]</method-param>
+        	  <method-param>mypackage.MyClass</method-param>
+        	  <method-param>mypackage.MyClass[][]</method-param>
+        </method-params>
+        </method>
+        
+        The optional method-intf element can be used when it becomes
+        necessary to differentiate between a method that is defined
+        multiple times with the same name and signature across any
+        of the following methods of an enterprise bean:
+        business interface methods
+        home interface methods
+        component interface methods
+        web service endpoint methods
+        no-interface view methods
+        singleton or stateful session bean lifecycle callback methods
+        timeout callback methods
+        message-driven bean message listener methods
+        
+        However, if the same method is a method of both the local 
+        business interface, and the local component interface, 
+        the same attribute applies to the method for both interfaces.
+        Likewise, if the same method is a method of both the remote 
+        business interface and the remote component interface, the same
+        attribute applies to the method for both interfaces.
+        
+        For example, the method element
+        
+        <method>
+        <ejb-name>EmployeeService</ejb-name>
+        <method-intf>Remote</method-intf>
+        <method-name>create</method-name>
+        <method-params>
+        	  <method-param>java.lang.String</method-param>
+        	  <method-param>java.lang.String</method-param>
+        </method-params>
+        </method>
+        
+        can be used to differentiate the create(String, String)
+        method defined in the remote interface from the
+        create(String, String) method defined in the remote home
+        interface, which would be defined as
+        
+        <method>
+        <ejb-name>EmployeeService</ejb-name>
+        <method-intf>Home</method-intf>
+        <method-name>create</method-name>
+        <method-params>
+        	  <method-param>java.lang.String</method-param>
+        	  <method-param>java.lang.String</method-param>
+        </method-params>
+        </method>
+        
+        and the create method that is defined in the local home
+        interface which would be defined as
+        
+        <method>
+        <ejb-name>EmployeeService</ejb-name>
+        <method-intf>LocalHome</method-intf>
+        <method-name>create</method-name>
+        <method-params>
+        	  <method-param>java.lang.String</method-param>
+        	  <method-param>java.lang.String</method-param>
+        </method-params>
+        </method>
+        
+        The method-intf element can be used with all three Styles
+        of the method element usage. For example, the following
+        method element example could be used to refer to all the
+        methods of the EmployeeService bean's remote home interface
+        and the remote business interface.
+        
+        <method>
+        <ejb-name>EmployeeService</ejb-name>
+        <method-intf>Home</method-intf>
+        <method-name>*</method-name>
+        </method>
+        
+        ]]>
+      </xsd:documentation>
+    </xsd:annotation>
     <xsd:sequence>
       <xsd:element name="description"
-           type="jakartaee:descriptionType"
-           minOccurs="0" maxOccurs="unbounded"/>
+                   type="jakartaee:descriptionType"
+                   minOccurs="0"
+                   maxOccurs="unbounded"/>
       <xsd:element name="ejb-name"
-           type="jakartaee:ejb-nameType"/>
+                   type="jakartaee:ejb-nameType"/>
       <xsd:element name="method-intf"
-           type="jakartaee:method-intfType"
-           minOccurs="0">
+                   type="jakartaee:method-intfType"
+                   minOccurs="0">
       </xsd:element>
       <xsd:element name="method-name"
-           type="jakartaee:method-nameType"/>
+                   type="jakartaee:method-nameType"/>
       <xsd:element name="method-params"
-           type="jakartaee:method-paramsType"
-           minOccurs="0"/>
-    </xsd:sequence>
-    <xsd:attribute name="id" type="xsd:ID"/>
-  </xsd:complexType>
-
-  <!-- **************************************************** -->
+                   type="jakartaee:method-paramsType"
+                   minOccurs="0"/>
+    </xsd:sequence>
+    <xsd:attribute name="id"
+                   type="xsd:ID"/>
+  </xsd:complexType>
+
+
+<!-- **************************************************** -->
 
   <xsd:complexType name="method-intfType">
-
-    <xsd:annotation>
-      <xsd:documentation>
-
-    The method-intf element allows a method element to
-    differentiate between the methods with the same name and
-    signature that are multiply defined across the home and
-    component interfaces (e.g, in both an enterprise bean's
-    remote and local interfaces or in both an enterprise bean's
-    home and remote interfaces, etc.); the component and web
-    service endpoint interfaces, and so on. 
-
-    Local applies to the local component interface, local business 
+    <xsd:annotation>
+      <xsd:documentation>
+
+        The method-intf element allows a method element to
+        differentiate between the methods with the same name and
+        signature that are multiply defined across the home and
+        component interfaces (e.g, in both an enterprise bean's
+        remote and local interfaces or in both an enterprise bean's
+        home and remote interfaces, etc.); the component and web
+        service endpoint interfaces, and so on. 
+        
+        Local applies to the local component interface, local business 
         interfaces, and the no-interface view. 
-
-    Remote applies to both remote component interface and the remote 
-    business interfaces.  
-
-    ServiceEndpoint refers to methods exposed through a web service
-    endpoint.
-
-    Timer refers to the bean's timeout callback methods.
-
-    MessageEndpoint refers to the methods of a message-driven bean's
-    message-listener interface.
-
-    LifecycleCallback refers to the PostConstruct and PreDestroy
-    lifecycle callback methods of a singleton session bean and
-    to the PostConstruct, PreDestroy, PrePassivate, and PostActivate
-    lifecycle callback methods of a stateful session bean.
-
-    The method-intf element must be one of the following:
-
+        
+        Remote applies to both remote component interface and the remote 
+        business interfaces.  
+        
+        ServiceEndpoint refers to methods exposed through a web service
+        endpoint.
+        
+        Timer refers to the bean's timeout callback methods.
+        
+        MessageEndpoint refers to the methods of a message-driven bean's
+        message-listener interface.
+        
+        LifecycleCallback refers to the PostConstruct and PreDestroy
+        lifecycle callback methods of a singleton session bean and
+        to the PostConstruct, PreDestroy, PrePassivate, and PostActivate
+        lifecycle callback methods of a stateful session bean.
+        
+        The method-intf element must be one of the following:
+        
         Home
         Remote
         LocalHome
         Local
         ServiceEndpoint
         Timer
-            MessageEndpoint
-            LifecycleCallback
-
+        MessageEndpoint
+        LifecycleCallback
+        
       </xsd:documentation>
     </xsd:annotation>
     <xsd:simpleContent>
       <xsd:restriction base="jakartaee:string">
-    <xsd:enumeration value="Home"/>
-    <xsd:enumeration value="Remote"/>
-    <xsd:enumeration value="LocalHome"/>
-    <xsd:enumeration value="Local"/>
-    <xsd:enumeration value="ServiceEndpoint"/>
-    <xsd:enumeration value="Timer"/>
-    <xsd:enumeration value="MessageEndpoint"/>
-    <xsd:enumeration value="LifecycleCallback"/>
+        <xsd:enumeration value="Home"/>
+        <xsd:enumeration value="Remote"/>
+        <xsd:enumeration value="LocalHome"/>
+        <xsd:enumeration value="Local"/>
+        <xsd:enumeration value="ServiceEndpoint"/>
+        <xsd:enumeration value="Timer"/>
+        <xsd:enumeration value="MessageEndpoint"/>
+        <xsd:enumeration value="LifecycleCallback"/>
       </xsd:restriction>
     </xsd:simpleContent>
   </xsd:complexType>
 
-  <!-- **************************************************** -->
+
+<!-- **************************************************** -->
 
   <xsd:complexType name="method-nameType">
     <xsd:annotation>
       <xsd:documentation>
 
-    The method-nameType contains a name of an enterprise
-    bean method or the asterisk (*) character. The asterisk is
-    used when the element denotes all the methods of an
-    enterprise bean's client view interfaces.
-
+        The method-nameType contains a name of an enterprise
+        bean method or the asterisk (*) character. The asterisk is
+        used when the element denotes all the methods of an
+        enterprise bean's client view interfaces.
+        
       </xsd:documentation>
     </xsd:annotation>
     <xsd:simpleContent>
@@ -2440,739 +2423,746 @@
     </xsd:simpleContent>
   </xsd:complexType>
 
-  <!-- **************************************************** -->
+
+<!-- **************************************************** -->
 
   <xsd:complexType name="method-paramsType">
     <xsd:annotation>
       <xsd:documentation>
 
-    The method-paramsType defines a list of the
-    fully-qualified Java type names of the method parameters.
-
-      </xsd:documentation>
-    </xsd:annotation>
-
+        The method-paramsType defines a list of the
+        fully-qualified Java type names of the method parameters.
+        
+      </xsd:documentation>
+    </xsd:annotation>
     <xsd:sequence>
       <xsd:element name="method-param"
-           type="jakartaee:java-typeType"
-           minOccurs="0"
-           maxOccurs="unbounded">
-    <xsd:annotation>
-      <xsd:documentation>
-
-        The method-param element contains a primitive
-        or a fully-qualified Java type name of a method
-        parameter.
-
-      </xsd:documentation>
-    </xsd:annotation>
+                   type="jakartaee:java-typeType"
+                   minOccurs="0"
+                   maxOccurs="unbounded">
+        <xsd:annotation>
+          <xsd:documentation>
+
+            The method-param element contains a primitive
+            or a fully-qualified Java type name of a method
+            parameter.
+            
+          </xsd:documentation>
+        </xsd:annotation>
       </xsd:element>
     </xsd:sequence>
-    <xsd:attribute name="id" type="xsd:ID"/>
-  </xsd:complexType>
-
-  <!-- **************************************************** -->
+    <xsd:attribute name="id"
+                   type="xsd:ID"/>
+  </xsd:complexType>
+
+
+<!-- **************************************************** -->
 
   <xsd:complexType name="method-permissionType">
     <xsd:annotation>
       <xsd:documentation>
 
-    The method-permissionType specifies that one or more
-    security roles are allowed to invoke one or more enterprise
-    bean methods. The method-permissionType consists of an
-    optional description, a list of security role names or an
-    indicator to state that the method is unchecked for
-    authorization, and a list of method elements.
-
-    Except as noted below the security roles used in the
-    method-permissionType must be defined in the security-role
-    elements of the deployment descriptor, and the methods
-    must be methods defined in the enterprise bean's no-interface
-    view, business, home, component and/or web service endpoint
-    interfaces. 
-
-    If the role name "**" is included in the list of allowed 
-    roles, and the application has not defined in its deployment 
-    descriptor an application security role with this name, 
-    then the list of allowed roles includes every and any 
-    authenticated user.
-
-      </xsd:documentation>
-    </xsd:annotation>
-
+        The method-permissionType specifies that one or more
+        security roles are allowed to invoke one or more enterprise
+        bean methods. The method-permissionType consists of an
+        optional description, a list of security role names or an
+        indicator to state that the method is unchecked for
+        authorization, and a list of method elements.
+        
+        Except as noted below the security roles used in the
+        method-permissionType must be defined in the security-role
+        elements of the deployment descriptor, and the methods
+        must be methods defined in the enterprise bean's no-interface
+        view, business, home, component and/or web service endpoint
+        interfaces. 
+        
+        If the role name "**" is included in the list of allowed 
+        roles, and the application has not defined in its deployment 
+        descriptor an application security role with this name, 
+        then the list of allowed roles includes every and any 
+        authenticated user.
+        
+      </xsd:documentation>
+    </xsd:annotation>
     <xsd:sequence>
       <xsd:element name="description"
-           type="jakartaee:descriptionType"
-           minOccurs="0"
-           maxOccurs="unbounded"/>
+                   type="jakartaee:descriptionType"
+                   minOccurs="0"
+                   maxOccurs="unbounded"/>
       <xsd:choice>
-    <xsd:element name="role-name"
-             type="jakartaee:role-nameType"
-             maxOccurs="unbounded"/>
-    <xsd:element name="unchecked"
-             type="jakartaee:emptyType">
-      <xsd:annotation>
-        <xsd:documentation>
-
-          The unchecked element specifies that a method is
-          not checked for authorization by the container
-          prior to invocation of the method.
-
-        </xsd:documentation>
-      </xsd:annotation>
-    </xsd:element>
+        <xsd:element name="role-name"
+                     type="jakartaee:role-nameType"
+                     maxOccurs="unbounded"/>
+        <xsd:element name="unchecked"
+                     type="jakartaee:emptyType">
+          <xsd:annotation>
+            <xsd:documentation>
+
+              The unchecked element specifies that a method is
+              not checked for authorization by the container
+              prior to invocation of the method.
+              
+            </xsd:documentation>
+          </xsd:annotation>
+        </xsd:element>
       </xsd:choice>
       <xsd:element name="method"
-           type="jakartaee:methodType"
-           maxOccurs="unbounded"/>
-    </xsd:sequence>
-    <xsd:attribute name="id" type="xsd:ID"/>
-  </xsd:complexType>
-
-  <!-- **************************************************** -->
+                   type="jakartaee:methodType"
+                   maxOccurs="unbounded"/>
+    </xsd:sequence>
+    <xsd:attribute name="id"
+                   type="xsd:ID"/>
+  </xsd:complexType>
+
+
+<!-- **************************************************** -->
 
   <xsd:complexType name="multiplicityType">
     <xsd:annotation>
       <xsd:documentation>
 
-    The multiplicityType describes the multiplicity of the
-    role that participates in a relation.
-
-    The value must be one of the two following:
-
+        The multiplicityType describes the multiplicity of the
+        role that participates in a relation.
+        
+        The value must be one of the two following:
+        
         One
         Many
-
-    Support for entity beans is optional as of Enterprise Beans 3.2.
-
+        
+        Support for entity beans is optional as of Enterprise Beans 3.2.
+        
       </xsd:documentation>
     </xsd:annotation>
     <xsd:simpleContent>
       <xsd:restriction base="jakartaee:string">
-    <xsd:enumeration value="One"/>
-    <xsd:enumeration value="Many"/>
+        <xsd:enumeration value="One"/>
+        <xsd:enumeration value="Many"/>
       </xsd:restriction>
     </xsd:simpleContent>
   </xsd:complexType>
 
-  <!-- **************************************************** -->
+
+<!-- **************************************************** -->
 
   <xsd:complexType name="persistence-typeType">
     <xsd:annotation>
       <xsd:documentation>
 
-    The persistence-typeType specifies an entity bean's persistence
-    management type.
-
-    The persistence-type element must be one of the two following:
-
+        The persistence-typeType specifies an entity bean's persistence
+        management type.
+        
+        The persistence-type element must be one of the two following:
+        
         Bean
         Container
-
-    Support for entity beans is optional as of Enterprise Beans 3.2.
-
+        
+        Support for entity beans is optional as of Enterprise Beans 3.2.
+        
       </xsd:documentation>
     </xsd:annotation>
     <xsd:simpleContent>
       <xsd:restriction base="jakartaee:string">
-    <xsd:enumeration value="Bean"/>
-    <xsd:enumeration value="Container"/>
+        <xsd:enumeration value="Bean"/>
+        <xsd:enumeration value="Container"/>
       </xsd:restriction>
     </xsd:simpleContent>
   </xsd:complexType>
 
-  <!-- **************************************************** -->
+
+<!-- **************************************************** -->
 
   <xsd:complexType name="queryType">
     <xsd:annotation>
       <xsd:documentation>
 
-    The queryType defines a finder or select
-    query. It contains
+        The queryType defines a finder or select
+        query. It contains
         - an optional description of the query
         - the specification of the finder or select
-          method it is used by
-        - an optional specification of the result type 
-          mapping, if the query is for a select method 
-          and entity objects are returned.
-        - the Enterprise Beans QL query string that defines the query.
-
-    Queries that are expressible in Enterprise Beans QL must use the ejb-ql
-    element to specify the query. If a query is not expressible
-    in Enterprise Beans QL, the description element should be used to
-    describe the semantics of the query and the ejb-ql element
-    should be empty.
-
-    The result-type-mapping is an optional element. It can only
-    be present if the query-method specifies a select method
-    that returns entity objects.  The default value for the
-    result-type-mapping element is "Local".
-
-      </xsd:documentation>
-    </xsd:annotation>
-
+        method it is used by
+        	- an optional specification of the result type 
+        	  mapping, if the query is for a select method 
+        	  and entity objects are returned.
+        	- the Enterprise Beans QL query string that defines the query.
+        
+        Queries that are expressible in Enterprise Beans QL must use the ejb-ql
+        element to specify the query. If a query is not expressible
+        in Enterprise Beans QL, the description element should be used to
+        describe the semantics of the query and the ejb-ql element
+        should be empty.
+        
+        The result-type-mapping is an optional element. It can only
+        be present if the query-method specifies a select method
+        that returns entity objects.  The default value for the
+        result-type-mapping element is "Local".
+        
+      </xsd:documentation>
+    </xsd:annotation>
     <xsd:sequence>
       <xsd:element name="description"
-           type="jakartaee:descriptionType" minOccurs="0"/>
+                   type="jakartaee:descriptionType"
+                   minOccurs="0"/>
       <xsd:element name="query-method"
-           type="jakartaee:query-methodType"/>
+                   type="jakartaee:query-methodType"/>
       <xsd:element name="result-type-mapping"
-           type="jakartaee:result-type-mappingType"
-           minOccurs="0"/>
+                   type="jakartaee:result-type-mappingType"
+                   minOccurs="0"/>
       <xsd:element name="ejb-ql"
-           type="jakartaee:xsdStringType"/>
-    </xsd:sequence>
-    <xsd:attribute name="id" type="xsd:ID"/>
-  </xsd:complexType>
-
-  <!-- **************************************************** -->
+                   type="jakartaee:xsdStringType"/>
+    </xsd:sequence>
+    <xsd:attribute name="id"
+                   type="xsd:ID"/>
+  </xsd:complexType>
+
+
+<!-- **************************************************** -->
 
   <xsd:complexType name="query-methodType">
     <xsd:annotation>
       <xsd:documentation>
-    <![CDATA[
-
-      The query-method specifies the method for a finder or select
-      query.
-
-      The method-name element specifies the name of a finder or select
-      method in the entity bean's implementation class.
-
-      Each method-param must be defined for a query-method using the
-      method-params element.
-
-      It is used by the query-method element. 
-
-      Example:
-
-      <query>
-          <description>Method finds large orders</description>
-          <query-method>
-          <method-name>findLargeOrders</method-name>
-          <method-params></method-params>
-          </query-method>
-          <ejb-ql>
-        SELECT OBJECT(o) FROM Order o
-          WHERE o.amount &gt; 1000
-          </ejb-ql>
-      </query>
-
-      Support for entity beans is optional as of Enterprise Beans 3.2.
-
-      ]]>
-      </xsd:documentation>
-    </xsd:annotation>
-
+        <![CDATA[
+        The query-method specifies the method for a finder or select
+        query.
+        
+        The method-name element specifies the name of a finder or select
+        method in the entity bean's implementation class.
+        
+        Each method-param must be defined for a query-method using the
+        method-params element.
+        
+        It is used by the query-method element. 
+        
+        Example:
+        
+        <query>
+        <description>Method finds large orders</description>
+        <query-method>
+        	  <method-name>findLargeOrders</method-name>
+        	  <method-params></method-params>
+        </query-method>
+        <ejb-ql>
+        	SELECT OBJECT(o) FROM Order o
+        	  WHERE o.amount &gt; 1000
+        </ejb-ql>
+        </query>
+        
+        Support for entity beans is optional as of Enterprise Beans 3.2.
+        
+        ]]>
+      </xsd:documentation>
+    </xsd:annotation>
     <xsd:sequence>
       <xsd:element name="method-name"
-           type="jakartaee:method-nameType"/>
+                   type="jakartaee:method-nameType"/>
       <xsd:element name="method-params"
-           type="jakartaee:method-paramsType"/>
-    </xsd:sequence>
-    <xsd:attribute name="id" type="xsd:ID"/>
-  </xsd:complexType>
-
-
-  <!-- **************************************************** -->
+                   type="jakartaee:method-paramsType"/>
+    </xsd:sequence>
+    <xsd:attribute name="id"
+                   type="xsd:ID"/>
+  </xsd:complexType>
+
+
+<!-- **************************************************** -->
 
   <xsd:complexType name="relationship-role-sourceType">
     <xsd:annotation>
       <xsd:documentation>
 
-    The relationship-role-sourceType designates the source of a
-    role that participates in a relationship. A
-    relationship-role-sourceType is used by
-    relationship-role-source elements to uniquely identify an
-    entity bean.
-
-    Support for entity beans is optional as of Enterprise Beans 3.2.
-
-      </xsd:documentation>
-    </xsd:annotation>
-
+        The relationship-role-sourceType designates the source of a
+        role that participates in a relationship. A
+        relationship-role-sourceType is used by
+        relationship-role-source elements to uniquely identify an
+        entity bean.
+        
+        Support for entity beans is optional as of Enterprise Beans 3.2.
+        
+      </xsd:documentation>
+    </xsd:annotation>
     <xsd:sequence>
       <xsd:element name="description"
-           type="jakartaee:descriptionType"
-           minOccurs="0"
-           maxOccurs="unbounded"/>
+                   type="jakartaee:descriptionType"
+                   minOccurs="0"
+                   maxOccurs="unbounded"/>
       <xsd:element name="ejb-name"
-           type="jakartaee:ejb-nameType"/>
-    </xsd:sequence>
-    <xsd:attribute name="id" type="xsd:ID"/>
-  </xsd:complexType>
-
-  <!-- **************************************************** -->
+                   type="jakartaee:ejb-nameType"/>
+    </xsd:sequence>
+    <xsd:attribute name="id"
+                   type="xsd:ID"/>
+  </xsd:complexType>
+
+
+<!-- **************************************************** -->
 
   <xsd:complexType name="relationshipsType">
     <xsd:annotation>
       <xsd:documentation>
 
-    The relationshipsType describes the relationships in
-    which entity beans with container-managed persistence
-    participate. The relationshipsType contains an optional
-    description; and a list of ejb-relation elements, which
-    specify the container managed relationships.
-
-    Support for entity beans is optional as of Enterprise Beans 3.2.
-
-      </xsd:documentation>
-    </xsd:annotation>
-
+        The relationshipsType describes the relationships in
+        which entity beans with container-managed persistence
+        participate. The relationshipsType contains an optional
+        description; and a list of ejb-relation elements, which
+        specify the container managed relationships.
+        
+        Support for entity beans is optional as of Enterprise Beans 3.2.
+        
+      </xsd:documentation>
+    </xsd:annotation>
     <xsd:sequence>
       <xsd:element name="description"
-           type="jakartaee:descriptionType"
-           minOccurs="0"
-           maxOccurs="unbounded"/>
+                   type="jakartaee:descriptionType"
+                   minOccurs="0"
+                   maxOccurs="unbounded"/>
       <xsd:element name="ejb-relation"
-           type="jakartaee:ejb-relationType"
-           maxOccurs="unbounded">
-
-    <xsd:unique name="role-name-uniqueness">
-      <xsd:annotation>
-        <xsd:documentation>
-
-          The ejb-relationship-role-name contains the name of a
-          relationship role. The name must be unique within 
-          a relationship, but can be reused in different
-          relationships.
-
-        </xsd:documentation>
-      </xsd:annotation>
-      <xsd:selector
-           xpath=".//jakartaee:ejb-relationship-role-name"/>
-      <xsd:field
-           xpath="."/>
-    </xsd:unique>
+                   type="jakartaee:ejb-relationType"
+                   maxOccurs="unbounded">
+        <xsd:unique name="role-name-uniqueness">
+          <xsd:annotation>
+            <xsd:documentation>
+
+              The ejb-relationship-role-name contains the name of a
+              relationship role. The name must be unique within 
+              a relationship, but can be reused in different
+              relationships.
+              
+            </xsd:documentation>
+          </xsd:annotation>
+          <xsd:selector xpath=".//jakartaee:ejb-relationship-role-name"/>
+          <xsd:field xpath="."/>
+        </xsd:unique>
       </xsd:element>
     </xsd:sequence>
-    <xsd:attribute name="id" type="xsd:ID"/>
-  </xsd:complexType>
-
-  <!-- **************************************************** -->
+    <xsd:attribute name="id"
+                   type="xsd:ID"/>
+  </xsd:complexType>
+
+
+<!-- **************************************************** -->
 
   <xsd:complexType name="result-type-mappingType">
     <xsd:annotation>
       <xsd:documentation>
 
-    The result-type-mappingType is used in the query element to
-    specify whether an abstract schema type returned by a query
-    for a select method is to be mapped to an EJBLocalObject or
-    EJBObject type.
-
-    The value must be one of the following:
-
+        The result-type-mappingType is used in the query element to
+        specify whether an abstract schema type returned by a query
+        for a select method is to be mapped to an EJBLocalObject or
+        EJBObject type.
+        
+        The value must be one of the following:
+        
         Local
         Remote
-
+        
       </xsd:documentation>
     </xsd:annotation>
     <xsd:simpleContent>
       <xsd:restriction base="jakartaee:string">
-    <xsd:enumeration value="Local"/>
-    <xsd:enumeration value="Remote"/>
+        <xsd:enumeration value="Local"/>
+        <xsd:enumeration value="Remote"/>
       </xsd:restriction>
     </xsd:simpleContent>
   </xsd:complexType>
 
-  <!-- **************************************************** -->
+
+<!-- **************************************************** -->
 
   <xsd:complexType name="security-identityType">
     <xsd:annotation>
       <xsd:documentation>
 
-    The security-identityType specifies whether the caller's
-    security identity is to be used for the execution of the
-    methods of the enterprise bean or whether a specific run-as
-    identity is to be used. It contains an optional description
-    and a specification of the security identity to be used.
-
-      </xsd:documentation>
-    </xsd:annotation>
-
+        The security-identityType specifies whether the caller's
+        security identity is to be used for the execution of the
+        methods of the enterprise bean or whether a specific run-as
+        identity is to be used. It contains an optional description
+        and a specification of the security identity to be used.
+        
+      </xsd:documentation>
+    </xsd:annotation>
     <xsd:sequence>
       <xsd:element name="description"
-           type="jakartaee:descriptionType"
-           minOccurs="0"
-           maxOccurs="unbounded"/>
+                   type="jakartaee:descriptionType"
+                   minOccurs="0"
+                   maxOccurs="unbounded"/>
       <xsd:choice>
-    <xsd:element name="use-caller-identity"
-             type="jakartaee:emptyType">
-      <xsd:annotation>
-        <xsd:documentation>
-
-          The use-caller-identity element specifies that
-          the caller's security identity be used as the
-          security identity for the execution of the
-          enterprise bean's methods.
-
-        </xsd:documentation>
-      </xsd:annotation>
-    </xsd:element>
-    <xsd:element name="run-as"
-             type="jakartaee:run-asType"/>
+        <xsd:element name="use-caller-identity"
+                     type="jakartaee:emptyType">
+          <xsd:annotation>
+            <xsd:documentation>
+
+              The use-caller-identity element specifies that
+              the caller's security identity be used as the
+              security identity for the execution of the
+              enterprise bean's methods.
+              
+            </xsd:documentation>
+          </xsd:annotation>
+        </xsd:element>
+        <xsd:element name="run-as"
+                     type="jakartaee:run-asType"/>
       </xsd:choice>
     </xsd:sequence>
-    <xsd:attribute name="id" type="xsd:ID"/>
-  </xsd:complexType>
-
-  <!-- **************************************************** -->
+    <xsd:attribute name="id"
+                   type="xsd:ID"/>
+  </xsd:complexType>
+
+
+<!-- **************************************************** -->
 
   <xsd:complexType name="session-beanType">
     <xsd:annotation>
       <xsd:documentation>
 
-    The session-beanType declares an session bean. The
-    declaration consists of:
-
+        The session-beanType declares an session bean. The
+        declaration consists of:
+        
         - an optional description
         - an optional display name
         - an optional icon element that contains a small and a large 
-          icon file name
+        icon file name
         - a name assigned to the enterprise bean
-          in the deployment description
-            - an optional mapped-name element that can be used to provide
-              vendor-specific deployment information such as the physical
-              jndi-name of the session bean's remote home/business interface. 
-              This element is not required to be supported by all 
-              implementations. Any use of this element is non-portable.
-            - the names of all the remote or local business interfaces, 
-              if any
+        in the deployment description
+        - an optional mapped-name element that can be used to provide
+        vendor-specific deployment information such as the physical
+        jndi-name of the session bean's remote home/business interface. 
+        This element is not required to be supported by all 
+        implementations. Any use of this element is non-portable.
+        - the names of all the remote or local business interfaces, 
+        if any
         - the names of the session bean's remote home and
-          remote interfaces, if any
+        remote interfaces, if any
         - the names of the session bean's local home and
-          local interfaces, if any
+        local interfaces, if any
         - an optional declaration that this bean exposes a
-          no-interface view
+        no-interface view
         - the name of the session bean's web service endpoint
-          interface, if any
+        interface, if any
         - the session bean's implementation class
         - the session bean's state management type
         - an optional declaration of a stateful session bean's timeout value
-            - an optional declaration of the session bean's timeout method for
-          handling programmatically created timers
+        - an optional declaration of the session bean's timeout method for
+        handling programmatically created timers
         - an optional declaration of timers to be automatically created at
-          deployment time
+        deployment time
         - an optional declaration that a Singleton bean has eager
-          initialization
+        initialization
         - an optional declaration of a Singleton/Stateful bean's concurrency 
-          management type
+        management type
         - an optional declaration of the method locking metadata
-          for a Singleton with container managed concurrency
+        for a Singleton with container managed concurrency
         - an optional declaration of the other Singleton beans in the
-          application that must be initialized before this bean
+        application that must be initialized before this bean
         - an optional declaration of the session bean's asynchronous 
-          methods
+        methods
         - the optional session bean's transaction management type. 
-              If it is not present, it is defaulted to Container.
+        If it is not present, it is defaulted to Container.
         - an optional declaration of a stateful session bean's 
-          afterBegin, beforeCompletion, and/or afterCompletion methods
-            - an optional list of the session bean class and/or
-              superclass around-invoke methods.
-            - an optional list of the session bean class and/or
-              superclass around-timeout methods.
+        afterBegin, beforeCompletion, and/or afterCompletion methods
+        - an optional list of the session bean class and/or
+        superclass around-invoke methods.
+        - an optional list of the session bean class and/or
+        superclass around-timeout methods.
         - an optional declaration of the bean's 
-          environment entries
+        environment entries
         - an optional declaration of the bean's enterprise bean references
         - an optional declaration of the bean's local enterprise bean
-          references
+        references
         - an optional declaration of the bean's web 
-          service references
+        service references
         - an optional declaration of the security role 
-          references
+        references
         - an optional declaration of the security identity 
-          to be used for the execution of the bean's methods
+        to be used for the execution of the bean's methods
         - an optional declaration of the bean's resource 
-          manager connection factory references
+        manager connection factory references
         - an optional declaration of the bean's resource 
-          environment references.
+        environment references.
         - an optional declaration of the bean's message 
-          destination references
+        destination references
         - an optional specification as to whether the stateful 
-              session bean is passivation capable or not. If not 
-              specified, the bean is assumed to be passivation capable
-
-
-    The elements that are optional are "optional" in the sense
-    that they are omitted when if lists represented by them are
-    empty.
-
-    The service-endpoint element may only be specified if the
-    bean is a stateless session bean.
-
-      </xsd:documentation>
-    </xsd:annotation>
-
+        session bean is passivation capable or not. If not 
+        specified, the bean is assumed to be passivation capable
+        
+        The elements that are optional are "optional" in the sense
+        that they are omitted when if lists represented by them are
+        empty.
+        
+        The service-endpoint element may only be specified if the
+        bean is a stateless session bean.
+        
+      </xsd:documentation>
+    </xsd:annotation>
     <xsd:sequence>
       <xsd:group ref="jakartaee:descriptionGroup"/>
       <xsd:element name="ejb-name"
-           type="jakartaee:ejb-nameType"/>
+                   type="jakartaee:ejb-nameType"/>
       <xsd:element name="mapped-name"
-           type="jakartaee:xsdStringType"
-           minOccurs="0"/>
+                   type="jakartaee:xsdStringType"
+                   minOccurs="0"/>
       <xsd:element name="home"
-           type="jakartaee:homeType"
-           minOccurs="0"/>
+                   type="jakartaee:homeType"
+                   minOccurs="0"/>
       <xsd:element name="remote"
-           type="jakartaee:remoteType"
-           minOccurs="0"/>
+                   type="jakartaee:remoteType"
+                   minOccurs="0"/>
       <xsd:element name="local-home"
-           type="jakartaee:local-homeType"
-           minOccurs="0"/>
+                   type="jakartaee:local-homeType"
+                   minOccurs="0"/>
       <xsd:element name="local"
-           type="jakartaee:localType"
-           minOccurs="0"/>
+                   type="jakartaee:localType"
+                   minOccurs="0"/>
       <xsd:element name="business-local"
-           type="jakartaee:fully-qualified-classType"
-           minOccurs="0" 
+                   type="jakartaee:fully-qualified-classType"
+                   minOccurs="0"
                    maxOccurs="unbounded"/>
       <xsd:element name="business-remote"
-           type="jakartaee:fully-qualified-classType"
-           minOccurs="0" 
+                   type="jakartaee:fully-qualified-classType"
+                   minOccurs="0"
                    maxOccurs="unbounded"/>
       <xsd:element name="local-bean"
-           type="jakartaee:emptyType"
-           minOccurs="0">
-    <xsd:annotation>
-      <xsd:documentation>
-
-        The local-bean element declares that this
-        session bean exposes a no-interface Local client view.
-
-      </xsd:documentation>
-    </xsd:annotation>
-      </xsd:element>
-      <xsd:element name="service-endpoint"
-           type="jakartaee:fully-qualified-classType"
-           minOccurs="0">
-    <xsd:annotation>
-      <xsd:documentation>
-
-        The service-endpoint element contains the
-        fully-qualified name of the enterprise bean's web
-        service endpoint interface. The service-endpoint
-        element may only be specified for a stateless
-        session bean. The specified interface must be a
-        valid Jakarta XML RPC service endpoint interface.
-
-      </xsd:documentation>
-    </xsd:annotation>
-      </xsd:element>
-      <xsd:element name="ejb-class"
-           type="jakartaee:ejb-classType"
+                   type="jakartaee:emptyType"
                    minOccurs="0">
         <xsd:annotation>
           <xsd:documentation>
 
-             The ejb-class element specifies the fully qualified name
-             of the bean class for this ejb.  It is required unless
-             there is a component-defining annotation for the same
-             ejb-name.
-
+            The local-bean element declares that this
+            session bean exposes a no-interface Local client view.
+            
+          </xsd:documentation>
+        </xsd:annotation>
+      </xsd:element>
+      <xsd:element name="service-endpoint"
+                   type="jakartaee:fully-qualified-classType"
+                   minOccurs="0">
+        <xsd:annotation>
+          <xsd:documentation>
+
+            The service-endpoint element contains the
+            fully-qualified name of the enterprise bean's web
+            service endpoint interface. The service-endpoint
+            element may only be specified for a stateless
+            session bean. The specified interface must be a
+            valid Jakarta XML RPC service endpoint interface.
+            
+          </xsd:documentation>
+        </xsd:annotation>
+      </xsd:element>
+      <xsd:element name="ejb-class"
+                   type="jakartaee:ejb-classType"
+                   minOccurs="0">
+        <xsd:annotation>
+          <xsd:documentation>
+
+            The ejb-class element specifies the fully qualified name
+            of the bean class for this ejb.  It is required unless
+            there is a component-defining annotation for the same
+            ejb-name.
+            
           </xsd:documentation>
         </xsd:annotation>
       </xsd:element>
       <xsd:element name="session-type"
-           type="jakartaee:session-typeType"
+                   type="jakartaee:session-typeType"
                    minOccurs="0"/>
       <xsd:element name="stateful-timeout"
-           type="jakartaee:stateful-timeoutType"
-           minOccurs="0"/>
-      <xsd:element name="timeout-method" 
-                   type="jakartaee:named-methodType" 
+                   type="jakartaee:stateful-timeoutType"
+                   minOccurs="0"/>
+      <xsd:element name="timeout-method"
+                   type="jakartaee:named-methodType"
                    minOccurs="0">
-    <xsd:annotation>
-      <xsd:documentation>
-
-        The timeout-method element specifies the method that
-        will receive callbacks for programmatically
-        created timers.
-
-      </xsd:documentation>
-    </xsd:annotation>
+        <xsd:annotation>
+          <xsd:documentation>
+
+            The timeout-method element specifies the method that
+            will receive callbacks for programmatically
+            created timers.
+            
+          </xsd:documentation>
+        </xsd:annotation>
       </xsd:element>
-      <xsd:element name="timer" 
-                   type="jakartaee:timerType" 
-                   minOccurs="0"
-           maxOccurs="unbounded"/>      
+      <xsd:element name="timer"
+                   type="jakartaee:timerType"
+                   minOccurs="0"
+                   maxOccurs="unbounded"/>
       <xsd:element name="init-on-startup"
-           type="jakartaee:true-falseType"
-           minOccurs="0">
+                   type="jakartaee:true-falseType"
+                   minOccurs="0">
         <xsd:annotation>
-      <xsd:documentation>
-
-        The init-on-startup element specifies that a Singleton
-        bean has eager initialization.
-        This element can only be specified for singleton session
-        beans.
-
-      </xsd:documentation>
-    </xsd:annotation>
+          <xsd:documentation>
+
+            The init-on-startup element specifies that a Singleton
+            bean has eager initialization.
+            This element can only be specified for singleton session
+            beans.
+            
+          </xsd:documentation>
+        </xsd:annotation>
       </xsd:element>
       <xsd:element name="concurrency-management-type"
-           type="jakartaee:concurrency-management-typeType"
-                   minOccurs="0"/>
-      <xsd:element name="concurrent-method" 
-                   type="jakartaee:concurrent-methodType" 
+                   type="jakartaee:concurrency-management-typeType"
+                   minOccurs="0"/>
+      <xsd:element name="concurrent-method"
+                   type="jakartaee:concurrent-methodType"
                    minOccurs="0"
                    maxOccurs="unbounded"/>
       <xsd:element name="depends-on"
-           type="jakartaee:depends-onType"
-                   minOccurs="0"/>
-      <xsd:element name="init-method" 
-                   type="jakartaee:init-methodType" 
+                   type="jakartaee:depends-onType"
+                   minOccurs="0"/>
+      <xsd:element name="init-method"
+                   type="jakartaee:init-methodType"
                    minOccurs="0"
                    maxOccurs="unbounded">
         <xsd:annotation>
-      <xsd:documentation>
-
-        The init-method element specifies the mappings for
-        Enterprise Beans 2.x style create methods for an Enterprise Beans 3.x bean.
-        This element can only be specified for stateful 
+          <xsd:documentation>
+
+            The init-method element specifies the mappings for
+            Enterprise Beans 2.x style create methods for an Enterprise Beans 3.x bean.
+            This element can only be specified for stateful 
             session beans. 
-
-      </xsd:documentation>
-    </xsd:annotation>
+            
+          </xsd:documentation>
+        </xsd:annotation>
       </xsd:element>
-      <xsd:element name="remove-method" 
-                   type="jakartaee:remove-methodType" 
+      <xsd:element name="remove-method"
+                   type="jakartaee:remove-methodType"
                    minOccurs="0"
                    maxOccurs="unbounded">
         <xsd:annotation>
-      <xsd:documentation>
-
-        The remove-method element specifies the mappings for
-        Enterprise Beans 2.x style remove methods for an Enterprise Beans 3.x bean.
-        This element can only be specified for stateful 
+          <xsd:documentation>
+
+            The remove-method element specifies the mappings for
+            Enterprise Beans 2.x style remove methods for an Enterprise Beans 3.x bean.
+            This element can only be specified for stateful 
             session beans. 
-
-      </xsd:documentation>
-    </xsd:annotation>
+            
+          </xsd:documentation>
+        </xsd:annotation>
       </xsd:element>
-      <xsd:element name="async-method" 
-                   type="jakartaee:async-methodType" 
+      <xsd:element name="async-method"
+                   type="jakartaee:async-methodType"
                    minOccurs="0"
                    maxOccurs="unbounded"/>
       <xsd:element name="transaction-type"
-           type="jakartaee:transaction-typeType"
-                   minOccurs="0"/>
-      <xsd:element name="after-begin-method" 
-                   type="jakartaee:named-methodType" 
-                   minOccurs="0"/>
-      <xsd:element name="before-completion-method" 
-                   type="jakartaee:named-methodType" 
-                   minOccurs="0"/>
-      <xsd:element name="after-completion-method" 
-                   type="jakartaee:named-methodType" 
-                   minOccurs="0"/>
-      <xsd:element name="around-invoke" 
-                   type="jakartaee:around-invokeType" 
-                   minOccurs="0"
-                   maxOccurs="unbounded"/>
-      <xsd:element name="around-timeout" 
-                   type="jakartaee:around-timeoutType" 
+                   type="jakartaee:transaction-typeType"
+                   minOccurs="0"/>
+      <xsd:element name="after-begin-method"
+                   type="jakartaee:named-methodType"
+                   minOccurs="0"/>
+      <xsd:element name="before-completion-method"
+                   type="jakartaee:named-methodType"
+                   minOccurs="0"/>
+      <xsd:element name="after-completion-method"
+                   type="jakartaee:named-methodType"
+                   minOccurs="0"/>
+      <xsd:element name="around-invoke"
+                   type="jakartaee:around-invokeType"
+                   minOccurs="0"
+                   maxOccurs="unbounded"/>
+      <xsd:element name="around-timeout"
+                   type="jakartaee:around-timeoutType"
                    minOccurs="0"
                    maxOccurs="unbounded"/>
       <xsd:group ref="jakartaee:jndiEnvironmentRefsGroup"/>
-      <xsd:element name="post-activate" 
-                   type="jakartaee:lifecycle-callbackType" 
-                   minOccurs="0"
-                   maxOccurs="unbounded"/>
-      <xsd:element name="pre-passivate" 
-                   type="jakartaee:lifecycle-callbackType" 
+      <xsd:element name="post-activate"
+                   type="jakartaee:lifecycle-callbackType"
+                   minOccurs="0"
+                   maxOccurs="unbounded"/>
+      <xsd:element name="pre-passivate"
+                   type="jakartaee:lifecycle-callbackType"
                    minOccurs="0"
                    maxOccurs="unbounded"/>
       <xsd:element name="security-role-ref"
-           type="jakartaee:security-role-refType"
-           minOccurs="0"
-           maxOccurs="unbounded"/>
+                   type="jakartaee:security-role-refType"
+                   minOccurs="0"
+                   maxOccurs="unbounded"/>
       <xsd:element name="security-identity"
-           type="jakartaee:security-identityType"
-           minOccurs="0"/>
+                   type="jakartaee:security-identityType"
+                   minOccurs="0"/>
       <xsd:element name="passivation-capable"
-           type="xsd:boolean"
-           default="true"
-           minOccurs="0">
+                   type="xsd:boolean"
+                   default="true"
+                   minOccurs="0">
         <xsd:annotation>
-      <xsd:documentation>
-
-        The passivation-capable element specifies whether the 
+          <xsd:documentation>
+
+            The passivation-capable element specifies whether the 
             stateful session bean is passivation capable or not. 
             If not specified, the bean is assumed to be passivation 
             capable.
-
-      </xsd:documentation>
-    </xsd:annotation>
+            
+          </xsd:documentation>
+        </xsd:annotation>
       </xsd:element>
     </xsd:sequence>
-    <xsd:attribute name="id" type="xsd:ID"/>
-  </xsd:complexType>
-
-  <!-- **************************************************** -->
+    <xsd:attribute name="id"
+                   type="xsd:ID"/>
+  </xsd:complexType>
+
+
+<!-- **************************************************** -->
 
   <xsd:complexType name="session-typeType">
     <xsd:annotation>
       <xsd:documentation>
 
-    The session-typeType describes whether the session bean is a
-    singleton, stateful or stateless session. It is used by
-    session-type elements.
-
-    The value must be one of the three following:
-
+        The session-typeType describes whether the session bean is a
+        singleton, stateful or stateless session. It is used by
+        session-type elements.
+        
+        The value must be one of the three following:
+        
         Singleton
         Stateful
         Stateless
-
+        
       </xsd:documentation>
     </xsd:annotation>
     <xsd:simpleContent>
       <xsd:restriction base="jakartaee:string">
-    <xsd:enumeration value="Singleton"/>
-    <xsd:enumeration value="Stateful"/>
-    <xsd:enumeration value="Stateless"/>
+        <xsd:enumeration value="Singleton"/>
+        <xsd:enumeration value="Stateful"/>
+        <xsd:enumeration value="Stateless"/>
       </xsd:restriction>
     </xsd:simpleContent>
   </xsd:complexType>
 
- <!-- **************************************************** -->
+
+<!-- **************************************************** -->
 
   <xsd:complexType name="stateful-timeoutType">
     <xsd:annotation>
       <xsd:documentation>
 
-    The stateful-timeoutType represents the amount of time
-    a stateful session bean can be idle(not receive any client
-    invocations) before it is eligible for removal by the container.
-
-    A timeout value of 0 means the bean is immediately eligible for removal.
-
-    A timeout value of -1 means the bean will never be removed due to timeout.
-
-      </xsd:documentation>
-    </xsd:annotation>
-
-    <xsd:sequence>
-
+        The stateful-timeoutType represents the amount of time
+        a stateful session bean can be idle(not receive any client
+        invocations) before it is eligible for removal by the container.
+        
+        A timeout value of 0 means the bean is immediately eligible for removal.
+        
+        A timeout value of -1 means the bean will never be removed due to timeout.
+        
+      </xsd:documentation>
+    </xsd:annotation>
+    <xsd:sequence>
       <xsd:element name="timeout"
-           type="jakartaee:xsdIntegerType"/>
+                   type="jakartaee:xsdIntegerType"/>
       <xsd:element name="unit"
-           type="jakartaee:time-unit-typeType"/>
-
-    </xsd:sequence>
-    <xsd:attribute name="id" type="xsd:ID"/>
-  </xsd:complexType>
-
- <!-- **************************************************** -->
+                   type="jakartaee:time-unit-typeType"/>
+    </xsd:sequence>
+    <xsd:attribute name="id"
+                   type="xsd:ID"/>
+  </xsd:complexType>
+
+
+<!-- **************************************************** -->
 
   <xsd:complexType name="time-unit-typeType">
     <xsd:annotation>
       <xsd:documentation>
 
-    The time-unit-typeType represents a time duration at a given
-    unit of granularity.  
-
-    The time unit type must be one of the following :
-
+        The time-unit-typeType represents a time duration at a given
+        unit of granularity.  
+        
+        The time unit type must be one of the following :
+        
         Days
         Hours
         Minutes
@@ -3180,174 +3170,180 @@
         Milliseconds
         Microseconds
         Nanoseconds
-
+        
       </xsd:documentation>
     </xsd:annotation>
     <xsd:simpleContent>
       <xsd:restriction base="jakartaee:string">
-    <xsd:enumeration value="Days"/>
-    <xsd:enumeration value="Hours"/>
-    <xsd:enumeration value="Minutes"/>
-    <xsd:enumeration value="Seconds"/>
-    <xsd:enumeration value="Milliseconds"/>
-    <xsd:enumeration value="Microseconds"/>
-    <xsd:enumeration value="Nanoseconds"/>
+        <xsd:enumeration value="Days"/>
+        <xsd:enumeration value="Hours"/>
+        <xsd:enumeration value="Minutes"/>
+        <xsd:enumeration value="Seconds"/>
+        <xsd:enumeration value="Milliseconds"/>
+        <xsd:enumeration value="Microseconds"/>
+        <xsd:enumeration value="Nanoseconds"/>
       </xsd:restriction>
     </xsd:simpleContent>
   </xsd:complexType>
 
-  <!-- **************************************************** -->
+
+<!-- **************************************************** -->
 
   <xsd:complexType name="timer-scheduleType">
     <xsd:sequence>
       <xsd:element name="second"
-           type="jakartaee:string"
-           minOccurs="0"/>
+                   type="jakartaee:string"
+                   minOccurs="0"/>
       <xsd:element name="minute"
-           type="jakartaee:string"
-           minOccurs="0"/>
+                   type="jakartaee:string"
+                   minOccurs="0"/>
       <xsd:element name="hour"
-           type="jakartaee:string"
-           minOccurs="0"/>
+                   type="jakartaee:string"
+                   minOccurs="0"/>
       <xsd:element name="day-of-month"
-           type="jakartaee:string"
-           minOccurs="0"/>
+                   type="jakartaee:string"
+                   minOccurs="0"/>
       <xsd:element name="month"
-           type="jakartaee:string"
-           minOccurs="0"/>
+                   type="jakartaee:string"
+                   minOccurs="0"/>
       <xsd:element name="day-of-week"
-           type="jakartaee:string"
-           minOccurs="0"/>
+                   type="jakartaee:string"
+                   minOccurs="0"/>
       <xsd:element name="year"
-           type="jakartaee:string"
-           minOccurs="0"/>
-    </xsd:sequence>
-    <xsd:attribute name="id" type="xsd:ID"/>
-  </xsd:complexType>
-
-  <!-- **************************************************** -->
+                   type="jakartaee:string"
+                   minOccurs="0"/>
+    </xsd:sequence>
+    <xsd:attribute name="id"
+                   type="xsd:ID"/>
+  </xsd:complexType>
+
+
+<!-- **************************************************** -->
 
   <xsd:complexType name="timerType">
     <xsd:annotation>
       <xsd:documentation>
 
-    The timerType specifies an enterprise bean timer.  Each
-    timer is automatically created by the container upon
-    deployment.  Timer callbacks occur based on the 
-    schedule attributes.  All callbacks are made to the
-    timeout-method associated with the timer.  
-
-    A timer can have an optional start and/or end date. If
-    a start date is specified, it takes precedence over the
-    associated timer schedule such that any matching
-    expirations prior to the start time will not occur.
-    Likewise, no matching expirations will occur after any
-    end date.   Start/End dates are specified using the
-    XML Schema dateTime type, which follows the ISO-8601
-    standard for date(and optional time-within-the-day) 
-    representation.
-
-    An optional flag can be used to control whether
-    this timer has persistent(true) delivery semantics or
-    non-persistent(false) delivery semantics.  If not specified,
+        The timerType specifies an enterprise bean timer.  Each
+        timer is automatically created by the container upon
+        deployment.  Timer callbacks occur based on the 
+        schedule attributes.  All callbacks are made to the
+        timeout-method associated with the timer.  
+        
+        A timer can have an optional start and/or end date. If
+        a start date is specified, it takes precedence over the
+        associated timer schedule such that any matching
+        expirations prior to the start time will not occur.
+        Likewise, no matching expirations will occur after any
+        end date.   Start/End dates are specified using the
+        XML Schema dateTime type, which follows the ISO-8601
+        standard for date(and optional time-within-the-day) 
+        representation.
+        
+        An optional flag can be used to control whether
+        this timer has persistent(true) delivery semantics or
+        non-persistent(false) delivery semantics.  If not specified,
         the value defaults to persistent(true).
-
-    A time zone can optionally be associated with a timer.
-    If specified, the timer's schedule is evaluated in the context
+        
+        A time zone can optionally be associated with a timer.
+        If specified, the timer's schedule is evaluated in the context
         of that time zone, regardless of the default time zone in which
-    the container is executing.   Time zones are specified as an
-    ID string.  The set of required time zone IDs is defined by
-    the Zone Name(TZ) column of the public domain zoneinfo database.
-
-    An optional info string can be assigned to the timer and 
-    retrieved at runtime through the Timer.getInfo() method.
-
-    The timerType can only be specified on stateless session
-    beans, singleton session beans, and message-driven beans.
-    
+        the container is executing.   Time zones are specified as an
+        ID string.  The set of required time zone IDs is defined by
+        the Zone Name(TZ) column of the public domain zoneinfo database.
+        
+        An optional info string can be assigned to the timer and 
+        retrieved at runtime through the Timer.getInfo() method.
+        
+        The timerType can only be specified on stateless session
+        beans, singleton session beans, and message-driven beans.
+        
       </xsd:documentation>
     </xsd:annotation>
     <xsd:sequence>
       <xsd:element name="description"
-           type="jakartaee:descriptionType"
-           minOccurs="0"
-           maxOccurs="unbounded"/>
+                   type="jakartaee:descriptionType"
+                   minOccurs="0"
+                   maxOccurs="unbounded"/>
       <xsd:element name="schedule"
-           type="jakartaee:timer-scheduleType"/>
+                   type="jakartaee:timer-scheduleType"/>
       <xsd:element name="start"
-           type="xsd:dateTime"
-           minOccurs="0"/>
+                   type="xsd:dateTime"
+                   minOccurs="0"/>
       <xsd:element name="end"
-           type="xsd:dateTime"
-           minOccurs="0"/>
-      <xsd:element name="timeout-method" 
-                   type="jakartaee:named-methodType"/> 
+                   type="xsd:dateTime"
+                   minOccurs="0"/>
+      <xsd:element name="timeout-method"
+                   type="jakartaee:named-methodType"/>
       <xsd:element name="persistent"
-           type="jakartaee:true-falseType"
-           minOccurs="0"/>
-      <xsd:element name="timezone" 
-           type="jakartaee:string"
-           minOccurs="0"/>
-      <xsd:element name="info" 
-           type="jakartaee:string"
-           minOccurs="0"/>
-    </xsd:sequence>
-    <xsd:attribute name="id" type="xsd:ID"/>
-  </xsd:complexType>
-
-  <!-- **************************************************** -->
+                   type="jakartaee:true-falseType"
+                   minOccurs="0"/>
+      <xsd:element name="timezone"
+                   type="jakartaee:string"
+                   minOccurs="0"/>
+      <xsd:element name="info"
+                   type="jakartaee:string"
+                   minOccurs="0"/>
+    </xsd:sequence>
+    <xsd:attribute name="id"
+                   type="xsd:ID"/>
+  </xsd:complexType>
+
+
+<!-- **************************************************** -->
 
   <xsd:complexType name="trans-attributeType">
     <xsd:annotation>
       <xsd:documentation>
 
-    The trans-attributeType specifies how the container must
-    manage the transaction boundaries when delegating a method 
-    invocation to an enterprise bean's business method. 
-
-    The value must be one of the following: 
-
+        The trans-attributeType specifies how the container must
+        manage the transaction boundaries when delegating a method 
+        invocation to an enterprise bean's business method. 
+        
+        The value must be one of the following: 
+        
         NotSupported 
         Supports 
         Required  
         RequiresNew 
         Mandatory 
         Never 
-
+        
       </xsd:documentation>
     </xsd:annotation>
     <xsd:simpleContent>
       <xsd:restriction base="jakartaee:string">
-    <xsd:enumeration value="NotSupported"/>
-    <xsd:enumeration value="Supports"/>
-    <xsd:enumeration value="Required"/>
-    <xsd:enumeration value="RequiresNew"/>
-    <xsd:enumeration value="Mandatory"/>
-    <xsd:enumeration value="Never"/>
+        <xsd:enumeration value="NotSupported"/>
+        <xsd:enumeration value="Supports"/>
+        <xsd:enumeration value="Required"/>
+        <xsd:enumeration value="RequiresNew"/>
+        <xsd:enumeration value="Mandatory"/>
+        <xsd:enumeration value="Never"/>
       </xsd:restriction>
     </xsd:simpleContent>
   </xsd:complexType>
 
-  <!-- **************************************************** -->
+
+<!-- **************************************************** -->
 
   <xsd:complexType name="transaction-typeType">
     <xsd:annotation>
       <xsd:documentation>
 
-    The transaction-typeType specifies an enterprise bean's
-    transaction management type.
-
-    The transaction-type must be one of the two following:
-
+        The transaction-typeType specifies an enterprise bean's
+        transaction management type.
+        
+        The transaction-type must be one of the two following:
+        
         Bean
         Container
-
+        
       </xsd:documentation>
     </xsd:annotation>
     <xsd:simpleContent>
       <xsd:restriction base="jakartaee:string">
-    <xsd:enumeration value="Bean"/>
-    <xsd:enumeration value="Container"/>
+        <xsd:enumeration value="Bean"/>
+        <xsd:enumeration value="Container"/>
       </xsd:restriction>
     </xsd:simpleContent>
   </xsd:complexType>
