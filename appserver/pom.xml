--- conflicted
+++ resolved
@@ -80,7 +80,7 @@
 
     <properties>
         <!-- Jakarta EE platform -->
-        <jakartaee>10</jakartaee>
+        <jakartaee>11</jakartaee>
 
         <!-- Jakarta API Versions -->
 
@@ -97,7 +97,6 @@
         <concurro.version>3.1.0-M6</concurro.version>
 
         <!-- Jakarta Security + Authentication/Authorization -->
-<<<<<<< HEAD
         <!-- APIs -->
         <jakarta.security-api.version>4.0.0</jakarta.security-api.version>
         <jakarta.authorization-api.version>3.0.0</jakarta.authorization-api.version>
@@ -107,13 +106,7 @@
         <exousia.version>3.0.0-M3</exousia.version>
         <epicyro.version>3.1.0</epicyro.version>
         <!-- Dependencies -->
-        <nimbus.version>10.4</nimbus.version>
-=======
-        <soteria.version>3.0.4</soteria.version>
-        <exousia.version>2.1.3</exousia.version>
-        <epicyro.version>3.0.0</epicyro.version>
         <nimbus.version>10.4.2</nimbus.version>
->>>>>>> 085e1292
         <jcip.version>1.0.2</jcip.version>
 
         <!-- Jakarta Messaging -->
@@ -182,11 +175,7 @@
 
         <!-- MicroProfile JWT / JWT Authentication Mechanism for Jakarta Security -->
         <microprofile-jwt-auth-api.version>2.1</microprofile-jwt-auth-api.version>
-<<<<<<< HEAD
         <omnifaces-jwt-auth.version>3.0.1</omnifaces-jwt-auth.version>
-=======
-        <omnifaces-jwt-auth.version>2.0.3</omnifaces-jwt-auth.version>
->>>>>>> 085e1292
 
         <!-- MicroProfile REST Client -->
         <!-- TODO: Jersey 4.0-M2 implements just 3.0.1, not 4.0 -->
