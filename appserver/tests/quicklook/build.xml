<?xml version="1.0" encoding="UTF-8"?>
<!--

    Copyright (c) 2021, 2024 Contributors to Eclipse Foundation.
    Copyright (c) 1997, 2022 Oracle and/or its affiliates. All rights reserved.

    This program and the accompanying materials are made available under the
    terms of the Eclipse Public License v. 2.0, which is available at
    http://www.eclipse.org/legal/epl-2.0.

    This Source Code may also be made available under the following Secondary
    Licenses when the conditions for such availability set forth in the
    Eclipse Public License v. 2.0 are satisfied: GNU General Public License,
    version 2 with the GNU Classpath Exception, which is available at
    https://www.gnu.org/software/classpath/license.html.

    SPDX-License-Identifier: EPL-2.0 OR GPL-2.0 WITH Classpath-exception-2.0

-->

<project name="GlassFish-QuickLook" default="all" basedir=".">
    <property environment="env" />

    <property file="build.properties" />
    <property file="${basedir}/gfproject/derby.properties" />
    <import file="${basedir}/gfproject/db-targets.xml" />
    <import file="${basedir}/gfproject/utils.xml" />

    <description>Builds, tests, and runs the project Quicklook</description>


    <target name="initprops">
        <property name="build.class.dir" value="${basedir}/classes/test" />
        <property name="Java_SE" value="${basedir}/classes/EJB_remoteview/app" />
        <property name="test.report" value="${basedir}/test-output" />

        <mkdir dir="${test.report}" />

        <path id="junit.path">
            <pathelement path="${plugin_classpath}" />
        </path>

        <typedef name="junitreport" classname="org.apache.tools.ant.taskdefs.optional.junit.XMLResultAggregator" classpathref="junit.path" />

        <path id="run.testng.classpath">
            <fileset dir="${glassfish.home}/modules">
                <include name="amx-core.jar" />
                <include name="amx-jakartaee.jar" />
                <include name="common-util.jar" />
                <include name="glassfish-api.jar" />
                <include name="hk2*.jar" />
                <include name="management-api.jar" />
                <include name="webservices-api-osgi.jar" />
            </fileset>
            <fileset dir="${glassfish.home}/lib">
                <include name="gf-client.jar" />
            </fileset>
            <pathelement path="${plugin_classpath}" />
            <pathelement location="${Java_SE}" />
            <pathelement location="${build.class.dir}" />
        </path>

        <path id="embedded.testng.classpath">
            <fileset dir="${glassfish.home}/lib/embedded">
                <include name="**/glassfish-embedded-static-shell.jar" />
            </fileset>
            <pathelement location="${build.class.dir}" />
            <pathelement location="${build.class.dir}/../EJB_Embedded/app" />
        </path>
    </target>

    <target name="all_cluster">
        <record name="${basedir}/allrun.output" action="start" />
        <antcall target="start-server-felix" />
        <antcall target="build-cluster" />
        <antcall target="runtest">
            <param name="testng.xml" value="testng/testng_cluster.xml" />
        </antcall>
        <antcall target="stop-server" />
        <antcall target="testng-summary" />
        <record name="${basedir}/allrun.output" action="stop" />
    </target>

    <target name="all_embedded">
        <record name="${basedir}/embeddedrun.output" action="start" />
        <ant dir="ejb/embedded" target="build" />
        <antcall target="runtest-embedded">
            <param name="testng.xml" value="testng/testng_em.xml" />
        </antcall>
        <record name="${basedir}/embeddedrun.output" action="stop" />
    </target>

    <target name="build-cluster">
        <ant dir="cluster/clustersetup" target="build" />
        <ant dir="cluster/helloworld" target="build" />
        <ant dir="cluster/clusterteardown" target="build" />
    </target>

    <!-- target name="all_wd" depends="clean" -->
    <target name="all_wd">
        <record name="${basedir}/allrun.output" action="start" />

        <echo>+-----------------------------+</echo>
        <echo>|                             |</echo>
        <echo>|        R u n n i n g        |</echo>
        <echo>|            all_wd           |</echo>
        <echo>|          Web Profile        |</echo>
        <echo>+-----------------------------+</echo>

        <antcall target="verify-xml" />
        <antcall target="start-derby" />
        <antcall target="start-server-felix" />
        <antcall target="build-deploy" />

        <antcall target="runtest">
            <param name="testng.xml" value="testng/testng_web_profile.xml" />
        </antcall>

        <antcall target="undeploy" />
        <antcall target="quicklook-summary_wd" />
        <antcall target="stop-server" />
        <antcall target="stop-derby" />
        <copy file="test-output/emailable-report.html" tofile="test-output/QL-WP-report.html" />
        <antcall target="check-logged-messages" />
        <antcall target="testng-summary_wd" />

        <record name="${basedir}/allrun.output" action="stop" />
    </target>

    <target name="all_wd_security">
        <record name="${basedir}/allrun.output" action="start" />

        <echo>+-----------------------------+</echo>
        <echo>|                             |</echo>
        <echo>|        R u n n i n g        |</echo>
        <echo>|       all_wd_security       |</echo>
        <echo>|         Web Profile         |</echo>
        <echo>+-----------------------------+</echo>


        <antcall target="start_server" />
        <antcall target="build-deploy" />

        <antcall target="runtest">
            <param name="testng.xml" value="testng/testng_web_profile.xml" />
        </antcall>

        <antcall target="undeploy" />
        <antcall target="quicklook-summary_wd" />

        <antcall target="stop_server" />

        <copy file="test-output/emailable-report.html" tofile="test-output/QL-WP-report.html" />
        <antcall target="check-logged-messages" />
        <antcall target="testng-summary_wd" />
        <record name="${basedir}/allrun.output" action="stop" />
    </target>

    <!-- Target for testing glassfish distribution (containing EJB)  -->
    <target name="all" depends="clean">
        <record name="${basedir}/allrun.output" action="start" />


        <echo>+-----------------------------+</echo>
        <echo>|                             |</echo>
        <echo>|        R u n n i n g        |</echo>
        <echo>|             all             |</echo>
        <echo>|                             |</echo>
        <echo>+-----------------------------+</echo>

        <antcall target="verify-xml" />
        <antcall target="start-derby" />
        <antcall target="start-server-felix" />
        <antcall target="build-deploy-gd" />
        <antcall target="build-deploy" />
        <antcall target="build-cluster" />

        <antcall target="runtest">
            <param name="testng.xml" value="testng/testng_full_profile.xml" />
        </antcall>

        <antcall target="undeploy" />
        <antcall target="undeploy-gd" />
        <antcall target="quicklook-summary" />
        <antcall target="stop-server" />
        <antcall target="stop-derby" />
        <copy file="test-output/emailable-report.html" tofile="test-output/QL-GP-report.html" failonerror="false" />
        <antcall target="check-logged-messages" />
        <antcall target="testng-summary" />
        <record name="${basedir}/allrun.output" action="stop" />
    </target>

    <!-- Target for testing glassfish distribution (containing EJB)  -->
    <target name="all_ri" depends="clean">
        <record name="${basedir}/allrun.output" action="start" />


        <echo>+-----------------------------+</echo>
        <echo>|                             |</echo>
        <echo>|        R u n n i n g        |</echo>
        <echo>|            all_ri           |</echo>
        <echo>|                             |</echo>
        <echo>+-----------------------------+</echo>

        <antcall target="verify-xml" />
        <antcall target="start-derby" />
        <antcall target="start-server-felix" />
        <antcall target="build-deploy" />
        <antcall target="build-deploy-gd" />

        <antcall target="runtest">
            <param name="testng.xml" value="testng/testng_ri.xml" />
        </antcall>

        <antcall target="undeploy" />
        <antcall target="undeploy-gd" />
        <antcall target="quicklook-summary" />
        <antcall target="stop-server" />
        <antcall target="stop-derby" />
        <copy file="test-output/emailable-report.html" tofile="test-output/QL-GP-report.html" failonerror="false" />
        <antcall target="check-logged-messages" />
        <antcall target="testng-summary" />

        <record name="${basedir}/allrun.output" action="stop" />
    </target>

    <!-- Target for testing glassfish distribution (GD) (containing EJB)  -->
    <target name="all_gd_security" depends="clean">
        <record name="${basedir}/allrun.output" action="start" />


        <echo>+-----------------------------+</echo>
        <echo>|                             |</echo>
        <echo>|        R u n n i n g        |</echo>
        <echo>|       all_gd_security       |</echo>
        <echo>|         Full Profile        |</echo>
        <echo>+-----------------------------+</echo>


        <antcall target="verify-xml" />
        <antcall target="start-derby" />
        <antcall target="start-server-felix" />
        <antcall target="stop-server" />
        <antcall target="start-server-felix" />
        <antcall target="build-deploy" />
        <antcall target="build-deploy-gd" />

        <antcall target="runtest">
            <param name="testng.xml" value="testng/testng_full_profile.xml" />
        </antcall>

        <antcall target="undeploy" />
        <antcall target="undeploy-gd" />
        <antcall target="quicklook-summary" />
        <antcall target="stop-server" />
        <antcall target="stop-derby" />
        <copy file="test-output/emailable-report.html" tofile="test-output/QL-GP-report.html" failonerror="false" />
        <antcall target="check-logged-messages" />
        <antcall target="testng-summary" />
        <record name="${basedir}/allrun.output" action="stop" />
    </target>

    <!-- Target for testing glassfish distribution (containing EJB)  -->
    <target name="dev_debug" depends="clean">
        <record name="${basedir}/allrun.output" action="start" />

        <echo>+-----------------------------+</echo>
        <echo>|                             |</echo>
        <echo>|        R u n n i n g        |</echo>
        <echo>|           dev_debug         |</echo>
        <echo>|         Full Profile        |</echo>
        <echo>+-----------------------------+</echo>

        <antcall target="verify-xml" />
        <antcall target="start-derby" />
        <antcall target="build-deploy" />
        <antcall target="runtest">
            <param name="testng.xml" value="testng/testng_debug.xml" />
        </antcall>
        <antcall target="undeploy" />
        <antcall target="stop-derby" />
        <antcall target="check-logged-messages" />
        <antcall target="testng-summary" />

        <record name="${basedir}/allrun.output" action="stop" />
    </target>



    <!--  S T A R T    S E R V E R  -->


    <target name="start_server">
        <antcall target="verify-xml" />
        <antcall target="start-derby" />
        <antcall target="start-server-felix" />
        <antcall target="stop-server" />
        <antcall target="start-server-felix" />
    </target>

    <target name="stop_server">
        <antcall target="stop-derby" />
    </target>

    <target name="start-server-hk2" depends="setOSConditions">

        <echo>+-----------------------------+</echo>
        <echo>|                             |</echo>
        <echo>| S T A R T I N G   GLASSFISH |</echo>
        <echo>|       in HK2 mode           |</echo>
        <echo>|                             |</echo>
        <echo>+-----------------------------+</echo>

        <antcall target="start-server-hk2-unix" />
        <antcall target="start-server-hk2-windows" />
    </target>

    <target name="start-server-hk2-windows" if="isWindows">
        <exec executable="cmd" spawn="true">
            <env key="GlassFish_Platform" value="HK2" />
            <arg value="/c" />
            <arg value="${glassfish.home}\bin\asadmin.bat" />
            <arg value="start-domain" />
        </exec>
    </target>

    <target name="start-server-hk2-unix" if="isUnix">
        <exec executable="${glassfish.home}/bin/asadmin">
            <env key="GlassFish_Platform" value="HK2" />
            <arg value="start-domain" />
        </exec>
    </target>

    <target name="start-server-felix" depends="setOSConditions">

        <echo>+-----------------------------+</echo>
        <echo>|                             |</echo>
        <echo>| S T A R T I N G   GLASSFISH |</echo>
        <echo>|       in Felix mode         |</echo>
        <echo>|                             |</echo>
        <echo>+-----------------------------+</echo>

        <antcall target="start-server-felix-unix" />
        <antcall target="start-server-felix-windows" />
    </target>

    <target name="start-server-felix-windows" if="isWindows">
        <exec executable="cmd" spawn="true">
            <arg value="/c" />
            <arg value="${glassfish.home}\bin\asadmin.bat" />
            <arg value="start-domain" />
            <arg value="domain1" />
        </exec>
        <waitfor maxwait="30" maxwaitunit="second" checkevery="500">
            <http url="http://localhost:4848/" />
        </waitfor>
    </target>

    <target name="start-server-felix-unix" if="isUnix">
        <exec executable="${glassfish.home}/bin/asadmin">
            <arg value="start-domain" />
            <arg value="domain1" />
        </exec>
    </target>



    <!--  B U I L D  &  D E P L O Y    T E S T    A R C H I V E S  -->

    <target name="build-deploy">
        <record name="${basedir}/build.output" action="start" />
        <echo message="ANT PROJECT ${ant.project.name}" />

        <run-quicklook-test path="amx" target="build" />
        <run-quicklook-test path="admin" target="build" />
        <run-quicklook-test path="admincli" target="build" />
        <!-- For now GlassFish 7 doesn't have an admin console
        <run-quicklook-test path="adminconsole" target="build" />
        -->
        <run-quicklook-test path="rest" target="build" />
        <run-quicklook-test path="web/helloworld" target="build-deploy" />
        <run-quicklook-test path="web/jsfastrologer" target="build-deploy" />
        <run-quicklook-test path="web/jsfinjection" target="build-deploy" />
        <run-quicklook-test path="jdbc/jdbcusertx" target="build-deploy" />
        <run-quicklook-test path="persistence/jpainjectemf" target="build-deploy" />
        <run-quicklook-test path="persistence/jpavalidation" target="build-deploy" />
        <run-quicklook-test path="security/helloworld" target="build-deploy" />
        <run-quicklook-test path="security/basicauth" target="build-deploy" />
        <run-quicklook-test path="ejb/slsbnicmt" target="build-deploy" />
        <run-quicklook-test path="ejb/sfulnoi" target="build-deploy" />
        <run-quicklook-test path="bean-validator/simple-bv-servlet" target="build-deploy" />
        <run-quicklook-test path="weld/numberguess" target="build-deploy" />
        <run-quicklook-test path="weld/osgiweld" target="build-deploy" />
        <run-quicklook-test path="weld/extensions" target="build-deploy" />

        <record name="${basedir}/build.output" action="stop" />
    </target>

    <target name="build-deploy-gd">
        <echo message="Glassfish Full Profile Build Deploy" />
        <run-quicklook-test path="ejb/remoteview" target="build-deploy" />
        <run-quicklook-test path="ejb/singleton" target="build-deploy" />
        <run-quicklook-test path="ejb/cmp" target="build-deploy" />
        <run-quicklook-test path="ejb/mdb" target="build" />
        <run-quicklook-test path="jms/injection" target="build-deploy" />
        <run-quicklook-test path="wsit/JaxwsFromWsdl" target="build-deploy" />
        <run-quicklook-test path="wsit/jsr109tester" target="build-deploy" />
    </target>



    <!--  R U N    T E S T S -->


    <!-- Target is re-definted here as didn't want to specify ws.root property -->
    <target name="runtest" depends="initprops,setOSConditions,asenv-unix,asenv-windows">
        <record name="${basedir}/runtestng.output" action="start" />

        <echo message="${line.separator}${line.separator}" />
        <echo message="=============================================================================" />
        <echo message="=                                                                           =" />
        <echo message="=         S t a r t i n g   TestNG   f u n c t i o n a l    t e s t s       =" />
        <echo message="=                                                                           =" />
        <echo message="= TEST FILE = ${testng.xml}                                                 =" />
        <echo message="= BASEDIR   = ${basedir}                                                    =" />
        <echo message="=                                                                           =" />
        <echo message="=============================================================================" />
        <echo message="${line.separator}${line.separator}" />

        <property name="hasTestNGXML" value="true" />
        <loadfile property="tests" srcfile="${testng.xml}">
            <filterchain>
                <linecontainsregexp>
                    <regexp pattern="test name"/>
                </linecontainsregexp>
            </filterchain>
        </loadfile>

        <echo message="${line.separator}${line.separator}" />
        <echo message="=============================================================================" />
        <echo message="=  R u n n i n g   t h e   f o l l o w i n g    t e s t s:                  =" />
        <echo message="= From TEST FILE = ${testng.xml}                                                 =" />
        <echo message="${tests}" />
        <echo message="=============================================================================" />

        <mkdir dir="${test.report}" />
        <testng outputdir="${test.report}" classpathref="run.testng.classpath">
            <jvmarg value="-Djava.compiler=NONE" />
            <jvmarg value="-Dhttp.host=${glassfish.http.host}" />
            <jvmarg value="-Dhttp.port=${glassfish.http.port}" />
            <jvmarg value="-DASADMIN=${ASADMIN}" />
            <jvmarg value="-DAPPCLIENT=${APPCLIENT}" />
            <jvmarg value="--add-opens=java.base/java.lang=ALL-UNNAMED" />
            <jvmarg value="--add-modules" />
            <jvmarg value="ALL-MODULE-PATH" />
            <jvmarg value="--module-path" />
            <jvmarg value="${env.S1AS_HOME}/lib/bootstrap" />
            <sysproperty key="glassfish.home" value="${glassfish.home}" />
            <sysproperty key="BASEDIR" value="${basedir}" />
            <xmlfileset dir="." includes="${testng.xml}" />
        </testng>

        <record name="${basedir}/runtestng.output" action="stop" />
    </target>

    <target name="runtest-embedded" depends="initprops">
        <record name="${basedir}/runtestng.output" action="start" />
        <mkdir dir="${test.report}" />
        <testng outputdir="${test.report}" classpathref="embedded.testng.classpath">
            <jvmarg value="-Djava.compiler=NONE" />
            <sysproperty key="glassfish.home" value="${glassfish.home}" />
            <sysproperty key="BASEDIR" value="${basedir}" />
            <xmlfileset dir="." includes="${testng.xml}" />
        </testng>
        <record name="${basedir}/runtestng.output" action="stop" />
    </target>




    <!--  U N D E P L O Y    T E S T    A R C H I V E S  -->

    <target name="undeploy">
         <record name="${basedir}/undeploy.output" action="start" />

         <run-quicklook-test path="web/helloworld" target="undeploy" />
         <run-quicklook-test path="web/jsfastrologer" target="undeploy" />
         <run-quicklook-test path="web/jsfinjection" target="undeploy" />
         <run-quicklook-test path="jdbc/jdbcusertx" target="undeploy" />
         <run-quicklook-test path="persistence/jpainjectemf" target="undeploy" />
         <run-quicklook-test path="persistence/jpavalidation" target="undeploy" />
         <run-quicklook-test path="security/helloworld" target="undeploy" />
         <run-quicklook-test path="security/basicauth" target="undeploy" />
         <run-quicklook-test path="ejb/slsbnicmt" target="undeploy" />
         <run-quicklook-test path="ejb/sfulnoi" target="undeploy" />
         <run-quicklook-test path="bean-validator/simple-bv-servlet" target="undeploy" />
         <run-quicklook-test path="weld/numberguess" target="undeploy" />
         <run-quicklook-test path="weld/osgiweld" target="undeploy" />
         <run-quicklook-test path="weld/extensions" target="undeploy" />
<<<<<<< HEAD
         
=======
         <run-quicklook-test path="jms/injection" target="undeploy" />

>>>>>>> dd452d0f
         <record name="${basedir}/undeploy.output" action="stop" />
     </target>

    <target name="undeploy-gd">
        <run-quicklook-test path="ejb/singleton" target="undeploy" />
        <run-quicklook-test path="ejb/remoteview" target="undeploy" />
        <run-quicklook-test path="ejb/cmp" target="undeploy" />
    </target>

    <!-- Target is re-defined here as someone (who?) didn't want to specify ws.root property -->
    <target name="clean">
        <delete dir="${basedir}/classes" />
        <delete verbose="true" includeemptydirs="true">
            <fileset dir="${basedir}" includes="**/classes" />
        </delete>
        <delete dir="${basedir}/test-output" includeemptydirs="true" />
        <delete dir="${basedir}/dist" includeemptydirs="true" />
        <delete includeemptydirs="true">
            <fileset dir="${basedir}">
                <include name="**/*.output" />
            </fileset>
        </delete>
    </target>




    <!-- S U M M A R Y -->



    <!-- Generate the TestNG report -->
    <target name="report" depends="initprops">
        <echo message="Generating report at ${test.report}" />
        <mkdir dir="${test.report}" />
        <junitreport todir="${test.report}">
            <fileset dir=".">
                <include name="${test.report}/**/*.xml" />
            </fileset>
            <report format="noframes" todir="${test.report}" />
        </junitreport>
        <echo message="Test Report available at ${test.report}/index.html" />
    </target>

    <!-- Fail the build unless the expected number of tests has passed -->
    <target name="assert.expected.passed.test.count">
        <taskdef resource="net/sf/antcontrib/antlib.xml">
            <classpath>
                <pathelement location="${maven.repo.local}/ant-contrib/ant-contrib/1.0b3/ant-contrib-1.0b3.jar" />
            </classpath>
        </taskdef>

        <if>
            <isset property="expected.passed.test.count" />
            <then>
                <echo>perform the assertion</echo>
                <sequential>
                    <property name="test.report.dir" value="${basedir}/test-output" />
                    <loadfile property="report.summary" srcFile="${test.report.dir}/index.html" />
                    <propertyregex property="actual.passed.test.count" input="${report.summary}" regexp="(?s)(.*)(invocation-passed...td..em.Total./em../td..td..em.)([0-9]{1,6})(.*)" select="\3" />
                    <math result="passed.test.count.difference" datatype="int" operation="subtract" operand1="${actual.passed.test.count}" operand2="${expected.passed.test.count}" />
                    <propertyregex property="actual.lessthan.expected" input="${passed.test.count.difference}" regexp="^-.*" replace="actual.lessthan.expected" />
                    <fail if="actual.lessthan.expected" status="-1" message="
--JOB FAILED!-- Fewer than expected tests passed.  Expected: ${expected.passed.test.count} Actual: ${actual.passed.test.count}" />
                </sequential>
            </then>
        </if>
    </target>

    <!-- added few messages in order to show testng summary of wsit related tests along with final summary as wsit tests are ran seperately as a workaround for GLASSFISH-21672 -->
    <target name="testng-summary">
        <loadfile srcfile="runtestng.output" property="testng_output">
            <filterchain>
                <tailfilter lines="6" />
            </filterchain>
        </loadfile>
        <loadfile srcfile="wsit/JaxwsFromWsdl/wsit1run.output" property="testng1_output">
            <filterchain>
                <tailfilter lines="3" />
            </filterchain>
        </loadfile>
        <loadfile srcfile="wsit/jsr109tester/wsit2run.output" property="testng2_output">
            <filterchain>
                <tailfilter lines="3" />
            </filterchain>
        </loadfile>

        <echo message="              JaxwsFromWsdl Tests" />
        <echo message="${testng1_output}" />
        <echo message="              Jsr109tester Tests" />
        <echo message="${testng2_output}" />
        <echo message="${testng_output}" />
    </target>

    <!-- created new target for web-distribution summary as it is different from glassfish distribution summary-->
    <target name="testng-summary_wd">
        <loadfile srcfile="runtestng.output" property="testng_output">
            <filterchain>
                <tailfilter lines="6" />
            </filterchain>
        </loadfile>
        <echo message="${testng_output}" />
    </target>

    <!-- added few messages in order to show testng summary of wsit related tests along with final summary as wsit tests are ran seperately as a workaround for GLASSFISH-21672 -->
    <target name="quicklook-summary">
        <tstamp>
            <format property="end.timestamp" pattern="EE MM/dd/yyyy HH:mm:ss zz" />
        </tstamp>
        <echo file="quicklook_summary.txt" message="    Test completed: ${end.timestamp} ${line.separator}" />
        <loadfile srcfile="runtestng.output" property="testng_output">
            <filterchain>
                <tailfilter lines="4" skip="1" />
                <tokenfilter>
                    <replacestring from="[testng]" to="" />
                </tokenfilter>
            </filterchain>
        </loadfile>
        <loadfile srcfile="wsit/JaxwsFromWsdl/wsit1run.output" property="testng1_output">
            <filterchain>
                <tailfilter lines="4" skip="1" />
                <tokenfilter>
                    <replacestring from="[testng]" to="" />
                    <replacestring from="QuickLookTests" to="JaxwsFromWsdl Tests" />
                </tokenfilter>
            </filterchain>
        </loadfile>
        <loadfile srcfile="wsit/jsr109tester/wsit2run.output" property="testng2_output">
            <filterchain>
                <tailfilter lines="4" skip="1" />
                <tokenfilter>
                    <replacestring from="[testng]" to="" />
                    <replacestring from="QuickLookTests" to=" Jsr109tester Tests" />
                </tokenfilter>
            </filterchain>
        </loadfile>
        <echo file="quicklook_summary.txt" append="true" message="${testng_output}" />

        <echo file="quicklook_summary.txt" append="true" message="${testng1_output}" />

        <echo file="quicklook_summary.txt" append="true" message="${testng2_output}" />
        <antcall target="build-version" />
        <available file="test-output/emailable-report.html" property="report.present" />
        <antcall target="quicklook-report" />
        <delete file="version.output" />
    </target>

    <target name="quicklook-summary_wd">
        <tstamp>
            <format property="end.timestamp" pattern="EE MM/dd/yyyy HH:mm:ss zz" />
        </tstamp>
        <echo file="quicklook_summary.txt" message="    Test completed: ${end.timestamp} ${line.separator}" />
        <loadfile srcfile="runtestng.output" property="testng_output">
            <filterchain>
                <tailfilter lines="4" skip="1" />
                <tokenfilter>
                    <replacestring from="[testng]" to="" />
                </tokenfilter>
            </filterchain>
        </loadfile>
        <echo file="quicklook_summary.txt" append="true" message="${testng_output}" />
        <antcall target="build-version" />
        <available file="test-output/emailable-report.html" property="report.present" />
        <antcall target="quicklook-report" />
        <delete file="version.output" />
    </target>

    <target name="quicklook-report" if="report.present">
        <loadfile srcfile="version.output" property="build_version">
            <filterchain>
                <headfilter lines="1" />
            </filterchain>
        </loadfile>
        <exec executable="hostname" outputproperty="host.name" />
        <property name="titleTime" value="&lt;H1&gt; GF QuickLook Test Results &lt;/H1&gt; &lt;HR&gt; Build Info: ${build_version} &lt;p&gt; Test Completed at: ${end.timestamp}" />
        <property name="confRow1" value="&lt;TABLE class=param&gt; &lt;TR&gt; &lt;TD&gt;OS arch&lt;/TD&gt; &lt;TD&gt;Java version &lt;/TD&gt; &lt;TD&gt;Machine Name &lt;/TD&gt; &lt;TD&gt;Security Manager&lt;/TD&gt; &lt;/TR&gt;" />
        <property name="confRow2" value="&lt;TR&gt; &lt;TD&gt;${os.name}-${os.arch}&lt;/TD&gt; &lt;TD&gt;${java.version}&lt;/TD&gt; &lt;TD&gt;${host.name}&lt;/TD&gt; &lt;TD&gt;${env.security_manager}&lt;/TD&gt; &lt;/TR&gt; &lt;/TABLE&gt;" />
        <replace file="test-output/emailable-report.html" token="&lt;body&gt;" value="&lt;body&gt; ${titleTime} ${confRow1} ${confRow2} &lt;HR&gt; &lt;p&gt;" />
    </target>

    <target name="archive" depends="initprops,clean">
        <tstamp>
            <!--<format property="TODAY_UK" pattern="d-MMMM-yyyy" locale="en,UK"/>-->
        </tstamp>
        <property name="final.src.name" value="glassfish_testng_${DSTAMP}.zip" />
        <delete>
            <fileset dir="${basedir}" includes="*.zip" />
        </delete>
        <delete file="{final.src.name}" failonerror="false" />

        <zip zipfile="${final.src.name}" basedir=".">
            <exclude name="${test.report}/**" />
            <exclude name="${build.class.dir}/**" />
            <exclude name="**/*.log" />
            <exclude name="**/*.output" />
            <exclude name="**/*.war" />
            <exclude name="**/*.class" />
            <exclude name="**/CVS" />
            <exclude name="**/nbproject" />
        </zip>
    </target>

    <target name="setOSConditions">
        <condition property="isUnix">
            <os family="unix" />
        </condition>
        <condition property="isWindows">
            <os family="windows" />
        </condition>
    </target>

    <target name="asenv-unix" if="isUnix">
        <property name="asenv_conf" value="${glassfish.home}/config/asenv.conf" />
        <property name="ASADMIN" value="${glassfish.home}/bin/asadmin" />
        <property name="APPCLIENT" value="${glassfish.home}/bin/appclient" />
    </target>

    <target name="asenv-windows" if="isWindows">
        <property name="asenv_conf" value="${glassfish.home}/config/asenv.bat" />
        <property name="ASADMIN" value="${glassfish.home}\bin\asadmin.bat" />
        <property name="APPCLIENT" value="${glassfish.home}\bin\appclient.bat" />
    </target>



    <target name="build-version" depends="setOSConditions">
        <antcall target="build-version-unix" />
        <antcall target="build-version-windows" />
    </target>

    <target name="build-version-unix" if="isUnix">
        <exec executable="${glassfish.home}/bin/asadmin" output="version.output">
            <arg value="version" />
        </exec>
    </target>

    <target name="build-version-windows" if="isWindows">
        <exec executable="cmd" output="version.output">
            <arg value="/c" />
            <arg value="${glassfish.home}\bin\asadmin.bat" />
            <arg value="version" />
        </exec>
    </target>

    <target name="stop-server" depends="setOSConditions">
        <echo message="stopping server" />
        <antcall target="stop-server-unix" />
        <antcall target="stop-server-windows" />
    </target>

    <target name="stop-server-windows" if="isWindows">
        <exec executable="cmd">
            <arg value="/c" />
            <arg value="${glassfish.home}\bin\asadmin.bat" />
            <arg value="stop-domain" />
        </exec>
    </target>

    <target name="stop-server-unix" if="isUnix">
        <exec executable="${glassfish.home}/bin/asadmin">
            <arg value="stop-domain" />
        </exec>
    </target>

    <target name="verify-xml" depends="setOSConditions">
        <echo message="Verify Domain.xml" />
        <antcall target="verify-xml-unix" />
        <antcall target="verify-xml-windows" />
    </target>

    <target name="verify-xml-unix" if="isUnix">
        <exec executable="${glassfish.home}/bin/asadmin">
            <arg value="verify-domain-xml" />
        </exec>
    </target>

    <target name="verify-xml-windows" if="isWindows">
        <exec executable="cmd">
            <arg value="/c" />
            <arg value="${glassfish.home}\bin\asadmin.bat" />
            <arg value="verify-domain-xml" />
        </exec>
    </target>




    <!-- D E F S -->

    <presetdef name="javac">
        <javac includeantruntime="false" />
    </presetdef>

    <taskdef name="testng" classname="org.testng.TestNGAntTask">
        <classpath>
            <pathelement path="${plugin_classpath}" />
        </classpath>
    </taskdef>

    <macrodef name="run-quicklook-test" xmlns:if="ant:if" xmlns:unless="ant:unless">
        <attribute name="path" />
        <attribute name="target" />
        <sequential>
            <local name="do-run-test" />
            <condition property="do-run-test" else="false">
                <or>
                    <equals arg1="${env.quicklook}" arg2="@{path}" />
                    <not>
                        <isset property="env.quicklook" />
                    </not>
                </or>
            </condition>

            <sequential if:true="${do-run-test}">
                <local name="absolute.path" />
                <property name="absolute.path" location="@{path}" />
                <echo message="${line.separator}" />
                <echo message=" *************************" />
                <echo message=" * @{target} @{path} " />
                <echo message=" * Path: ${absolute.path} " />
                <echo message=" *************************" />
                <echo message="${line.separator}" />
                <ant dir="@{path}" target="@{target}"/>
            </sequential>
        </sequential>
    </macrodef>

</project><|MERGE_RESOLUTION|>--- conflicted
+++ resolved
@@ -497,12 +497,7 @@
          <run-quicklook-test path="weld/numberguess" target="undeploy" />
          <run-quicklook-test path="weld/osgiweld" target="undeploy" />
          <run-quicklook-test path="weld/extensions" target="undeploy" />
-<<<<<<< HEAD
-         
-=======
          <run-quicklook-test path="jms/injection" target="undeploy" />
-
->>>>>>> dd452d0f
          <record name="${basedir}/undeploy.output" action="stop" />
      </target>
 
