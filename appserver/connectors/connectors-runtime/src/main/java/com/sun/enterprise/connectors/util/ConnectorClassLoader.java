--- conflicted
+++ resolved
@@ -115,13 +115,7 @@
     public void addResourceAdapter(String rarName, String moduleDir) {
         try {
             File file = new File(moduleDir);
-<<<<<<< HEAD
-            ASURLClassLoader cl = new ASURLClassLoader(parent);
-=======
-            PrivilegedAction<ASURLClassLoader> action = () -> new ASURLClassLoader("ResourceAdapter(" + rarName + ")", parent);
-            ASURLClassLoader cl = AccessController.doPrivileged(action);
->>>>>>> e5d56870
-
+            ASURLClassLoader cl = new ASURLClassLoader("ResourceAdapter(" + rarName + ")", parent);
             cl.appendURL(file.toURI().toURL());
             appendJars(file, cl);
             classLoaderChain.add(cl);
