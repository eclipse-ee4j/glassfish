/*
<<<<<<< HEAD
 * Copyright (c) 2023, 2024 Contributors to the Eclipse Foundation
=======
 * Copyright (c) 2023, 2025 Contributors to the Eclipse Foundation
>>>>>>> e5d56870
 * Copyright (c) 1997, 2018 Oracle and/or its affiliates. All rights reserved.
 *
 * This program and the accompanying materials are made available under the
 * terms of the Eclipse Public License v. 2.0, which is available at
 * http://www.eclipse.org/legal/epl-2.0.
 *
 * This Source Code may also be made available under the following Secondary
 * Licenses when the conditions for such availability set forth in the
 * Eclipse Public License v. 2.0 are satisfied: GNU General Public License,
 * version 2 with the GNU Classpath Exception, which is available at
 * https://www.gnu.org/software/classpath/license.html.
 *
 * SPDX-License-Identifier: EPL-2.0 OR GPL-2.0 WITH Classpath-exception-2.0
 */

package org.glassfish.appclient.server.core;

import com.sun.enterprise.deployment.Application;
import com.sun.enterprise.deployment.ApplicationClientDescriptor;

import jakarta.inject.Inject;

import java.net.URL;

import org.glassfish.api.admin.ProcessEnvironment;
import org.glassfish.api.deployment.ApplicationContainer;
import org.glassfish.api.deployment.ApplicationContext;
import org.glassfish.api.deployment.DeployCommandParameters;
import org.glassfish.api.deployment.DeploymentContext;
import org.glassfish.appclient.server.core.jws.JavaWebStartInfo;
import org.glassfish.common.util.GlassfishUrlClassLoader;
import org.glassfish.hk2.api.PerLookup;
import org.glassfish.hk2.api.ServiceLocator;
import org.jvnet.hk2.annotations.Service;

/**
 * Represents an app client module, either stand-alone or nested inside an EAR, loaded on the server.
 * <p>
 * The primary purpose of this class is to implement Java Web Start support for launches of this app client. Other than
 * in that sense, app clients do not run in the server. To support a client for Java Web Start launches, this class
 * figures out what static content (JAR files) and dynamic content (JNLP documents) are needed by the client. It then
 * generates the required dynamic content templates and submits them and the static content to a Grizzly adapter which
 * actually serves the data in response to requests.
 *
 * @author tjquinn
 */
@Service
@PerLookup
public class AppClientServerApplication implements ApplicationContainer<ApplicationClientDescriptor> {

    @Inject
    private ServiceLocator serviceLocator;

    @Inject
    private ProcessEnvironment processEnv;

    private DeploymentContext deploymentContext;

    private AppClientDeployerHelper helper;

    private ApplicationClientDescriptor applicationClientDescriptor;
    private Application appDesc;

    private String deployedAppName;

    private JavaWebStartInfo jwsInfo;

    public void init(final DeploymentContext dc, final AppClientDeployerHelper helper) {
        this.deploymentContext = dc;
        this.helper = helper;

        applicationClientDescriptor = helper.appClientDesc();
        appDesc = applicationClientDescriptor.getApplication();
        deployedAppName = dc.getCommandParameters(DeployCommandParameters.class).name();
    }

    public String deployedAppName() {
        return deployedAppName;
    }

    @Override
    public ApplicationClientDescriptor getDescriptor() {
        return applicationClientDescriptor;
    }

    public AppClientDeployerHelper helper() {
        return helper;
    }

    public boolean matches(final String appName, final String moduleName) {
        return
            appName.equals(deployedAppName) &&
            (moduleName != null &&
            (moduleName.equals(applicationClientDescriptor.getModuleName()) || applicationClientDescriptor.getModuleName().equals(moduleName + ".jar")));
    }

    @Override
    public boolean start(ApplicationContext startupContext) throws Exception {
        return start();
    }

    boolean start() {
        if (processEnv.getProcessType().isEmbedded()) {
            return true;
        }
        if (jwsInfo == null) {
            jwsInfo = newJavaWebStartInfo();
        }
        jwsInfo.start();

        return true;
    }

    private JavaWebStartInfo newJavaWebStartInfo() {
        final JavaWebStartInfo info = serviceLocator.getService(JavaWebStartInfo.class);
        info.init(this);
        return info;
    }

    @Override
    public boolean stop(ApplicationContext stopContext) {
        return stop();
    }

    boolean stop() {
        if (jwsInfo != null) {
            jwsInfo.stop();
        }

        return true;
    }

    @Override
    public boolean suspend() {
        if (jwsInfo != null) {
            jwsInfo.suspend();
        }
        return true;
    }

    @Override
    public boolean resume() throws Exception {
        if (jwsInfo != null) {
            jwsInfo.resume();
        }
        return true;
    }

    @Override
    public ClassLoader getClassLoader() {
<<<<<<< HEAD
        /*
         * This cannot be null or it prevents the framework from invoking unload on the deployer for this app.
         */
        return new GlassfishUrlClassLoader(new URL[0]);
=======
        // This cannot be null or it prevents the framework from invoking unload
        // on the deployer for this app.
        PrivilegedAction<URLClassLoader> action = () -> new GlassfishUrlClassLoader(
            "AppClientServer(" + deployedAppName + ")", new URL[0]);
        return AccessController.doPrivileged(action);
>>>>>>> e5d56870
    }

    public DeploymentContext dc() {
        return deploymentContext;
    }

    public String registrationName() {
        return appDesc.getRegistrationName();
    }

    public String moduleExpression() {
        String moduleExpression;
        if (appDesc.isVirtual()) {
            moduleExpression = appDesc.getRegistrationName();
        } else {
            moduleExpression = appDesc.getRegistrationName() + "/" + applicationClientDescriptor.getModuleName();
        }
        return moduleExpression;
    }

}<|MERGE_RESOLUTION|>--- conflicted
+++ resolved
@@ -1,9 +1,5 @@
 /*
-<<<<<<< HEAD
- * Copyright (c) 2023, 2024 Contributors to the Eclipse Foundation
-=======
  * Copyright (c) 2023, 2025 Contributors to the Eclipse Foundation
->>>>>>> e5d56870
  * Copyright (c) 1997, 2018 Oracle and/or its affiliates. All rights reserved.
  *
  * This program and the accompanying materials are made available under the
@@ -154,18 +150,9 @@
 
     @Override
     public ClassLoader getClassLoader() {
-<<<<<<< HEAD
-        /*
-         * This cannot be null or it prevents the framework from invoking unload on the deployer for this app.
-         */
-        return new GlassfishUrlClassLoader(new URL[0]);
-=======
         // This cannot be null or it prevents the framework from invoking unload
         // on the deployer for this app.
-        PrivilegedAction<URLClassLoader> action = () -> new GlassfishUrlClassLoader(
-            "AppClientServer(" + deployedAppName + ")", new URL[0]);
-        return AccessController.doPrivileged(action);
->>>>>>> e5d56870
+        return new GlassfishUrlClassLoader("AppClientServer(" + deployedAppName + ")", new URL[0]);
     }
 
     public DeploymentContext dc() {
