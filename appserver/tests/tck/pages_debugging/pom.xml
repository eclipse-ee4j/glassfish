<?xml version="1.0" encoding="UTF-8"?>
<!--

    Copyright (c) 2021, 2023 Contributors to the Eclipse Foundation. All rights reserved.

    This program and the accompanying materials are made available under the
    terms of the Eclipse Public License v. 2.0, which is available at
    http://www.eclipse.org/legal/epl-2.0.

    This Source Code may also be made available under the following Secondary
    Licenses when the conditions for such availability set forth in the
    Eclipse Public License v. 2.0 are satisfied: GNU General Public License,
    version 2 with the GNU Classpath Exception, which is available at
    https://www.gnu.org/software/classpath/license.html.

    SPDX-License-Identifier: EPL-2.0 OR GPL-2.0 WITH Classpath-exception-2.0

-->

<project xmlns="http://maven.apache.org/POM/4.0.0" xmlns:xsi="http://www.w3.org/2001/XMLSchema-instance" xsi:schemaLocation="http://maven.apache.org/POM/4.0.0 https://maven.apache.org/xsd/maven-4.0.0.xsd">
    <modelVersion>4.0.0</modelVersion>

    <parent>
        <groupId>org.glassfish.main.tests.tck</groupId>
        <artifactId>tck</artifactId>
        <version>8.0.0-SNAPSHOT</version>
    </parent>

    <artifactId>glassfish-external-tck-pages-debugging</artifactId>
    <packaging>pom</packaging>

    <name>TCK: pages debugging</name>

    <properties>
        <ant.home>${project.build.directory}/apache-ant-${ant.version}</ant.home>
        <ant.zip.url>https://archive.apache.org/dist/ant/binaries/apache-ant-${ant.version}-bin.zip</ant.zip.url>

        <tck.home>${project.build.directory}</tck.home>

<<<<<<< HEAD
        <glassfish.home>${project.build.directory}/glassfish8</glassfish.home>
        <glassfish.version>${project.version}</glassfish.version>
=======
        <glassfish.home>${project.build.directory}/glassfish7</glassfish.home>
>>>>>>> 4dd664fd
        <glassfish.asadmin>${glassfish.home}/glassfish/bin/asadmin</glassfish.asadmin>

        <jacoco.includes>org/glassfish/**\:com/sun/enterprise/**</jacoco.includes>

        <port.admin>14848</port.admin>
        <port.derby>11527</port.derby>
        <port.http>18080</port.http>
        <port.https>18181</port.https>
        <port.jms>17676</port.jms>
        <port.jmx>18686</port.jmx>
        <port.orb>13700</port.orb>
        <port.orb.mutual>13920</port.orb.mutual>
        <port.orb.ssl>13820</port.orb.ssl>
        <port.harness.log>12000</port.harness.log>
    </properties>

    <dependencies>
        <dependency>
            <groupId>org.glassfish.main.distributions</groupId>
            <artifactId>glassfish</artifactId>
            <type>zip</type>
        </dependency>
        <dependency>
            <groupId>org.glassfish.main.tests.tck</groupId>
            <artifactId>jakarta-pages-debugging-tck</artifactId>
            <version>${project.version}</version>
            <type>zip</type>
        </dependency>
    </dependencies>

    <build>
        <plugins>
            <plugin>
                <groupId>io.github.download-maven-plugin</groupId>
                <artifactId>download-maven-plugin</artifactId>
                <executions>
                    <execution>
                        <id>download-ant</id>
                        <phase>generate-resources</phase>
                        <goals>
                            <goal>wget</goal>
                        </goals>
                    </execution>
                </executions>
                <configuration>
                    <skip>${skipITs}</skip>
                    <url>${ant.zip.url}</url>
                    <unpack>true</unpack>
                    <outputDirectory>${project.build.directory}</outputDirectory>
                </configuration>
            </plugin>

            <plugin>
                <artifactId>maven-dependency-plugin</artifactId>
                <configuration>
                    <skip>${skipITs}</skip>
                </configuration>
                <executions>
                    <execution>
                        <id>unpack-glassfish</id>
                        <phase>pre-integration-test</phase>
                        <goals>
                            <goal>unpack-dependencies</goal>
                        </goals>
                        <configuration>
                            <includeArtifactIds>glassfish,jakarta-pages-debugging-tck</includeArtifactIds>
                            <outputDirectory>${project.build.directory}</outputDirectory>
                        </configuration>
                    </execution>
                </executions>
            </plugin>

            <plugin>
                <artifactId>maven-antrun-plugin</artifactId>
                <dependencies>
                    <dependency>
                        <groupId>org.apache.ant</groupId>
                        <artifactId>ant</artifactId>
                        <version>${ant.version}</version>
                    </dependency>
                    <dependency>
                        <groupId>ant-contrib</groupId>
                        <artifactId>ant-contrib</artifactId>
                        <version>1.0b3</version>
                        <exclusions>
                            <exclusion>
                                <groupId>ant</groupId>
                                <artifactId>ant</artifactId>
                            </exclusion>
                        </exclusions>
                    </dependency>
                </dependencies>
                <configuration>
                    <skip>${skipITs}</skip>
                </configuration>
                <executions>
                    <execution>
                        <id>prepare-tck-and-glassfish</id>
                        <phase>pre-integration-test</phase>
                        <configuration>
                            <target xmlns:if="ant:if" xmlns:unless="ant:unless">
                                <taskdef resource="net/sf/antcontrib/antcontrib.properties" classpathref="maven.plugin.classpath" />

                                <limit maxwait="60">
                                    <exec executable="${glassfish.asadmin}" dir="${glassfish.home}/glassfish/bin">
                                        <arg value="delete-domain"/>
                                        <arg value="domain1" />
                                        <env key="AS_JAVA" value="${java.home}"/>
                                    </exec>
                                    <exec executable="${glassfish.asadmin}" dir="${glassfish.home}/glassfish/bin" failonerror="true">
                                        <arg value="create-domain"/>
                                        <arg value="--domainproperties=domain.adminPort=${port.admin}:domain.instancePort=${port.http}:http.ssl.port=${port.https}:jms.port=${port.jms}:domain.jmxPort=${port.jmx}:orb.listener.port=${port.orb}:orb.ssl.port=${port.orb.ssl}:orb.mutualauth.port=${port.orb.mutual}" />
                                        <arg value="--user=admin" />
                                        <arg value="--nopassword" />
                                        <arg value="domain1" />
                                        <env key="AS_JAVA" value="${java.home}"/>
                                    </exec>

                                    <exec executable="${glassfish.asadmin}" dir="${glassfish.home}/glassfish/bin" failonerror="true">
                                        <arg value="start-domain"/>
                                        <env key="AS_JAVA" value="${java.home}"/>
                                    </exec>

                                    <if>
                                        <isset property="jacoco.version" />
                                        <then>
                                            <exec executable="${glassfish.asadmin}" dir="${glassfish.home}/glassfish/bin" failonerror="true">
                                                <arg value="create-jvm-options" />
                                                <arg value="--port=${port.admin}" />
                                                <arg value="&quot;-javaagent\:${settings.localRepository}/org/jacoco/org.jacoco.agent/${jacoco.version}/org.jacoco.agent-${jacoco.version}-runtime.jar=destfile=${project.build.directory}/jacoco-it.exec,includes=${jacoco.includes}&quot;" />
                                                <env key="AS_JAVA" value="${java.home}"/>
                                            </exec>
                                        </then>
                                    </if>
                                    <exec executable="${glassfish.asadmin}" dir="${glassfish.home}/glassfish/bin" failonerror="true">
                                        <arg value="stop-domain"/>
                                        <arg value="domain1"/>
                                        <env key="AS_JAVA" value="${java.home}"/>
                                    </exec>

                                  <replace file="${glassfish.home}/glassfish/domains/domain1/config/default-web.xml">
                                  <replacetoken><![CDATA[<servlet-class>org.glassfish.wasp.servlet.JspServlet</servlet-class>]]></replacetoken>
                                  <replacevalue><![CDATA[<servlet-class>org.glassfish.wasp.servlet.JspServlet</servlet-class>
                                    <init-param>
                                        <param-name>dumpSmap</param-name>
                                        <param-value>true</param-value>
                                    </init-param>
                                  ]]></replacevalue>
                                </replace>
                                </limit>
                            </target>
                        </configuration>
                        <goals>
                            <goal>run</goal>
                        </goals>
                    </execution>

                    <execution>
                        <id>configure-tck-tests</id>
                        <phase>pre-integration-test</phase>
                        <goals>
                            <goal>run</goal>
                        </goals>
                        <configuration>
                            <target xmlns:if="ant:if" xmlns:unless="ant:unless">
                                <taskdef resource="net/sf/antcontrib/antcontrib.properties" classpathref="maven.plugin.classpath" />
                                <limit maxwait="20">
                                    <exec executable="${glassfish.asadmin}" dir="${glassfish.home}/glassfish/bin" failonerror="true">
                                        <arg value="start-domain"/>
                                        <arg value="--suspend" if:set="glassfish.suspend"/>
                                        <env key="AS_JAVA" value="${java.home}"/>
                                    </exec>
                                </limit>

                                <exec executable="${glassfish.asadmin}" dir="${glassfish.home}/glassfish/bin" failonerror="true">
                                    <arg value="deploy"/>
                                    <arg value="--port=${port.admin}" />
                                    <arg value="${tck.home}/testclient.war" />
                                    <env key="AS_JAVA" value="${java.home}"/>
                                </exec>
                            </target>
                        </configuration>
                    </execution>

                    <execution>
                        <id>run-tck-tests</id>
                        <phase>integration-test</phase>
                        <goals>
                            <goal>run</goal>
                        </goals>
                        <configuration>
                            <target xmlns:if="ant:if" xmlns:unless="ant:unless">
                                <taskdef resource="net/sf/antcontrib/antcontrib.properties" classpathref="maven.plugin.classpath" />

                                <get src="http://localhost:${port.http}/testclient/Hello.jsp" dest="${project.build.directory}/hello.html"/>

                                <exec executable="${java.home}/bin/java" outputproperty="verifyResult" resultproperty="testResult">
                                    <arg value="-cp" />
                                    <arg value="${project.build.directory}/debugging-tck-2.0.0.jar" />
                                    <arg value="VerifySMAP" />
                                    <arg value="${glassfish.home}/glassfish/domains/domain1/generated/jsp/testclient/org/apache/jsp/Hello_jsp.class.smap" />
                                </exec>

                                <exec executable="${glassfish.asadmin}" dir="${glassfish.home}/glassfish/bin">
                                    <arg value="stop-domain" />
                                    <env key="AS_JAVA" value="${java.home}"/>
                                </exec>

                                <if>
                                    <not>
                                        <contains string="${verifyResult}" substring="is a correctly formatted SMAP"/>
                                    </not>
                                    <then>
                                        <echo message="Running tests failed." />
                                        <loadfile property="contents" srcFile="${glassfish.home}/glassfish/domains/domain1/logs/server.log" />
                                        <fail status="${testResult}" message="${contents}" />
                                    </then>
                                </if>
                            </target>
                        </configuration>
                    </execution>
                </executions>
            </plugin>
        </plugins>
    </build>
</project><|MERGE_RESOLUTION|>--- conflicted
+++ resolved
@@ -37,12 +37,7 @@
 
         <tck.home>${project.build.directory}</tck.home>
 
-<<<<<<< HEAD
         <glassfish.home>${project.build.directory}/glassfish8</glassfish.home>
-        <glassfish.version>${project.version}</glassfish.version>
-=======
-        <glassfish.home>${project.build.directory}/glassfish7</glassfish.home>
->>>>>>> 4dd664fd
         <glassfish.asadmin>${glassfish.home}/glassfish/bin/asadmin</glassfish.asadmin>
 
         <jacoco.includes>org/glassfish/**\:com/sun/enterprise/**</jacoco.includes>
