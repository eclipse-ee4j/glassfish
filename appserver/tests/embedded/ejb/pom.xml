<?xml version="1.0" encoding="UTF-8"?>
<!--

    Copyright (c) 2023 Contributors to the Eclipse Foundation.
    Copyright (c) 1997, 2021 Oracle and/or its affiliates. All rights reserved.

    This program and the accompanying materials are made available under the
    terms of the Eclipse Public License v. 2.0, which is available at
    http://www.eclipse.org/legal/epl-2.0.

    This Source Code may also be made available under the following Secondary
    Licenses when the conditions for such availability set forth in the
    Eclipse Public License v. 2.0 are satisfied: GNU General Public License,
    version 2 with the GNU Classpath Exception, which is available at
    https://www.gnu.org/software/classpath/license.html.

    SPDX-License-Identifier: EPL-2.0 OR GPL-2.0 WITH Classpath-exception-2.0

-->

<project xmlns="http://maven.apache.org/POM/4.0.0" xmlns:xsi="http://www.w3.org/2001/XMLSchema-instance"
         xsi:schemaLocation="http://maven.apache.org/POM/4.0.0 https://maven.apache.org/maven-v4_0_0.xsd">
    <modelVersion>4.0.0</modelVersion>

    <parent>
        <groupId>org.glassfish.tests</groupId>
<<<<<<< HEAD
        <artifactId>embedded</artifactId>
        <version>8.0.0-SNAPSHOT</version>
=======
        <artifactId>embedded-tests</artifactId>
        <version>7.1.0-SNAPSHOT</version>
>>>>>>> 30a87f1a
    </parent>

    <groupId>org.glassfish.tests.embedded</groupId>
    <artifactId>ejb</artifactId>
    <packaging>pom</packaging>
    <name>EJB related Embedded Tests</name>
    <modules>
        <module>basic</module>
        <module>ejb-api</module>
        <module>remoteejb</module>
    </modules>

    <build>
        <pluginManagement>
            <plugins>
                <plugin>
                    <artifactId>maven-jar-plugin</artifactId>
                    <executions>
                        <execution>
                            <goals>
                                <goal>test-jar</goal>
                            </goals>
                        </execution>
                    </executions>
                </plugin>
            </plugins>
        </pluginManagement>
    </build>
</project><|MERGE_RESOLUTION|>--- conflicted
+++ resolved
@@ -24,13 +24,8 @@
 
     <parent>
         <groupId>org.glassfish.tests</groupId>
-<<<<<<< HEAD
-        <artifactId>embedded</artifactId>
+        <artifactId>embedded-tests</artifactId>
         <version>8.0.0-SNAPSHOT</version>
-=======
-        <artifactId>embedded-tests</artifactId>
-        <version>7.1.0-SNAPSHOT</version>
->>>>>>> 30a87f1a
     </parent>
 
     <groupId>org.glassfish.tests.embedded</groupId>
