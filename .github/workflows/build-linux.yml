--- conflicted
+++ resolved
@@ -32,8 +32,6 @@
         name: server-logs
         path: '**/server.log*'
         retention-days: 3
-<<<<<<< HEAD
-=======
     - name: Publish Test Report
       uses: mikepenz/action-junit-report@v5
       if: success() || failure() # do not run if build cancelled
@@ -43,5 +41,4 @@
         simplified_summary: true
         skip_success_summary: true
         detailed_summary: true
-        flaky_summary: true
->>>>>>> 30a87f1a
+        flaky_summary: true