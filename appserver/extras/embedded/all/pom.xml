<?xml version="1.0" encoding="UTF-8"?>
<!--

    Copyright (c) 2021, 2024 Contributors to Eclipse Foundation.
    Copyright (c) 1997, 2025 Oracle and/or its affiliates. All rights reserved.

    This program and the accompanying materials are made available under the
    terms of the Eclipse Public License v. 2.0, which is available at
    http://www.eclipse.org/legal/epl-2.0.

    This Source Code may also be made available under the following Secondary
    Licenses when the conditions for such availability set forth in the
    Eclipse Public License v. 2.0 are satisfied: GNU General Public License,
    version 2 with the GNU Classpath Exception, which is available at
    https://www.gnu.org/software/classpath/license.html.

    SPDX-License-Identifier: EPL-2.0 OR GPL-2.0 WITH Classpath-exception-2.0

-->

<project xmlns="http://maven.apache.org/POM/4.0.0" xmlns:xsi="http://www.w3.org/2001/XMLSchema-instance" xsi:schemaLocation="http://maven.apache.org/POM/4.0.0 http://maven.apache.org/xsd/maven-4.0.0.xsd">
   <modelVersion>4.0.0</modelVersion>

   <parent>
        <groupId>org.glassfish.main.extras</groupId>
<<<<<<< HEAD
        <artifactId>extras</artifactId>
        <version>8.0.0-SNAPSHOT</version>
        <relativePath>../../pom.xml</relativePath>
=======
        <artifactId>embedded</artifactId>
        <version>7.1.0-SNAPSHOT</version>
>>>>>>> 4dd664fd
    </parent>

   <artifactId>glassfish-embedded-all</artifactId>
   <packaging>jar</packaging>

   <name>Embedded GlassFish All-In-One</name>

   <properties>
        <artifact-collection.directory>${project.build.directory}/jars</artifact-collection.directory>
        <rar.directory>${project.build.directory}/rars</rar.directory>
    </properties>

   <dependencies>
<<<<<<< HEAD
        <dependency>
            <groupId>org.glassfish.external</groupId>
            <artifactId>antlr</artifactId>
            <optional>true</optional>
        </dependency>

        <dependency>
            <groupId>org.glassfish.main.persistence.cmp</groupId>
            <artifactId>cmp-ejb-mapping</artifactId>
            <version>${project.version}</version>
            <optional>true</optional>
        </dependency>
        <dependency>
            <groupId>org.glassfish.main.persistence.cmp</groupId>
            <artifactId>cmp-support-ejb</artifactId>
            <version>${project.version}</version>
            <optional>true</optional>
        </dependency>
        <dependency>
            <groupId>org.glassfish.main.persistence.cmp</groupId>
            <artifactId>cmp-support-sqlstore</artifactId>
            <version>${project.version}</version>
            <optional>true</optional>
        </dependency>
        <dependency>
            <groupId>org.glassfish.main.persistence.cmp</groupId>
            <artifactId>cmp-utility</artifactId>
            <version>${project.version}</version>
            <optional>true</optional>
        </dependency>
        <dependency>
            <groupId>org.glassfish.main.persistence.cmp</groupId>
            <artifactId>cmp-model</artifactId>
            <version>${project.version}</version>
            <optional>true</optional>
        </dependency>
        <dependency>
            <groupId>org.glassfish.main.persistence.cmp</groupId>
            <artifactId>cmp-internal-api</artifactId>
            <version>${project.version}</version>
            <optional>true</optional>
        </dependency>
        <dependency>
            <groupId>org.glassfish.main.persistence.cmp</groupId>
            <artifactId>cmp-generator-database</artifactId>
            <version>${project.version}</version>
            <optional>true</optional>
        </dependency>
        <dependency>
            <groupId>org.glassfish.main.persistence.cmp</groupId>
            <artifactId>cmp-enhancer</artifactId>
            <version>${project.version}</version>
            <optional>true</optional>
        </dependency>

        <dependency>
            <groupId>org.glassfish.external</groupId>
            <artifactId>dbschema</artifactId>
            <optional>true</optional>
        </dependency>

        <dependency>
            <groupId>org.glassfish.main.common</groupId>
            <artifactId>glassfish-naming</artifactId>
            <version>${project.version}</version>
            <optional>true</optional>
        </dependency>
        <dependency>
            <groupId>org.glassfish.main.deployment</groupId>
            <artifactId>nucleus-dtds</artifactId>
            <version>${project.version}</version>
            <type>zip</type>
            <optional>true</optional>
        </dependency>
        <dependency>
            <groupId>org.glassfish.main.deployment</groupId>
            <artifactId>nucleus-schemas</artifactId>
            <version>${project.version}</version>
            <type>zip</type>
            <optional>true</optional>
        </dependency>
        <dependency>
            <groupId>org.glassfish.main.admin</groupId>
            <artifactId>monitoring-core</artifactId>
            <version>${project.version}</version>
            <optional>true</optional>
        </dependency>
        <dependency>
            <groupId>org.glassfish.main.cluster</groupId>
            <artifactId>gms-bootstrap</artifactId>
            <version>${project.version}</version>
            <optional>true</optional>
        </dependency>
        <dependency>
            <groupId>org.glassfish.main.security</groupId>
            <artifactId>security-ee</artifactId>
            <version>${project.version}</version>
            <optional>true</optional>
        </dependency>
        <dependency>
            <groupId>org.glassfish.main.common</groupId>
            <artifactId>amx-jakartaee</artifactId>
            <version>${project.version}</version>
            <optional>true</optional>
        </dependency>
        <dependency>
            <groupId>org.glassfish.main.common</groupId>
            <artifactId>annotation-framework</artifactId>
            <version>${project.version}</version>
            <optional>true</optional>
        </dependency>
        <dependency>
            <groupId>org.glassfish.main.common</groupId>
            <artifactId>container-common</artifactId>
            <version>${project.version}</version>
            <optional>true</optional>
        </dependency>
        <dependency>
            <groupId>org.glassfish.main.deployment</groupId>
            <artifactId>dol</artifactId>
            <version>${project.version}</version>
            <optional>true</optional>
        </dependency>
        <dependency>
            <groupId>org.glassfish.main.deployment</groupId>
            <artifactId>deployment-jakartaee-core</artifactId>
            <version>${project.version}</version>
            <optional>true</optional>
        </dependency>
        <dependency>
            <groupId>org.glassfish.main.deployment</groupId>
            <artifactId>appserver-dtds</artifactId>
            <version>${project.version}</version>
            <type>zip</type>
            <optional>true</optional>
        </dependency>
        <dependency>
            <groupId>org.glassfish.main.deployment</groupId>
            <artifactId>appserver-schemas</artifactId>
            <version>${project.version}</version>
            <type>zip</type>
            <optional>true</optional>
        </dependency>
        <dependency>
            <groupId>org.glassfish.main.admin</groupId>
            <artifactId>appserver-cli</artifactId>
            <version>${project.version}</version>
            <optional>true</optional>
        </dependency>
        <dependency>
            <groupId>org.glassfish.main.admin</groupId>
            <artifactId>cli-optional</artifactId>
            <version>${project.version}</version>
            <optional>true</optional>
        </dependency>
        <dependency>
            <groupId>org.glassfish.main.admin</groupId>
            <artifactId>admin-core</artifactId>
            <version>${project.version}</version>
            <optional>true</optional>
        </dependency>
        <dependency>
            <groupId>org.glassfish.main.ejb</groupId>
            <artifactId>ejb-internal-api</artifactId>
            <version>${project.version}</version>
            <optional>true</optional>
        </dependency>
        <dependency>
            <groupId>org.glassfish.main.connectors</groupId>
            <artifactId>connectors-internal-api</artifactId>
            <version>${project.version}</version>
            <optional>true</optional>
        </dependency>
        <dependency>
            <groupId>org.glassfish.main.orb</groupId>
            <artifactId>orb-connector</artifactId>
            <version>${project.version}</version>
            <optional>true</optional>
        </dependency>
        <dependency>
            <groupId>org.glassfish.ha</groupId>
            <artifactId>ha-api</artifactId>
            <optional>true</optional>
        </dependency>
        <dependency>
            <groupId>org.glassfish.main.ha</groupId>
            <artifactId>ha-file-store</artifactId>
            <version>${project.version}</version>
            <optional>true</optional>
        </dependency>
        <dependency>
            <groupId>org.glassfish.main.loadbalancer</groupId>
            <artifactId>load-balancer-admin</artifactId>
            <version>${project.version}</version>
            <optional>true</optional>
        </dependency>
        <dependency>
            <groupId>org.glassfish.shoal</groupId>
            <artifactId>shoal-cache</artifactId>
            <optional>true</optional>
        </dependency>
        <dependency>
            <groupId>org.glassfish.external</groupId>
            <artifactId>schema2beans</artifactId>
            <optional>true</optional>
        </dependency>
        <dependency>
            <groupId>org.glassfish.main.admin</groupId>
            <artifactId>backup</artifactId>
            <version>${project.version}</version>
            <optional>true</optional>
        </dependency>
        <dependency>
            <groupId>org.glassfish.main.loadbalancer</groupId>
            <artifactId>gf-load-balancer-connector</artifactId>
            <version>${project.version}</version>
            <optional>true</optional>
        </dependency>
        <dependency>
            <groupId>org.glassfish.main.libpam4j</groupId>
            <artifactId>libpam4j</artifactId>
            <version>${project.version}</version>
            <optional>true</optional>
        </dependency>
        <dependency>
            <groupId>org.glassfish.main.resourcebase.resources</groupId>
            <artifactId>nucleus-resources</artifactId>
            <version>${project.version}</version>
            <optional>true</optional>
        </dependency>
        <dependency>
            <groupId>org.glassfish.main.resources</groupId>
            <artifactId>resources-connector</artifactId>
            <version>${project.version}</version>
            <optional>true</optional>
        </dependency>
        <dependency>
            <groupId>org.glassfish.main.transaction</groupId>
            <artifactId>transaction-internal-api</artifactId>
            <version>${project.version}</version>
            <optional>true</optional>
        </dependency>
        <dependency>
            <groupId>jakarta.mail</groupId>
            <artifactId>jakarta.mail-api</artifactId>
            <optional>true</optional>
        </dependency>
        <dependency>
            <groupId>org.eclipse.angus</groupId>
            <artifactId>angus-mail</artifactId>
            <optional>true</optional>
        </dependency>
        <dependency>
            <groupId>jakarta.activation</groupId>
            <artifactId>jakarta.activation-api</artifactId>
            <optional>true</optional>
        </dependency>
        <dependency>
            <groupId>org.eclipse.angus</groupId>
            <artifactId>angus-activation</artifactId>
            <optional>true</optional>
        </dependency>

        <dependency>
            <groupId>com.ibm.jbatch</groupId>
            <artifactId>com.ibm.jbatch.container</artifactId>
            <optional>true</optional>
        </dependency>
        <dependency>
            <groupId>com.ibm.jbatch</groupId>
            <artifactId>com.ibm.jbatch.spi</artifactId>
            <optional>true</optional>
        </dependency>
        <dependency>
            <groupId>org.glassfish.main.concurrent</groupId>
            <artifactId>concurrent-impl</artifactId>
            <optional>true</optional>
        </dependency>
        <dependency>
            <groupId>org.glassfish.main.concurrent</groupId>
            <artifactId>concurrent-connector</artifactId>
            <optional>true</optional>
        </dependency>
        <dependency>
            <groupId>org.glassfish.main.deployment</groupId>
            <artifactId>deployment-jakartaee-full</artifactId>
            <version>${project.version}</version>
            <optional>true</optional>
        </dependency>
        <dependency>
            <groupId>org.glassfish.main.batch</groupId>
            <artifactId>glassfish-batch-commands</artifactId>
            <version>${project.version}</version>
            <optional>true</optional>
        </dependency>
        <dependency>
            <groupId>org.glassfish.main.batch</groupId>
            <artifactId>glassfish-batch-connector</artifactId>
            <version>${project.version}</version>
            <optional>true</optional>
        </dependency>
        <dependency>
            <groupId>org.glassfish.concurro</groupId>
            <artifactId>concurro</artifactId>
            <optional>true</optional>
        </dependency>

        <dependency>
            <groupId>org.glassfish.corba</groupId>
            <artifactId>glassfish-corba-csiv2-idl</artifactId>
            <optional>true</optional>
        </dependency>
        <dependency>
            <groupId>org.glassfish.corba</groupId>
            <artifactId>glassfish-corba-orb</artifactId>
            <optional>true</optional>
        </dependency>
        <dependency>
            <groupId>org.glassfish.corba</groupId>
            <artifactId>glassfish-corba-internal-api</artifactId>
            <optional>true</optional>
        </dependency>
        <dependency>
            <groupId>org.glassfish.corba</groupId>
            <artifactId>glassfish-corba-omgapi</artifactId>
            <optional>true</optional>
        </dependency>
        <dependency>
            <groupId>org.glassfish.pfl</groupId>
            <artifactId>pfl-basic</artifactId>
            <optional>true</optional>
        </dependency>
        <dependency>
            <groupId>org.glassfish.pfl</groupId>
            <artifactId>pfl-basic-tools</artifactId>
            <optional>true</optional>
        </dependency>
        <dependency>
            <groupId>org.glassfish.pfl</groupId>
            <artifactId>pfl-tf</artifactId>
            <optional>true</optional>
        </dependency>
        <dependency>
            <groupId>org.glassfish.pfl</groupId>
            <artifactId>pfl-tf-tools</artifactId>
            <optional>true</optional>
        </dependency>
        <dependency>
            <groupId>org.glassfish.pfl</groupId>
            <artifactId>pfl-dynamic</artifactId>
            <optional>true</optional>
        </dependency>

        <dependency>
            <groupId>org.glassfish.main.ejb</groupId>
            <artifactId>ejb-timer-databases</artifactId>
            <version>${project.version}</version>
            <type>zip</type>
            <optional>true</optional>
        </dependency>
        <dependency>
            <groupId>org.glassfish.main.ejb</groupId>
            <artifactId>ejb-full-container</artifactId>
            <version>${project.version}</version>
            <optional>true</optional>
        </dependency>
        <dependency>
            <groupId>org.glassfish.main.security</groupId>
            <artifactId>ejb.security</artifactId>
            <version>${project.version}</version>
            <optional>true</optional>
        </dependency>
        <dependency>
            <groupId>org.glassfish.main.orb</groupId>
            <artifactId>orb-enabler</artifactId>
            <version>${project.version}</version>
            <optional>true</optional>
        </dependency>
        <dependency>
            <groupId>org.glassfish.main.orb</groupId>
            <artifactId>orb-iiop</artifactId>
            <version>${project.version}</version>
            <optional>true</optional>
        </dependency>

        <dependency>
            <groupId>org.glassfish.shoal</groupId>
            <artifactId>shoal-gms-api</artifactId>
            <optional>true</optional>
        </dependency>
        <dependency>
            <groupId>org.glassfish.shoal</groupId>
            <artifactId>shoal-gms-impl</artifactId>
            <optional>true</optional>
        </dependency>

        <!-- glassfish-jmx -->
        <dependency>
            <groupId>org.glassfish.main.common</groupId>
            <artifactId>glassfish-mbeanserver</artifactId>
            <version>${project.version}</version>
            <optional>true</optional>
        </dependency>
        <dependency>
            <groupId>org.glassfish.main.common</groupId>
            <artifactId>amx-core</artifactId>
            <version>${project.version}</version>
            <optional>true</optional>
        </dependency>

        <!-- glassfish-ejb-lite -->
        <dependency>
            <groupId>org.glassfish.main.ejb</groupId>
            <artifactId>ejb-client</artifactId>
            <version>${project.version}</version>
            <optional>true</optional>
        </dependency>
        <dependency>
            <groupId>org.glassfish.main.ejb</groupId>
            <artifactId>ejb-container</artifactId>
            <version>${project.version}</version>
            <optional>true</optional>
        </dependency>
        <dependency>
            <groupId>org.glassfish.main.ejb</groupId>
            <artifactId>gf-ejb-connector</artifactId>
            <version>${project.version}</version>
            <optional>true</optional>
        </dependency>
        <dependency>
            <groupId>org.glassfish.main.core</groupId>
            <artifactId>jakartaee-kernel</artifactId>
            <version>${project.version}</version>
            <optional>true</optional>
        </dependency>

        <dependency>
            <groupId>org.glassfish.hk2.external</groupId>
            <artifactId>aopalliance-repackaged</artifactId>
            <optional>true</optional>
        </dependency>
        <dependency>
            <groupId>org.ow2.asm</groupId>
            <artifactId>asm</artifactId>
            <optional>true</optional>
        </dependency>
        <dependency>
            <groupId>org.ow2.asm</groupId>
            <artifactId>asm-analysis</artifactId>
            <optional>true</optional>
        </dependency>
        <dependency>
            <groupId>org.ow2.asm</groupId>
            <artifactId>asm-commons</artifactId>
            <optional>true</optional>
        </dependency>
        <dependency>
            <groupId>org.ow2.asm</groupId>
            <artifactId>asm-tree</artifactId>
            <optional>true</optional>
        </dependency>
        <dependency>
            <groupId>org.ow2.asm</groupId>
            <artifactId>asm-util</artifactId>
            <optional>true</optional>
        </dependency>
        <dependency>
            <groupId>org.glassfish.hk2</groupId>
            <artifactId>hk2-core</artifactId>
            <optional>true</optional>
        </dependency>
        <dependency>
            <groupId>org.glassfish.hk2</groupId>
            <artifactId>osgi-resource-locator</artifactId>
            <optional>true</optional>
        </dependency>
        <dependency>
            <groupId>org.glassfish.hk2</groupId>
            <artifactId>hk2-api</artifactId>
            <optional>true</optional>
        </dependency>
        <dependency>
            <groupId>org.glassfish.main</groupId>
            <artifactId>hk2-config-generator</artifactId>
            <optional>true</optional>
        </dependency>
        <dependency>
            <groupId>org.glassfish.hk2</groupId>
            <artifactId>hk2-runlevel</artifactId>
            <optional>true</optional>
        </dependency>
        <dependency>
            <groupId>org.glassfish.hk2</groupId>
            <artifactId>hk2-locator</artifactId>
            <optional>true</optional>
        </dependency>
        <dependency>
            <groupId>org.glassfish.hk2</groupId>
            <artifactId>hk2</artifactId>
            <optional>true</optional>
        </dependency>
        <dependency>
            <groupId>org.glassfish.hk2</groupId>
            <artifactId>class-model</artifactId>
            <optional>true</optional>
        </dependency>
        <dependency>
            <groupId>org.glassfish.hk2</groupId>
            <artifactId>hk2-utils</artifactId>
            <optional>true</optional>
        </dependency>
        <dependency>
            <groupId>org.glassfish.hk2</groupId>
            <artifactId>hk2-extras</artifactId>
            <optional>true</optional>
        </dependency>
        <dependency>
            <groupId>org.hibernate.validator</groupId>
            <artifactId>hibernate-validator</artifactId>
            <optional>true</optional>
        </dependency>
        <dependency>
            <groupId>org.hibernate.validator</groupId>
            <artifactId>hibernate-validator-cdi</artifactId>
            <optional>true</optional>
        </dependency>
        <dependency>
            <groupId>org.javassist</groupId>
            <artifactId>javassist</artifactId>
            <optional>true</optional>
        </dependency>
        <dependency>
            <groupId>org.jboss.logging</groupId>
            <artifactId>jboss-logging</artifactId>
            <optional>true</optional>
        </dependency>
        <dependency>
            <groupId>com.fasterxml</groupId>
            <artifactId>classmate</artifactId>
            <optional>true</optional>
        </dependency>
        <!-- glassfish-grizzly -->
        <dependency>
            <groupId>org.glassfish.main.grizzly</groupId>
            <artifactId>nucleus-grizzly-all</artifactId>
            <version>${project.version}</version>
            <optional>true</optional>
        </dependency>

        <!-- additional grizzly modules package which includes websockets -->
        <dependency>
            <groupId>org.glassfish.main.grizzly</groupId>
            <artifactId>glassfish-grizzly-extra-all</artifactId>
            <version>${project.version}</version>
            <optional>true</optional>
        </dependency>

        <!-- glassfish-jca -->
        <dependency>
            <groupId>org.glassfish.main.connectors</groupId>
            <artifactId>descriptors</artifactId>
            <version>${project.version}</version>
            <type>zip</type>
            <optional>true</optional>
        </dependency>
        <dependency>
            <groupId>org.glassfish.main.connectors</groupId>
            <artifactId>connectors-admin</artifactId>
            <version>${project.version}</version>
            <optional>true</optional>
        </dependency>
        <dependency>
            <groupId>org.glassfish.main.connectors</groupId>
            <artifactId>connectors-runtime</artifactId>
            <version>${project.version}</version>
            <optional>true</optional>
        </dependency>
        <dependency>
            <groupId>org.glassfish.main.connectors</groupId>
            <artifactId>gf-connectors-connector</artifactId>
            <version>${project.version}</version>
            <optional>true</optional>
        </dependency>
        <dependency>
            <groupId>org.glassfish.main.common</groupId>
            <artifactId>glassfish-ee-api</artifactId>
            <version>${project.version}</version>
            <optional>true</optional>
        </dependency>
        <dependency>
            <groupId>org.glassfish.main.resources</groupId>
            <artifactId>mail-connector</artifactId>
            <version>${project.version}</version>
            <optional>true</optional>
        </dependency>
        <dependency>
            <groupId>org.glassfish.main.resources</groupId>
            <artifactId>mail-runtime</artifactId>
            <version>${project.version}</version>
            <optional>true</optional>
        </dependency>
        <dependency>
            <groupId>org.glassfish.main.jdbc</groupId>
            <artifactId>jdbc-config</artifactId>
            <version>${project.version}</version>
            <optional>true</optional>
        </dependency>
        <dependency>
            <groupId>org.glassfish.main.resources</groupId>
            <artifactId>resources-runtime</artifactId>
            <version>${project.version}</version>
            <optional>true</optional>
        </dependency>
        <dependency>
            <groupId>org.glassfish.main.connectors</groupId>
            <artifactId>work-management</artifactId>
            <version>${project.version}</version>
            <optional>true</optional>
        </dependency>
        <!-- glassfish-jcdi -->
        <dependency>
            <groupId>org.glassfish.main.web</groupId>
            <artifactId>cdi-api-fragment</artifactId>
            <version>${project.version}</version>
            <optional>true</optional>
        </dependency>
        <dependency>
            <groupId>org.glassfish.main.web</groupId>
            <artifactId>gf-weld-connector</artifactId>
            <version>${project.version}</version>
            <optional>true</optional>
        </dependency>
        <dependency>
            <groupId>org.jboss.weld</groupId>
            <artifactId>weld-osgi-bundle</artifactId>
            <optional>true</optional>
        </dependency>
        <dependency>
            <groupId>org.jboss.classfilewriter</groupId>
            <artifactId>jboss-classfilewriter</artifactId>
            <optional>true</optional>
        </dependency>
        <dependency>
            <groupId>org.glassfish.main.web</groupId>
            <artifactId>weld-integration</artifactId>
            <version>${project.version}</version>
            <optional>true</optional>
        </dependency>
        <dependency>
            <groupId>org.glassfish.main.web</groupId>
            <artifactId>weld-integration-fragment</artifactId>
            <version>${project.version}</version>
            <optional>true</optional>
        </dependency>

        <dependency>
            <groupId>org.glassfish.main.jdbc</groupId>
            <artifactId>jdbc-admin</artifactId>
            <version>${project.version}</version>
            <optional>true</optional>
        </dependency>
        <dependency>
            <groupId>org.glassfish.main.jdbc</groupId>
            <artifactId>jdbc-runtime</artifactId>
            <version>${project.version}</version>
            <optional>true</optional>
        </dependency>

        <!-- glassfish-jms -->
        <dependency>
            <groupId>org.glassfish.main.connectors</groupId>
            <artifactId>connectors-inbound-runtime</artifactId>
            <version>${project.version}</version>
            <optional>true</optional>
        </dependency>
        <dependency>
            <groupId>org.glassfish.main.jms</groupId>
            <artifactId>gf-jms-connector</artifactId>
            <version>${project.version}</version>
            <optional>true</optional>
        </dependency>
        <dependency>
            <groupId>org.glassfish.main.jms</groupId>
            <artifactId>gf-jms-injection</artifactId>
            <version>${project.version}</version>
            <optional>true</optional>
        </dependency>
        <dependency>
            <groupId>org.glassfish.main.jms</groupId>
            <artifactId>jms-admin</artifactId>
            <version>${project.version}</version>
            <optional>true</optional>
        </dependency>
        <dependency>
            <groupId>org.glassfish.main.jms</groupId>
            <artifactId>jms-core</artifactId>
            <version>${project.version}</version>
            <optional>true</optional>
        </dependency>
        <dependency>
            <groupId>org.glassfish.main.jms</groupId>
            <artifactId>jmsra</artifactId>
            <version>${project.version}</version>
            <type>zip</type>
        </dependency>
        <!-- glassfish-jpa -->
        <dependency>
            <groupId>org.glassfish.main.persistence</groupId>
            <artifactId>gf-jpa-connector</artifactId>
            <version>${project.version}</version>
            <optional>true</optional>
        </dependency>
        <dependency>
            <groupId>org.glassfish.main.persistence</groupId>
            <artifactId>glassfish-oracle-jdbc-driver-packages</artifactId>
            <version>${project.version}</version>
            <optional>true</optional>
        </dependency>
        <dependency>
            <groupId>org.glassfish.main.persistence</groupId>
            <artifactId>jpa-container</artifactId>
            <version>${project.version}</version>
            <optional>true</optional>
        </dependency>
        <dependency>
            <groupId>org.eclipse.persistence</groupId>
            <artifactId>org.eclipse.persistence.asm</artifactId>
            <optional>true</optional>
        </dependency>
        <dependency>
            <groupId>org.eclipse.persistence</groupId>
            <artifactId>org.eclipse.persistence.core</artifactId>
            <optional>true</optional>
        </dependency>
        <dependency>
            <groupId>org.eclipse.persistence</groupId>
            <artifactId>org.eclipse.persistence.jpa</artifactId>
            <optional>true</optional>
        </dependency>
        <dependency>
            <groupId>org.eclipse.persistence</groupId>
            <artifactId>org.eclipse.persistence.jpa.jpql</artifactId>
            <optional>true</optional>
        </dependency>
        <dependency>
            <groupId>org.eclipse.persistence</groupId>
            <artifactId>org.eclipse.persistence.jpa.modelgen.processor</artifactId>
            <optional>true</optional>
        </dependency>
        <dependency>
            <groupId>org.eclipse.persistence</groupId>
            <artifactId>org.eclipse.persistence.moxy</artifactId>
            <optional>true</optional>
        </dependency>
        <dependency>
            <groupId>org.eclipse.persistence</groupId>
            <artifactId>org.eclipse.persistence.dbws</artifactId>
            <optional>true</optional>
        </dependency>
        <dependency>
            <groupId>org.eclipse.persistence</groupId>
            <artifactId>org.eclipse.persistence.oracle</artifactId>
            <optional>true</optional>
        </dependency>
        <dependency>
            <groupId>org.glassfish.main.persistence</groupId>
            <artifactId>persistence-common</artifactId>
            <version>${project.version}</version>
            <optional>true</optional>
        </dependency>
        <!-- glassfish-jsf -->
        <dependency>
            <groupId>org.glassfish</groupId>
            <artifactId>jakarta.faces</artifactId>
            <optional>true</optional>
        </dependency>
        <!-- glassfish-jta -->
        <dependency>
            <groupId>org.glassfish.main.transaction</groupId>
            <artifactId>jta</artifactId>
            <version>${project.version}</version>
            <optional>true</optional>
        </dependency>
        <!-- glassfish-jts -->
        <dependency>
            <groupId>org.glassfish.main.transaction</groupId>
            <artifactId>jts</artifactId>
            <version>${project.version}</version>
            <optional>true</optional>
        </dependency>
        <!-- glassfish-management -->
        <dependency>
            <groupId>org.glassfish.main.admin</groupId>
            <artifactId>gf-restadmin-connector</artifactId>
            <version>${project.version}</version>
            <optional>true</optional>
        </dependency>
        <dependency>
            <groupId>org.glassfish.main.admin</groupId>
            <artifactId>rest-client</artifactId>
            <version>${project.version}</version>
            <optional>true</optional>
        </dependency>
        <dependency>
            <groupId>org.glassfish.main.admin</groupId>
            <artifactId>rest-service</artifactId>
            <version>${project.version}</version>
            <optional>true</optional>
        </dependency>
        <!-- glassfish-nucleus -->
        <dependency>
            <groupId>org.glassfish.main.admin</groupId>
            <artifactId>admin-cli</artifactId>
            <version>${project.version}</version>
            <optional>true</optional>
        </dependency>
        <dependency>
            <groupId>org.glassfish.main.admin</groupId>
            <artifactId>admin-util</artifactId>
            <version>${project.version}</version>
            <optional>true</optional>
        </dependency>
        <dependency>
            <groupId>org.glassfish.main.common</groupId>
            <artifactId>common-util</artifactId>
            <version>${project.version}</version>
            <optional>true</optional>
        </dependency>
        <dependency>
            <groupId>org.glassfish.main.common</groupId>
            <artifactId>glassfish-jdk-extensions</artifactId>
            <version>${project.version}</version>
            <optional>true</optional>
        </dependency>
        <dependency>
            <groupId>org.glassfish.main.admin</groupId>
            <artifactId>config-api</artifactId>
            <version>${project.version}</version>
            <optional>true</optional>
        </dependency>
        <dependency>
            <groupId>org.glassfish.main.hk2</groupId>
            <artifactId>config-types</artifactId>
            <version>${project.version}</version>
            <optional>true</optional>
        </dependency>
        <dependency>
            <groupId>org.glassfish.main.deployment</groupId>
            <artifactId>deployment-admin</artifactId>
            <version>${project.version}</version>
            <optional>true</optional>
        </dependency>
        <dependency>
            <groupId>org.glassfish.main.deployment</groupId>
            <artifactId>deployment-autodeploy</artifactId>
            <version>${project.version}</version>
            <optional>true</optional>
        </dependency>
        <dependency>
            <groupId>org.glassfish.main.deployment</groupId>
            <artifactId>deployment-common</artifactId>
            <version>${project.version}</version>
            <optional>true</optional>
        </dependency>
        <dependency>
            <groupId>org.glassfish.gmbal</groupId>
            <artifactId>gmbal</artifactId>
            <optional>true</optional>
        </dependency>
        <dependency>
            <groupId>org.glassfish.gmbal</groupId>
            <artifactId>gmbal-api-only</artifactId>
            <optional>true</optional>
        </dependency>
        <dependency>
            <groupId>org.glassfish.main.common</groupId>
            <artifactId>internal-api</artifactId>
            <version>${project.version}</version>
            <optional>true</optional>
        </dependency>
        <dependency>
            <groupId>org.glassfish.main.common</groupId>
            <artifactId>glassfish-api</artifactId>
            <version>${project.version}</version>
            <optional>true</optional>
        </dependency>
        <dependency>
            <groupId>org.glassfish.main.admin</groupId>
            <artifactId>launcher</artifactId>
            <version>${project.version}</version>
            <optional>true</optional>
        </dependency>
        <dependency>
            <groupId>org.glassfish.main.core</groupId>
            <artifactId>logging</artifactId>
            <version>${project.version}</version>
            <optional>true</optional>
        </dependency>
        <dependency>
            <groupId>org.glassfish.main.common</groupId>
            <artifactId>scattered-archive-api</artifactId>
            <version>${project.version}</version>
            <optional>true</optional>
        </dependency>
        <dependency>
            <groupId>org.glassfish.main.common</groupId>
            <artifactId>simple-glassfish-api</artifactId>
            <version>${project.version}</version>
            <optional>true</optional>
        </dependency>
        <dependency>
            <groupId>org.glassfish.external</groupId>
            <artifactId>management-api</artifactId>
            <optional>true</optional>
        </dependency>
        <dependency>
            <groupId>org.glassfish.main.flashlight</groupId>
            <artifactId>flashlight-framework</artifactId>
            <version>${project.version}</version>
            <optional>true</optional>
        </dependency>
        <dependency>
            <groupId>org.glassfish.main.flashlight</groupId>
            <artifactId>flashlight-agent</artifactId>
            <version>${project.version}</version>
            <optional>true</optional>
        </dependency>
        <dependency>
            <groupId>org.glassfish.main.flashlight</groupId>
            <artifactId>flashlight-extra-jdk-packages</artifactId>
            <version>${project.version}</version>
            <optional>true</optional>
        </dependency>
        <dependency>
            <groupId>org.glassfish.main.admin</groupId>
            <artifactId>server-mgmt</artifactId>
            <version>${project.version}</version>
            <optional>true</optional>
        </dependency>
        <dependency>
            <groupId>org.glassfish.main.core</groupId>
            <artifactId>kernel</artifactId>
            <version>${project.version}</version>
            <optional>true</optional>
        </dependency>
        <dependency>
            <groupId>org.glassfish.main.core</groupId>
            <artifactId>glassfish</artifactId>
            <version>${project.version}</version>
            <optional>true</optional>
        </dependency>
        <dependency>
            <groupId>org.glassfish.main.core</groupId>
            <artifactId>glassfish-osgi-bootstrap</artifactId>
            <version>${project.version}</version>
            <optional>true</optional>
        </dependency>
        <dependency>
            <groupId>org.glassfish.main.core</groupId>
            <artifactId>api-exporter</artifactId>
            <version>${project.version}</version>
            <optional>true</optional>
        </dependency>
        <dependency>
            <groupId>org.glassfish.hk2</groupId>
            <artifactId>osgi-adapter</artifactId>
            <optional>true</optional>
        </dependency>
        <dependency>
            <groupId>org.glassfish.main.security</groupId>
            <artifactId>security</artifactId>
            <version>${project.version}</version>
            <optional>true</optional>
        </dependency>
        <dependency>
            <groupId>org.glassfish.main.security</groupId>
            <artifactId>security-services</artifactId>
            <version>${project.version}</version>
            <optional>true</optional>
        </dependency>
        <dependency>
            <groupId>org.glassfish.main.security</groupId>
            <artifactId>ssl-impl</artifactId>
            <version>${project.version}</version>
            <optional>true</optional>
        </dependency>
        <dependency>
            <groupId>org.jvnet.mimepull</groupId>
            <artifactId>mimepull</artifactId>
            <optional>true</optional>
        </dependency>
        <!-- glassfish-web -->
        <dependency>
            <groupId>org.glassfish.main.web</groupId>
            <artifactId>gf-web-connector</artifactId>
            <version>${project.version}</version>
            <optional>true</optional>
        </dependency>
        <dependency>
            <groupId>org.glassfish.main.web</groupId>
            <artifactId>jsf-connector</artifactId>
            <version>${project.version}</version>
            <optional>true</optional>
        </dependency>
        <dependency>
            <groupId>org.glassfish.main.web</groupId>
            <artifactId>jspcaching-connector</artifactId>
            <version>${project.version}</version>
            <optional>true</optional>
        </dependency>
        <dependency>
            <groupId>org.glassfish.main.web</groupId>
            <artifactId>jstl-connector</artifactId>
            <version>${project.version}</version>
            <optional>true</optional>
        </dependency>
        <dependency>
            <groupId>org.glassfish.main.web</groupId>
            <artifactId>jersey-ejb-component-provider</artifactId>
            <version>${project.version}</version>
            <optional>true</optional>
        </dependency>
        <dependency>
            <groupId>org.glassfish.main.web</groupId>
            <artifactId>jersey-mvc-connector</artifactId>
            <version>${project.version}</version>
            <optional>true</optional>
        </dependency>
        <dependency>
            <groupId>org.glassfish.main.common</groupId>
            <artifactId>stats77</artifactId>
            <version>${project.version}</version>
            <optional>true</optional>
        </dependency>
        <dependency>
            <groupId>org.glassfish.main.web</groupId>
            <artifactId>web-cli</artifactId>
            <version>${project.version}</version>
            <optional>true</optional>
        </dependency>
        <dependency>
            <groupId>org.glassfish.main.web</groupId>
            <artifactId>web-core</artifactId>
            <version>${project.version}</version>
            <optional>true</optional>
        </dependency>
        <dependency>
            <groupId>org.glassfish.main.web</groupId>
            <artifactId>web-embed-api</artifactId>
            <version>${project.version}</version>
            <optional>true</optional>
        </dependency>
        <dependency>
            <groupId>org.glassfish.main.web</groupId>
            <artifactId>web-glue</artifactId>
            <version>${project.version}</version>
            <optional>true</optional>
        </dependency>
        <dependency>
            <groupId>org.glassfish.main.web</groupId>
            <artifactId>web-gui-plugin-common</artifactId>
            <version>${project.version}</version>
            <optional>true</optional>
        </dependency>
        <dependency>
            <groupId>org.glassfish.main.web</groupId>
            <artifactId>web-ha</artifactId>
            <version>${project.version}</version>
            <optional>true</optional>
        </dependency>
        <dependency>
            <groupId>org.glassfish.main.web</groupId>
            <artifactId>web-naming</artifactId>
            <version>${project.version}</version>
            <optional>true</optional>
        </dependency>
        <dependency>
            <groupId>org.glassfish.main.web</groupId>
            <artifactId>web-sse</artifactId>
            <version>${project.version}</version>
            <optional>true</optional>
        </dependency>
        <dependency>
            <groupId>org.glassfish.main.web</groupId>
            <artifactId>war-util</artifactId>
            <version>${project.version}</version>
            <optional>true</optional>
        </dependency>

        <dependency>
            <groupId>org.glassfish.tyrus</groupId>
            <artifactId>tyrus-core</artifactId>
            <optional>true</optional>
        </dependency>
        <dependency>
            <groupId>org.glassfish.tyrus</groupId>
            <artifactId>tyrus-server</artifactId>
            <optional>true</optional>
        </dependency>
        <dependency>
            <groupId>org.glassfish.tyrus</groupId>
            <artifactId>tyrus-spi</artifactId>
            <optional>true</optional>
        </dependency>
        <dependency>
            <groupId>org.glassfish.tyrus</groupId>
            <artifactId>tyrus-client</artifactId>
            <optional>true</optional>
        </dependency>
        <dependency>
            <groupId>org.glassfish.tyrus</groupId>
            <artifactId>tyrus-container-servlet</artifactId>
            <optional>true</optional>
        </dependency>
        <dependency>
            <groupId>org.glassfish.tyrus</groupId>
            <artifactId>tyrus-container-grizzly-client</artifactId>
            <optional>true</optional>
        </dependency>
        <dependency>
            <groupId>org.glassfish.tyrus</groupId>
            <artifactId>tyrus-container-glassfish-cdi</artifactId>
            <optional>true</optional>
        </dependency>
        <dependency>
            <groupId>org.glassfish.tyrus</groupId>
            <artifactId>tyrus-container-glassfish-ejb</artifactId>
            <optional>true</optional>
        </dependency>
        <dependency>
            <groupId>org.glassfish.main.security</groupId>
            <artifactId>websecurity</artifactId>
            <version>${project.version}</version>
            <optional>true</optional>
        </dependency>

        <dependency>
            <groupId>org.glassfish.soteria</groupId>
            <artifactId>soteria</artifactId>
            <optional>true</optional>
        </dependency>
        <dependency>
            <groupId>org.glassfish.exousia</groupId>
            <artifactId>exousia</artifactId>
            <optional>true</optional>
        </dependency>
        <dependency>
            <groupId>org.glassfish.epicyro</groupId>
            <artifactId>epicyro</artifactId>
            <optional>true</optional>
        </dependency>
        <dependency>
            <groupId>com.nimbusds</groupId>
            <artifactId>nimbus-jose-jwt</artifactId>
            <optional>true</optional>
        </dependency>


        <dependency>
            <groupId>org.glassfish.jersey.media</groupId>
            <artifactId>jersey-media-moxy</artifactId>
            <optional>true</optional>
        </dependency>
        <dependency>
            <groupId>org.glassfish.jersey.ext.cdi</groupId>
            <artifactId>jersey-cdi1x</artifactId>
            <optional>true</optional>
        </dependency>
        <dependency>
            <groupId>org.glassfish.jersey.ext.cdi</groupId>
            <artifactId>jersey-cdi1x-servlet</artifactId>
            <optional>true</optional>
        </dependency>
        <dependency>
            <groupId>org.glassfish.jersey.ext.cdi</groupId>
            <artifactId>jersey-cdi1x-transaction</artifactId>
            <optional>true</optional>
        </dependency>
        <dependency>
            <groupId>org.glassfish.jersey.containers</groupId>
            <artifactId>jersey-container-servlet</artifactId>
            <optional>true</optional>
        </dependency>
        <dependency>
            <groupId>org.glassfish.jersey.media</groupId>
            <artifactId>jersey-media-json-processing</artifactId>
            <optional>true</optional>
        </dependency>
        <dependency>
            <groupId>org.glassfish.jersey.ext</groupId>
            <artifactId>jersey-mvc</artifactId>
            <optional>true</optional>
        </dependency>
        <dependency>
            <groupId>org.glassfish.jersey.ext</groupId>
            <artifactId>jersey-mvc-jsp</artifactId>
            <optional>true</optional>
        </dependency>
        <dependency>
            <groupId>org.glassfish.jersey.core</groupId>
            <artifactId>jersey-server</artifactId>
            <optional>true</optional>
        </dependency>
        <dependency>
            <groupId>org.glassfish.jersey.core</groupId>
            <artifactId>jersey-client</artifactId>
            <optional>true</optional>
        </dependency>
        <dependency>
            <groupId>org.glassfish.jersey.containers</groupId>
            <artifactId>jersey-container-grizzly2-http</artifactId>
            <optional>true</optional>
        </dependency>
        <dependency>
            <groupId>org.glassfish.jersey.media</groupId>
            <artifactId>jersey-media-jaxb</artifactId>
            <optional>true</optional>
        </dependency>
        <dependency>
            <groupId>org.glassfish.jersey.media</groupId>
            <artifactId>jersey-media-json-jettison</artifactId>
            <optional>true</optional>
        </dependency>
        <dependency>
            <groupId>org.glassfish.jersey.media</groupId>
            <artifactId>jersey-media-json-jackson</artifactId>
            <optional>true</optional>
        </dependency>
        <dependency>
            <groupId>org.glassfish.jersey.media</groupId>
            <artifactId>jersey-media-sse</artifactId>
            <optional>true</optional>
        </dependency>
        <dependency>
            <groupId>org.glassfish.jersey.media</groupId>
            <artifactId>jersey-media-multipart</artifactId>
            <optional>true</optional>
        </dependency>
        <dependency>
            <groupId>org.glassfish.jersey.ext</groupId>
            <artifactId>jersey-bean-validation</artifactId>
            <optional>true</optional>
        </dependency>
        <dependency>
            <groupId>org.glassfish.jersey.ext</groupId>
            <artifactId>jersey-entity-filtering</artifactId>
            <optional>true</optional>
        </dependency>
        <dependency>
            <groupId>org.glassfish.jersey.core</groupId>
            <artifactId>jersey-common</artifactId>
            <optional>true</optional>
        </dependency>
        <dependency>
            <groupId>org.glassfish.jersey.inject</groupId>
            <artifactId>jersey-hk2</artifactId>
            <optional>true</optional>
        </dependency>
=======
>>>>>>> 4dd664fd

       <!-- Embedded All features -->
        <dependency>
            <groupId>org.glassfish.main.featuresets</groupId>
            <artifactId>embedded-all</artifactId>
            <version>${project.version}</version>
<<<<<<< HEAD
            <optional>true</optional>
        </dependency>
        <dependency>
            <groupId>org.glassfish.main.appclient</groupId>
            <artifactId>acc-config</artifactId>
            <version>${project.version}</version>
            <optional>true</optional>
        </dependency>
        <dependency>
            <groupId>org.glassfish.main.appclient.server</groupId>
            <artifactId>appclient-connector</artifactId>
            <version>${project.version}</version>
            <optional>true</optional>
        </dependency>
        <dependency>
            <groupId>org.glassfish.main.appclient.server</groupId>
            <artifactId>appclient-server-core</artifactId>
            <version>${project.version}</version>
            <optional>true</optional>
        </dependency>
        <dependency>
            <groupId>org.glassfish.main.security</groupId>
            <artifactId>appclient.security</artifactId>
            <version>${project.version}</version>
            <optional>true</optional>
        </dependency>

        <dependency>
            <groupId>jakarta.validation</groupId>
            <artifactId>jakarta.validation-api</artifactId>
            <optional>true</optional>
        </dependency>
        <dependency>
            <groupId>jakarta.servlet</groupId>
            <artifactId>jakarta.servlet-api</artifactId>
            <optional>true</optional>
        </dependency>
        <dependency>
            <groupId>jakarta.persistence</groupId>
            <artifactId>jakarta.persistence-api</artifactId>
            <optional>true</optional>
        </dependency>
        <dependency>
            <groupId>jakarta.data</groupId>
            <artifactId>jakarta.data-api</artifactId>
            <optional>true</optional>
        </dependency>
        <dependency>
            <groupId>jakarta.ejb</groupId>
            <artifactId>jakarta.ejb-api</artifactId>
            <optional>true</optional>
        </dependency>
        <dependency>
            <groupId>jakarta.interceptor</groupId>
            <artifactId>jakarta.interceptor-api</artifactId>
            <optional>true</optional>
        </dependency>
        <dependency>
            <groupId>jakarta.transaction</groupId>
            <artifactId>jakarta.transaction-api</artifactId>
            <optional>true</optional>
        </dependency>
        <dependency>
            <groupId>jakarta.resource</groupId>
            <artifactId>jakarta.resource-api</artifactId>
            <optional>true</optional>
        </dependency>
        <dependency>
            <groupId>jakarta.authentication</groupId>
            <artifactId>jakarta.authentication-api</artifactId>
            <optional>true</optional>
        </dependency>
        <dependency>
            <groupId>jakarta.authorization</groupId>
            <artifactId>jakarta.authorization-api</artifactId>
            <optional>true</optional>
        </dependency>
        <dependency>
            <groupId>jakarta.batch</groupId>
            <artifactId>jakarta.batch-api</artifactId>
            <optional>true</optional>
        </dependency>
        <dependency>
            <groupId>jakarta.enterprise.concurrent</groupId>
            <artifactId>jakarta.enterprise.concurrent-api</artifactId>
            <optional>true</optional>
        </dependency>
        <dependency>
            <groupId>jakarta.inject</groupId>
            <artifactId>jakarta.inject-api</artifactId>
            <optional>true</optional>
        </dependency>
        <dependency>
            <groupId>jakarta.enterprise</groupId>
            <artifactId>jakarta.enterprise.cdi-api</artifactId>
            <optional>true</optional>
        </dependency>
        <dependency>
            <groupId>jakarta.enterprise</groupId>
            <artifactId>jakarta.enterprise.lang-model</artifactId>
            <optional>true</optional>
        </dependency>
        <dependency>
            <groupId>jakarta.enterprise</groupId>
            <artifactId>jakarta.enterprise.cdi-el-api</artifactId>
            <optional>true</optional>
        </dependency>
        <dependency>
            <groupId>jakarta.jms</groupId>
            <artifactId>jakarta.jms-api</artifactId>
            <optional>true</optional>
        </dependency>
        <dependency>
            <groupId>jakarta.annotation</groupId>
            <artifactId>jakarta.annotation-api</artifactId>
            <optional>true</optional>
        </dependency>
        <dependency>
            <groupId>jakarta.servlet.jsp</groupId>
            <artifactId>jakarta.servlet.jsp-api</artifactId>
            <optional>true</optional>
        </dependency>
        <dependency>
            <groupId>jakarta.servlet.jsp.jstl</groupId>
            <artifactId>jakarta.servlet.jsp.jstl-api</artifactId>
            <optional>true</optional>
        </dependency>
        <dependency>
            <groupId>org.glassfish.wasp</groupId>
            <artifactId>wasp</artifactId>
            <optional>true</optional>
        </dependency>
        <dependency>
            <groupId>jakarta.el</groupId>
            <artifactId>jakarta.el-api</artifactId>
            <optional>true</optional>
        </dependency>
        <dependency>
            <groupId>org.glassfish.expressly</groupId>
            <artifactId>expressly</artifactId>
            <optional>true</optional>
        </dependency>
        <dependency>
            <groupId>jakarta.websocket</groupId>
            <artifactId>jakarta.websocket-api</artifactId>
            <optional>true</optional>
        </dependency>
        <dependency>
            <groupId>jakarta.websocket</groupId>
            <artifactId>jakarta.websocket-client-api</artifactId>
            <optional>true</optional>
        </dependency>
        <dependency>
            <groupId>jakarta.security.enterprise</groupId>
            <artifactId>jakarta.security.enterprise-api</artifactId>
            <optional>true</optional>
        </dependency>
        <dependency>
            <groupId>jakarta.ws.rs</groupId>
            <artifactId>jakarta.ws.rs-api</artifactId>
            <optional>true</optional>
        </dependency>
        <dependency>
            <groupId>jakarta.json</groupId>
            <artifactId>jakarta.json-api</artifactId>
            <optional>true</optional>
        </dependency>
        <dependency>
            <groupId>jakarta.json.bind</groupId>
            <artifactId>jakarta.json.bind-api</artifactId>
            <optional>true</optional>
        </dependency>
        <dependency>
            <groupId>jakarta.xml.bind</groupId>
            <artifactId>jakarta.xml.bind-api</artifactId>
            <optional>true</optional>
        </dependency>

        <!-- We cannot unpack dependency from zip file, so we need classes from the jar file -->
        <dependency>
            <groupId>org.apache.derby</groupId>
            <artifactId>derby</artifactId>
            <version>${derby.version}</version>
            <optional>true</optional>
        </dependency>
        <dependency>
            <groupId>org.apache.derby</groupId>
            <artifactId>derbytools</artifactId>
            <version>${derby.version}</version>
            <optional>true</optional>
        </dependency>
        <dependency>
            <groupId>org.apache.derby</groupId>
            <artifactId>derbyshared</artifactId>
            <version>${derby.version}</version>
=======
            <type>pom</type>
>>>>>>> 4dd664fd
            <optional>true</optional>
        </dependency>

    </dependencies>

    <build>
        <defaultGoal>install</defaultGoal>
        <plugins>
            <plugin>
                <artifactId>maven-jar-plugin</artifactId>
                <executions>
                    <execution>
                        <id>default-jar</id>
                        <phase>none</phase>
                    </execution>
                </executions>
            </plugin>

            <plugin>
                <artifactId>maven-dependency-plugin</artifactId>
                <executions>
                    <!-- This is required for hk2-locator - it will inspect all classes and detect services -->
                    <execution>
                        <id>unpack-jar-dependencies</id>
                        <goals>
                            <goal>unpack-dependencies</goal>
                        </goals>
                        <phase>generate-resources</phase>
                        <configuration>
                            <outputDirectory>${projecty.build.outputDirectory}</outputDirectory>
                            <includeScope>compile</includeScope>
                            <includeScope>runtime</includeScope>
                            <includeTypes>jar,glassfish-jar</includeTypes>
                            <includes>**/*.class</includes>
                            <excludes>module-info.class,META-INF/versions/*/module-info.class</excludes>
                        </configuration>
                    </execution>
                    <execution>
                        <id>unzip-dependencies-with-jars</id>
                        <goals>
                            <goal>unpack-dependencies</goal>
                        </goals>
                        <phase>generate-resources</phase>
                        <configuration>
                            <outputDirectory>${artifact-collection.directory}</outputDirectory>
                            <includeScope>compile</includeScope>
                            <includeScope>runtime</includeScope>
                            <includeTypes>zip</includeTypes>
                            <excludeArtifactIds>mq-distribution,derby</excludeArtifactIds>
                        </configuration>
                    </execution>
                    <execution>
                        <id>unzip-derby</id>
                        <goals>
                            <goal>unpack-dependencies</goal>
                        </goals>
                        <phase>generate-resources</phase>
                        <configuration>
                            <outputDirectory>${artifact-collection.directory}/javadb</outputDirectory>
                            <excludeTransitive>true</excludeTransitive>
                            <includeTypes>zip</includeTypes>
                            <includeArtifactIds>derby</includeArtifactIds>
                            <includes>**/lib/**,**/bin/**</includes>
                        </configuration>
                    </execution>
                    <execution>
                        <id>unzip-mq</id>
                        <goals>
                            <goal>unpack-dependencies</goal>
                        </goals>
                        <phase>generate-resources</phase>
                        <configuration>
                            <outputDirectory>${artifact-collection.directory}</outputDirectory>
                            <excludeTransitive>true</excludeTransitive>
                            <includeTypes>zip</includeTypes>
                            <includeArtifactIds>mq-distribution</includeArtifactIds>
                            <includes>**/props/broker/**</includes>
                        </configuration>
                    </execution>
                </executions>
            </plugin>

            <plugin>
                <artifactId>maven-assembly-plugin</artifactId>
                <executions>
                    <execution>
                        <id>rars</id>
                        <goals>
                            <goal>single</goal>
                        </goals>
                        <phase>process-resources</phase>
                        <configuration>
                            <descriptors>
                                <descriptor>src/assembly/jdbcra-cp.xml</descriptor>
                                <descriptor>src/assembly/jdbcra-dm.xml</descriptor>
                                <descriptor>src/assembly/jdbcra-ds.xml</descriptor>
                                <descriptor>src/assembly/jdbcra-xa.xml</descriptor>
                                <descriptor>src/assembly/jmsra.xml</descriptor>
                            </descriptors>
                            <attach>false</attach>
                            <outputDirectory>${rar.directory}</outputDirectory>
                        </configuration>
                    </execution>
                    <execution>
                        <id>glassfish-embedded-all.jar</id>
                        <goals>
                            <goal>single</goal>
                        </goals>
                        <phase>package</phase>
                        <configuration>
                            <descriptors>
                                <descriptor>src/assembly/package.xml</descriptor>
                            </descriptors>
                            <appendAssemblyId>false</appendAssemblyId>
                            <attach>true</attach>
                            <outputDirectory>${project.build.directory}</outputDirectory>
                            <archive>
                                <manifestEntries>
                                    <Multi-Release>true</Multi-Release>
                                    <Bundle-SymbolicName>org.glassfish.main.embedded.all</Bundle-SymbolicName>
                                    <Main-Class>org.glassfish.runnablejar.UberMain</Main-Class>
                                    <Add-Opens>java.base/java.lang java.base/java.io java.base/java.util java.base/sun.nio.fs java.base/sun.net.www.protocol.jrt java.naming/javax.naming.spi java.rmi/sun.rmi.transport jdk.management/com.sun.management.internal java.base/jdk.internal.vm.annotation</Add-Opens>
                                    <Add-Exports>java.naming/com.sun.jndi.ldap java.base/jdk.internal.vm.annotation</Add-Exports>
                                </manifestEntries>
                            </archive>
                        </configuration>
                    </execution>
                </executions>
            </plugin>

            <plugin>
                <groupId>org.glassfish.hk2</groupId>
                <artifactId>hk2-inhabitant-generator</artifactId>
                <executions>
                    <execution>
                        <id>generate-inhabitants</id>
                        <phase>prepare-package</phase>
                        <goals>
                            <goal>generate-inhabitants</goal>
                        </goals>
                    </execution>
                </executions>
            </plugin>
        </plugins>
    </build>

    <profiles>
        <profile>
            <!-- generate empty javadoc jar -->
            <id>release-phase2</id>
            <activation>
                <activeByDefault>false</activeByDefault>
            </activation>
            <build>
                <plugins>
                    <plugin>
                        <artifactId>maven-jar-plugin</artifactId>
                        <executions>
                            <execution>
                                <id>create-empty-javadoc-jar</id>
                                <goals>
                                    <goal>jar</goal>
                                </goals>
                                <configuration>
                                    <classesDirectory>${project.build.directory}/javadoc</classesDirectory>
                                    <classifier>javadoc</classifier>
                                </configuration>
                            </execution>
                        </executions>
                    </plugin>
                </plugins>
            </build>
        </profile>
    </profiles>
</project><|MERGE_RESOLUTION|>--- conflicted
+++ resolved
@@ -23,14 +23,8 @@
 
    <parent>
         <groupId>org.glassfish.main.extras</groupId>
-<<<<<<< HEAD
-        <artifactId>extras</artifactId>
+        <artifactId>embedded</artifactId>
         <version>8.0.0-SNAPSHOT</version>
-        <relativePath>../../pom.xml</relativePath>
-=======
-        <artifactId>embedded</artifactId>
-        <version>7.1.0-SNAPSHOT</version>
->>>>>>> 4dd664fd
     </parent>
 
    <artifactId>glassfish-embedded-all</artifactId>
@@ -44,1475 +38,13 @@
     </properties>
 
    <dependencies>
-<<<<<<< HEAD
-        <dependency>
-            <groupId>org.glassfish.external</groupId>
-            <artifactId>antlr</artifactId>
-            <optional>true</optional>
-        </dependency>
-
-        <dependency>
-            <groupId>org.glassfish.main.persistence.cmp</groupId>
-            <artifactId>cmp-ejb-mapping</artifactId>
-            <version>${project.version}</version>
-            <optional>true</optional>
-        </dependency>
-        <dependency>
-            <groupId>org.glassfish.main.persistence.cmp</groupId>
-            <artifactId>cmp-support-ejb</artifactId>
-            <version>${project.version}</version>
-            <optional>true</optional>
-        </dependency>
-        <dependency>
-            <groupId>org.glassfish.main.persistence.cmp</groupId>
-            <artifactId>cmp-support-sqlstore</artifactId>
-            <version>${project.version}</version>
-            <optional>true</optional>
-        </dependency>
-        <dependency>
-            <groupId>org.glassfish.main.persistence.cmp</groupId>
-            <artifactId>cmp-utility</artifactId>
-            <version>${project.version}</version>
-            <optional>true</optional>
-        </dependency>
-        <dependency>
-            <groupId>org.glassfish.main.persistence.cmp</groupId>
-            <artifactId>cmp-model</artifactId>
-            <version>${project.version}</version>
-            <optional>true</optional>
-        </dependency>
-        <dependency>
-            <groupId>org.glassfish.main.persistence.cmp</groupId>
-            <artifactId>cmp-internal-api</artifactId>
-            <version>${project.version}</version>
-            <optional>true</optional>
-        </dependency>
-        <dependency>
-            <groupId>org.glassfish.main.persistence.cmp</groupId>
-            <artifactId>cmp-generator-database</artifactId>
-            <version>${project.version}</version>
-            <optional>true</optional>
-        </dependency>
-        <dependency>
-            <groupId>org.glassfish.main.persistence.cmp</groupId>
-            <artifactId>cmp-enhancer</artifactId>
-            <version>${project.version}</version>
-            <optional>true</optional>
-        </dependency>
-
-        <dependency>
-            <groupId>org.glassfish.external</groupId>
-            <artifactId>dbschema</artifactId>
-            <optional>true</optional>
-        </dependency>
-
-        <dependency>
-            <groupId>org.glassfish.main.common</groupId>
-            <artifactId>glassfish-naming</artifactId>
-            <version>${project.version}</version>
-            <optional>true</optional>
-        </dependency>
-        <dependency>
-            <groupId>org.glassfish.main.deployment</groupId>
-            <artifactId>nucleus-dtds</artifactId>
-            <version>${project.version}</version>
-            <type>zip</type>
-            <optional>true</optional>
-        </dependency>
-        <dependency>
-            <groupId>org.glassfish.main.deployment</groupId>
-            <artifactId>nucleus-schemas</artifactId>
-            <version>${project.version}</version>
-            <type>zip</type>
-            <optional>true</optional>
-        </dependency>
-        <dependency>
-            <groupId>org.glassfish.main.admin</groupId>
-            <artifactId>monitoring-core</artifactId>
-            <version>${project.version}</version>
-            <optional>true</optional>
-        </dependency>
-        <dependency>
-            <groupId>org.glassfish.main.cluster</groupId>
-            <artifactId>gms-bootstrap</artifactId>
-            <version>${project.version}</version>
-            <optional>true</optional>
-        </dependency>
-        <dependency>
-            <groupId>org.glassfish.main.security</groupId>
-            <artifactId>security-ee</artifactId>
-            <version>${project.version}</version>
-            <optional>true</optional>
-        </dependency>
-        <dependency>
-            <groupId>org.glassfish.main.common</groupId>
-            <artifactId>amx-jakartaee</artifactId>
-            <version>${project.version}</version>
-            <optional>true</optional>
-        </dependency>
-        <dependency>
-            <groupId>org.glassfish.main.common</groupId>
-            <artifactId>annotation-framework</artifactId>
-            <version>${project.version}</version>
-            <optional>true</optional>
-        </dependency>
-        <dependency>
-            <groupId>org.glassfish.main.common</groupId>
-            <artifactId>container-common</artifactId>
-            <version>${project.version}</version>
-            <optional>true</optional>
-        </dependency>
-        <dependency>
-            <groupId>org.glassfish.main.deployment</groupId>
-            <artifactId>dol</artifactId>
-            <version>${project.version}</version>
-            <optional>true</optional>
-        </dependency>
-        <dependency>
-            <groupId>org.glassfish.main.deployment</groupId>
-            <artifactId>deployment-jakartaee-core</artifactId>
-            <version>${project.version}</version>
-            <optional>true</optional>
-        </dependency>
-        <dependency>
-            <groupId>org.glassfish.main.deployment</groupId>
-            <artifactId>appserver-dtds</artifactId>
-            <version>${project.version}</version>
-            <type>zip</type>
-            <optional>true</optional>
-        </dependency>
-        <dependency>
-            <groupId>org.glassfish.main.deployment</groupId>
-            <artifactId>appserver-schemas</artifactId>
-            <version>${project.version}</version>
-            <type>zip</type>
-            <optional>true</optional>
-        </dependency>
-        <dependency>
-            <groupId>org.glassfish.main.admin</groupId>
-            <artifactId>appserver-cli</artifactId>
-            <version>${project.version}</version>
-            <optional>true</optional>
-        </dependency>
-        <dependency>
-            <groupId>org.glassfish.main.admin</groupId>
-            <artifactId>cli-optional</artifactId>
-            <version>${project.version}</version>
-            <optional>true</optional>
-        </dependency>
-        <dependency>
-            <groupId>org.glassfish.main.admin</groupId>
-            <artifactId>admin-core</artifactId>
-            <version>${project.version}</version>
-            <optional>true</optional>
-        </dependency>
-        <dependency>
-            <groupId>org.glassfish.main.ejb</groupId>
-            <artifactId>ejb-internal-api</artifactId>
-            <version>${project.version}</version>
-            <optional>true</optional>
-        </dependency>
-        <dependency>
-            <groupId>org.glassfish.main.connectors</groupId>
-            <artifactId>connectors-internal-api</artifactId>
-            <version>${project.version}</version>
-            <optional>true</optional>
-        </dependency>
-        <dependency>
-            <groupId>org.glassfish.main.orb</groupId>
-            <artifactId>orb-connector</artifactId>
-            <version>${project.version}</version>
-            <optional>true</optional>
-        </dependency>
-        <dependency>
-            <groupId>org.glassfish.ha</groupId>
-            <artifactId>ha-api</artifactId>
-            <optional>true</optional>
-        </dependency>
-        <dependency>
-            <groupId>org.glassfish.main.ha</groupId>
-            <artifactId>ha-file-store</artifactId>
-            <version>${project.version}</version>
-            <optional>true</optional>
-        </dependency>
-        <dependency>
-            <groupId>org.glassfish.main.loadbalancer</groupId>
-            <artifactId>load-balancer-admin</artifactId>
-            <version>${project.version}</version>
-            <optional>true</optional>
-        </dependency>
-        <dependency>
-            <groupId>org.glassfish.shoal</groupId>
-            <artifactId>shoal-cache</artifactId>
-            <optional>true</optional>
-        </dependency>
-        <dependency>
-            <groupId>org.glassfish.external</groupId>
-            <artifactId>schema2beans</artifactId>
-            <optional>true</optional>
-        </dependency>
-        <dependency>
-            <groupId>org.glassfish.main.admin</groupId>
-            <artifactId>backup</artifactId>
-            <version>${project.version}</version>
-            <optional>true</optional>
-        </dependency>
-        <dependency>
-            <groupId>org.glassfish.main.loadbalancer</groupId>
-            <artifactId>gf-load-balancer-connector</artifactId>
-            <version>${project.version}</version>
-            <optional>true</optional>
-        </dependency>
-        <dependency>
-            <groupId>org.glassfish.main.libpam4j</groupId>
-            <artifactId>libpam4j</artifactId>
-            <version>${project.version}</version>
-            <optional>true</optional>
-        </dependency>
-        <dependency>
-            <groupId>org.glassfish.main.resourcebase.resources</groupId>
-            <artifactId>nucleus-resources</artifactId>
-            <version>${project.version}</version>
-            <optional>true</optional>
-        </dependency>
-        <dependency>
-            <groupId>org.glassfish.main.resources</groupId>
-            <artifactId>resources-connector</artifactId>
-            <version>${project.version}</version>
-            <optional>true</optional>
-        </dependency>
-        <dependency>
-            <groupId>org.glassfish.main.transaction</groupId>
-            <artifactId>transaction-internal-api</artifactId>
-            <version>${project.version}</version>
-            <optional>true</optional>
-        </dependency>
-        <dependency>
-            <groupId>jakarta.mail</groupId>
-            <artifactId>jakarta.mail-api</artifactId>
-            <optional>true</optional>
-        </dependency>
-        <dependency>
-            <groupId>org.eclipse.angus</groupId>
-            <artifactId>angus-mail</artifactId>
-            <optional>true</optional>
-        </dependency>
-        <dependency>
-            <groupId>jakarta.activation</groupId>
-            <artifactId>jakarta.activation-api</artifactId>
-            <optional>true</optional>
-        </dependency>
-        <dependency>
-            <groupId>org.eclipse.angus</groupId>
-            <artifactId>angus-activation</artifactId>
-            <optional>true</optional>
-        </dependency>
-
-        <dependency>
-            <groupId>com.ibm.jbatch</groupId>
-            <artifactId>com.ibm.jbatch.container</artifactId>
-            <optional>true</optional>
-        </dependency>
-        <dependency>
-            <groupId>com.ibm.jbatch</groupId>
-            <artifactId>com.ibm.jbatch.spi</artifactId>
-            <optional>true</optional>
-        </dependency>
-        <dependency>
-            <groupId>org.glassfish.main.concurrent</groupId>
-            <artifactId>concurrent-impl</artifactId>
-            <optional>true</optional>
-        </dependency>
-        <dependency>
-            <groupId>org.glassfish.main.concurrent</groupId>
-            <artifactId>concurrent-connector</artifactId>
-            <optional>true</optional>
-        </dependency>
-        <dependency>
-            <groupId>org.glassfish.main.deployment</groupId>
-            <artifactId>deployment-jakartaee-full</artifactId>
-            <version>${project.version}</version>
-            <optional>true</optional>
-        </dependency>
-        <dependency>
-            <groupId>org.glassfish.main.batch</groupId>
-            <artifactId>glassfish-batch-commands</artifactId>
-            <version>${project.version}</version>
-            <optional>true</optional>
-        </dependency>
-        <dependency>
-            <groupId>org.glassfish.main.batch</groupId>
-            <artifactId>glassfish-batch-connector</artifactId>
-            <version>${project.version}</version>
-            <optional>true</optional>
-        </dependency>
-        <dependency>
-            <groupId>org.glassfish.concurro</groupId>
-            <artifactId>concurro</artifactId>
-            <optional>true</optional>
-        </dependency>
-
-        <dependency>
-            <groupId>org.glassfish.corba</groupId>
-            <artifactId>glassfish-corba-csiv2-idl</artifactId>
-            <optional>true</optional>
-        </dependency>
-        <dependency>
-            <groupId>org.glassfish.corba</groupId>
-            <artifactId>glassfish-corba-orb</artifactId>
-            <optional>true</optional>
-        </dependency>
-        <dependency>
-            <groupId>org.glassfish.corba</groupId>
-            <artifactId>glassfish-corba-internal-api</artifactId>
-            <optional>true</optional>
-        </dependency>
-        <dependency>
-            <groupId>org.glassfish.corba</groupId>
-            <artifactId>glassfish-corba-omgapi</artifactId>
-            <optional>true</optional>
-        </dependency>
-        <dependency>
-            <groupId>org.glassfish.pfl</groupId>
-            <artifactId>pfl-basic</artifactId>
-            <optional>true</optional>
-        </dependency>
-        <dependency>
-            <groupId>org.glassfish.pfl</groupId>
-            <artifactId>pfl-basic-tools</artifactId>
-            <optional>true</optional>
-        </dependency>
-        <dependency>
-            <groupId>org.glassfish.pfl</groupId>
-            <artifactId>pfl-tf</artifactId>
-            <optional>true</optional>
-        </dependency>
-        <dependency>
-            <groupId>org.glassfish.pfl</groupId>
-            <artifactId>pfl-tf-tools</artifactId>
-            <optional>true</optional>
-        </dependency>
-        <dependency>
-            <groupId>org.glassfish.pfl</groupId>
-            <artifactId>pfl-dynamic</artifactId>
-            <optional>true</optional>
-        </dependency>
-
-        <dependency>
-            <groupId>org.glassfish.main.ejb</groupId>
-            <artifactId>ejb-timer-databases</artifactId>
-            <version>${project.version}</version>
-            <type>zip</type>
-            <optional>true</optional>
-        </dependency>
-        <dependency>
-            <groupId>org.glassfish.main.ejb</groupId>
-            <artifactId>ejb-full-container</artifactId>
-            <version>${project.version}</version>
-            <optional>true</optional>
-        </dependency>
-        <dependency>
-            <groupId>org.glassfish.main.security</groupId>
-            <artifactId>ejb.security</artifactId>
-            <version>${project.version}</version>
-            <optional>true</optional>
-        </dependency>
-        <dependency>
-            <groupId>org.glassfish.main.orb</groupId>
-            <artifactId>orb-enabler</artifactId>
-            <version>${project.version}</version>
-            <optional>true</optional>
-        </dependency>
-        <dependency>
-            <groupId>org.glassfish.main.orb</groupId>
-            <artifactId>orb-iiop</artifactId>
-            <version>${project.version}</version>
-            <optional>true</optional>
-        </dependency>
-
-        <dependency>
-            <groupId>org.glassfish.shoal</groupId>
-            <artifactId>shoal-gms-api</artifactId>
-            <optional>true</optional>
-        </dependency>
-        <dependency>
-            <groupId>org.glassfish.shoal</groupId>
-            <artifactId>shoal-gms-impl</artifactId>
-            <optional>true</optional>
-        </dependency>
-
-        <!-- glassfish-jmx -->
-        <dependency>
-            <groupId>org.glassfish.main.common</groupId>
-            <artifactId>glassfish-mbeanserver</artifactId>
-            <version>${project.version}</version>
-            <optional>true</optional>
-        </dependency>
-        <dependency>
-            <groupId>org.glassfish.main.common</groupId>
-            <artifactId>amx-core</artifactId>
-            <version>${project.version}</version>
-            <optional>true</optional>
-        </dependency>
-
-        <!-- glassfish-ejb-lite -->
-        <dependency>
-            <groupId>org.glassfish.main.ejb</groupId>
-            <artifactId>ejb-client</artifactId>
-            <version>${project.version}</version>
-            <optional>true</optional>
-        </dependency>
-        <dependency>
-            <groupId>org.glassfish.main.ejb</groupId>
-            <artifactId>ejb-container</artifactId>
-            <version>${project.version}</version>
-            <optional>true</optional>
-        </dependency>
-        <dependency>
-            <groupId>org.glassfish.main.ejb</groupId>
-            <artifactId>gf-ejb-connector</artifactId>
-            <version>${project.version}</version>
-            <optional>true</optional>
-        </dependency>
-        <dependency>
-            <groupId>org.glassfish.main.core</groupId>
-            <artifactId>jakartaee-kernel</artifactId>
-            <version>${project.version}</version>
-            <optional>true</optional>
-        </dependency>
-
-        <dependency>
-            <groupId>org.glassfish.hk2.external</groupId>
-            <artifactId>aopalliance-repackaged</artifactId>
-            <optional>true</optional>
-        </dependency>
-        <dependency>
-            <groupId>org.ow2.asm</groupId>
-            <artifactId>asm</artifactId>
-            <optional>true</optional>
-        </dependency>
-        <dependency>
-            <groupId>org.ow2.asm</groupId>
-            <artifactId>asm-analysis</artifactId>
-            <optional>true</optional>
-        </dependency>
-        <dependency>
-            <groupId>org.ow2.asm</groupId>
-            <artifactId>asm-commons</artifactId>
-            <optional>true</optional>
-        </dependency>
-        <dependency>
-            <groupId>org.ow2.asm</groupId>
-            <artifactId>asm-tree</artifactId>
-            <optional>true</optional>
-        </dependency>
-        <dependency>
-            <groupId>org.ow2.asm</groupId>
-            <artifactId>asm-util</artifactId>
-            <optional>true</optional>
-        </dependency>
-        <dependency>
-            <groupId>org.glassfish.hk2</groupId>
-            <artifactId>hk2-core</artifactId>
-            <optional>true</optional>
-        </dependency>
-        <dependency>
-            <groupId>org.glassfish.hk2</groupId>
-            <artifactId>osgi-resource-locator</artifactId>
-            <optional>true</optional>
-        </dependency>
-        <dependency>
-            <groupId>org.glassfish.hk2</groupId>
-            <artifactId>hk2-api</artifactId>
-            <optional>true</optional>
-        </dependency>
-        <dependency>
-            <groupId>org.glassfish.main</groupId>
-            <artifactId>hk2-config-generator</artifactId>
-            <optional>true</optional>
-        </dependency>
-        <dependency>
-            <groupId>org.glassfish.hk2</groupId>
-            <artifactId>hk2-runlevel</artifactId>
-            <optional>true</optional>
-        </dependency>
-        <dependency>
-            <groupId>org.glassfish.hk2</groupId>
-            <artifactId>hk2-locator</artifactId>
-            <optional>true</optional>
-        </dependency>
-        <dependency>
-            <groupId>org.glassfish.hk2</groupId>
-            <artifactId>hk2</artifactId>
-            <optional>true</optional>
-        </dependency>
-        <dependency>
-            <groupId>org.glassfish.hk2</groupId>
-            <artifactId>class-model</artifactId>
-            <optional>true</optional>
-        </dependency>
-        <dependency>
-            <groupId>org.glassfish.hk2</groupId>
-            <artifactId>hk2-utils</artifactId>
-            <optional>true</optional>
-        </dependency>
-        <dependency>
-            <groupId>org.glassfish.hk2</groupId>
-            <artifactId>hk2-extras</artifactId>
-            <optional>true</optional>
-        </dependency>
-        <dependency>
-            <groupId>org.hibernate.validator</groupId>
-            <artifactId>hibernate-validator</artifactId>
-            <optional>true</optional>
-        </dependency>
-        <dependency>
-            <groupId>org.hibernate.validator</groupId>
-            <artifactId>hibernate-validator-cdi</artifactId>
-            <optional>true</optional>
-        </dependency>
-        <dependency>
-            <groupId>org.javassist</groupId>
-            <artifactId>javassist</artifactId>
-            <optional>true</optional>
-        </dependency>
-        <dependency>
-            <groupId>org.jboss.logging</groupId>
-            <artifactId>jboss-logging</artifactId>
-            <optional>true</optional>
-        </dependency>
-        <dependency>
-            <groupId>com.fasterxml</groupId>
-            <artifactId>classmate</artifactId>
-            <optional>true</optional>
-        </dependency>
-        <!-- glassfish-grizzly -->
-        <dependency>
-            <groupId>org.glassfish.main.grizzly</groupId>
-            <artifactId>nucleus-grizzly-all</artifactId>
-            <version>${project.version}</version>
-            <optional>true</optional>
-        </dependency>
-
-        <!-- additional grizzly modules package which includes websockets -->
-        <dependency>
-            <groupId>org.glassfish.main.grizzly</groupId>
-            <artifactId>glassfish-grizzly-extra-all</artifactId>
-            <version>${project.version}</version>
-            <optional>true</optional>
-        </dependency>
-
-        <!-- glassfish-jca -->
-        <dependency>
-            <groupId>org.glassfish.main.connectors</groupId>
-            <artifactId>descriptors</artifactId>
-            <version>${project.version}</version>
-            <type>zip</type>
-            <optional>true</optional>
-        </dependency>
-        <dependency>
-            <groupId>org.glassfish.main.connectors</groupId>
-            <artifactId>connectors-admin</artifactId>
-            <version>${project.version}</version>
-            <optional>true</optional>
-        </dependency>
-        <dependency>
-            <groupId>org.glassfish.main.connectors</groupId>
-            <artifactId>connectors-runtime</artifactId>
-            <version>${project.version}</version>
-            <optional>true</optional>
-        </dependency>
-        <dependency>
-            <groupId>org.glassfish.main.connectors</groupId>
-            <artifactId>gf-connectors-connector</artifactId>
-            <version>${project.version}</version>
-            <optional>true</optional>
-        </dependency>
-        <dependency>
-            <groupId>org.glassfish.main.common</groupId>
-            <artifactId>glassfish-ee-api</artifactId>
-            <version>${project.version}</version>
-            <optional>true</optional>
-        </dependency>
-        <dependency>
-            <groupId>org.glassfish.main.resources</groupId>
-            <artifactId>mail-connector</artifactId>
-            <version>${project.version}</version>
-            <optional>true</optional>
-        </dependency>
-        <dependency>
-            <groupId>org.glassfish.main.resources</groupId>
-            <artifactId>mail-runtime</artifactId>
-            <version>${project.version}</version>
-            <optional>true</optional>
-        </dependency>
-        <dependency>
-            <groupId>org.glassfish.main.jdbc</groupId>
-            <artifactId>jdbc-config</artifactId>
-            <version>${project.version}</version>
-            <optional>true</optional>
-        </dependency>
-        <dependency>
-            <groupId>org.glassfish.main.resources</groupId>
-            <artifactId>resources-runtime</artifactId>
-            <version>${project.version}</version>
-            <optional>true</optional>
-        </dependency>
-        <dependency>
-            <groupId>org.glassfish.main.connectors</groupId>
-            <artifactId>work-management</artifactId>
-            <version>${project.version}</version>
-            <optional>true</optional>
-        </dependency>
-        <!-- glassfish-jcdi -->
-        <dependency>
-            <groupId>org.glassfish.main.web</groupId>
-            <artifactId>cdi-api-fragment</artifactId>
-            <version>${project.version}</version>
-            <optional>true</optional>
-        </dependency>
-        <dependency>
-            <groupId>org.glassfish.main.web</groupId>
-            <artifactId>gf-weld-connector</artifactId>
-            <version>${project.version}</version>
-            <optional>true</optional>
-        </dependency>
-        <dependency>
-            <groupId>org.jboss.weld</groupId>
-            <artifactId>weld-osgi-bundle</artifactId>
-            <optional>true</optional>
-        </dependency>
-        <dependency>
-            <groupId>org.jboss.classfilewriter</groupId>
-            <artifactId>jboss-classfilewriter</artifactId>
-            <optional>true</optional>
-        </dependency>
-        <dependency>
-            <groupId>org.glassfish.main.web</groupId>
-            <artifactId>weld-integration</artifactId>
-            <version>${project.version}</version>
-            <optional>true</optional>
-        </dependency>
-        <dependency>
-            <groupId>org.glassfish.main.web</groupId>
-            <artifactId>weld-integration-fragment</artifactId>
-            <version>${project.version}</version>
-            <optional>true</optional>
-        </dependency>
-
-        <dependency>
-            <groupId>org.glassfish.main.jdbc</groupId>
-            <artifactId>jdbc-admin</artifactId>
-            <version>${project.version}</version>
-            <optional>true</optional>
-        </dependency>
-        <dependency>
-            <groupId>org.glassfish.main.jdbc</groupId>
-            <artifactId>jdbc-runtime</artifactId>
-            <version>${project.version}</version>
-            <optional>true</optional>
-        </dependency>
-
-        <!-- glassfish-jms -->
-        <dependency>
-            <groupId>org.glassfish.main.connectors</groupId>
-            <artifactId>connectors-inbound-runtime</artifactId>
-            <version>${project.version}</version>
-            <optional>true</optional>
-        </dependency>
-        <dependency>
-            <groupId>org.glassfish.main.jms</groupId>
-            <artifactId>gf-jms-connector</artifactId>
-            <version>${project.version}</version>
-            <optional>true</optional>
-        </dependency>
-        <dependency>
-            <groupId>org.glassfish.main.jms</groupId>
-            <artifactId>gf-jms-injection</artifactId>
-            <version>${project.version}</version>
-            <optional>true</optional>
-        </dependency>
-        <dependency>
-            <groupId>org.glassfish.main.jms</groupId>
-            <artifactId>jms-admin</artifactId>
-            <version>${project.version}</version>
-            <optional>true</optional>
-        </dependency>
-        <dependency>
-            <groupId>org.glassfish.main.jms</groupId>
-            <artifactId>jms-core</artifactId>
-            <version>${project.version}</version>
-            <optional>true</optional>
-        </dependency>
-        <dependency>
-            <groupId>org.glassfish.main.jms</groupId>
-            <artifactId>jmsra</artifactId>
-            <version>${project.version}</version>
-            <type>zip</type>
-        </dependency>
-        <!-- glassfish-jpa -->
-        <dependency>
-            <groupId>org.glassfish.main.persistence</groupId>
-            <artifactId>gf-jpa-connector</artifactId>
-            <version>${project.version}</version>
-            <optional>true</optional>
-        </dependency>
-        <dependency>
-            <groupId>org.glassfish.main.persistence</groupId>
-            <artifactId>glassfish-oracle-jdbc-driver-packages</artifactId>
-            <version>${project.version}</version>
-            <optional>true</optional>
-        </dependency>
-        <dependency>
-            <groupId>org.glassfish.main.persistence</groupId>
-            <artifactId>jpa-container</artifactId>
-            <version>${project.version}</version>
-            <optional>true</optional>
-        </dependency>
-        <dependency>
-            <groupId>org.eclipse.persistence</groupId>
-            <artifactId>org.eclipse.persistence.asm</artifactId>
-            <optional>true</optional>
-        </dependency>
-        <dependency>
-            <groupId>org.eclipse.persistence</groupId>
-            <artifactId>org.eclipse.persistence.core</artifactId>
-            <optional>true</optional>
-        </dependency>
-        <dependency>
-            <groupId>org.eclipse.persistence</groupId>
-            <artifactId>org.eclipse.persistence.jpa</artifactId>
-            <optional>true</optional>
-        </dependency>
-        <dependency>
-            <groupId>org.eclipse.persistence</groupId>
-            <artifactId>org.eclipse.persistence.jpa.jpql</artifactId>
-            <optional>true</optional>
-        </dependency>
-        <dependency>
-            <groupId>org.eclipse.persistence</groupId>
-            <artifactId>org.eclipse.persistence.jpa.modelgen.processor</artifactId>
-            <optional>true</optional>
-        </dependency>
-        <dependency>
-            <groupId>org.eclipse.persistence</groupId>
-            <artifactId>org.eclipse.persistence.moxy</artifactId>
-            <optional>true</optional>
-        </dependency>
-        <dependency>
-            <groupId>org.eclipse.persistence</groupId>
-            <artifactId>org.eclipse.persistence.dbws</artifactId>
-            <optional>true</optional>
-        </dependency>
-        <dependency>
-            <groupId>org.eclipse.persistence</groupId>
-            <artifactId>org.eclipse.persistence.oracle</artifactId>
-            <optional>true</optional>
-        </dependency>
-        <dependency>
-            <groupId>org.glassfish.main.persistence</groupId>
-            <artifactId>persistence-common</artifactId>
-            <version>${project.version}</version>
-            <optional>true</optional>
-        </dependency>
-        <!-- glassfish-jsf -->
-        <dependency>
-            <groupId>org.glassfish</groupId>
-            <artifactId>jakarta.faces</artifactId>
-            <optional>true</optional>
-        </dependency>
-        <!-- glassfish-jta -->
-        <dependency>
-            <groupId>org.glassfish.main.transaction</groupId>
-            <artifactId>jta</artifactId>
-            <version>${project.version}</version>
-            <optional>true</optional>
-        </dependency>
-        <!-- glassfish-jts -->
-        <dependency>
-            <groupId>org.glassfish.main.transaction</groupId>
-            <artifactId>jts</artifactId>
-            <version>${project.version}</version>
-            <optional>true</optional>
-        </dependency>
-        <!-- glassfish-management -->
-        <dependency>
-            <groupId>org.glassfish.main.admin</groupId>
-            <artifactId>gf-restadmin-connector</artifactId>
-            <version>${project.version}</version>
-            <optional>true</optional>
-        </dependency>
-        <dependency>
-            <groupId>org.glassfish.main.admin</groupId>
-            <artifactId>rest-client</artifactId>
-            <version>${project.version}</version>
-            <optional>true</optional>
-        </dependency>
-        <dependency>
-            <groupId>org.glassfish.main.admin</groupId>
-            <artifactId>rest-service</artifactId>
-            <version>${project.version}</version>
-            <optional>true</optional>
-        </dependency>
-        <!-- glassfish-nucleus -->
-        <dependency>
-            <groupId>org.glassfish.main.admin</groupId>
-            <artifactId>admin-cli</artifactId>
-            <version>${project.version}</version>
-            <optional>true</optional>
-        </dependency>
-        <dependency>
-            <groupId>org.glassfish.main.admin</groupId>
-            <artifactId>admin-util</artifactId>
-            <version>${project.version}</version>
-            <optional>true</optional>
-        </dependency>
-        <dependency>
-            <groupId>org.glassfish.main.common</groupId>
-            <artifactId>common-util</artifactId>
-            <version>${project.version}</version>
-            <optional>true</optional>
-        </dependency>
-        <dependency>
-            <groupId>org.glassfish.main.common</groupId>
-            <artifactId>glassfish-jdk-extensions</artifactId>
-            <version>${project.version}</version>
-            <optional>true</optional>
-        </dependency>
-        <dependency>
-            <groupId>org.glassfish.main.admin</groupId>
-            <artifactId>config-api</artifactId>
-            <version>${project.version}</version>
-            <optional>true</optional>
-        </dependency>
-        <dependency>
-            <groupId>org.glassfish.main.hk2</groupId>
-            <artifactId>config-types</artifactId>
-            <version>${project.version}</version>
-            <optional>true</optional>
-        </dependency>
-        <dependency>
-            <groupId>org.glassfish.main.deployment</groupId>
-            <artifactId>deployment-admin</artifactId>
-            <version>${project.version}</version>
-            <optional>true</optional>
-        </dependency>
-        <dependency>
-            <groupId>org.glassfish.main.deployment</groupId>
-            <artifactId>deployment-autodeploy</artifactId>
-            <version>${project.version}</version>
-            <optional>true</optional>
-        </dependency>
-        <dependency>
-            <groupId>org.glassfish.main.deployment</groupId>
-            <artifactId>deployment-common</artifactId>
-            <version>${project.version}</version>
-            <optional>true</optional>
-        </dependency>
-        <dependency>
-            <groupId>org.glassfish.gmbal</groupId>
-            <artifactId>gmbal</artifactId>
-            <optional>true</optional>
-        </dependency>
-        <dependency>
-            <groupId>org.glassfish.gmbal</groupId>
-            <artifactId>gmbal-api-only</artifactId>
-            <optional>true</optional>
-        </dependency>
-        <dependency>
-            <groupId>org.glassfish.main.common</groupId>
-            <artifactId>internal-api</artifactId>
-            <version>${project.version}</version>
-            <optional>true</optional>
-        </dependency>
-        <dependency>
-            <groupId>org.glassfish.main.common</groupId>
-            <artifactId>glassfish-api</artifactId>
-            <version>${project.version}</version>
-            <optional>true</optional>
-        </dependency>
-        <dependency>
-            <groupId>org.glassfish.main.admin</groupId>
-            <artifactId>launcher</artifactId>
-            <version>${project.version}</version>
-            <optional>true</optional>
-        </dependency>
-        <dependency>
-            <groupId>org.glassfish.main.core</groupId>
-            <artifactId>logging</artifactId>
-            <version>${project.version}</version>
-            <optional>true</optional>
-        </dependency>
-        <dependency>
-            <groupId>org.glassfish.main.common</groupId>
-            <artifactId>scattered-archive-api</artifactId>
-            <version>${project.version}</version>
-            <optional>true</optional>
-        </dependency>
-        <dependency>
-            <groupId>org.glassfish.main.common</groupId>
-            <artifactId>simple-glassfish-api</artifactId>
-            <version>${project.version}</version>
-            <optional>true</optional>
-        </dependency>
-        <dependency>
-            <groupId>org.glassfish.external</groupId>
-            <artifactId>management-api</artifactId>
-            <optional>true</optional>
-        </dependency>
-        <dependency>
-            <groupId>org.glassfish.main.flashlight</groupId>
-            <artifactId>flashlight-framework</artifactId>
-            <version>${project.version}</version>
-            <optional>true</optional>
-        </dependency>
-        <dependency>
-            <groupId>org.glassfish.main.flashlight</groupId>
-            <artifactId>flashlight-agent</artifactId>
-            <version>${project.version}</version>
-            <optional>true</optional>
-        </dependency>
-        <dependency>
-            <groupId>org.glassfish.main.flashlight</groupId>
-            <artifactId>flashlight-extra-jdk-packages</artifactId>
-            <version>${project.version}</version>
-            <optional>true</optional>
-        </dependency>
-        <dependency>
-            <groupId>org.glassfish.main.admin</groupId>
-            <artifactId>server-mgmt</artifactId>
-            <version>${project.version}</version>
-            <optional>true</optional>
-        </dependency>
-        <dependency>
-            <groupId>org.glassfish.main.core</groupId>
-            <artifactId>kernel</artifactId>
-            <version>${project.version}</version>
-            <optional>true</optional>
-        </dependency>
-        <dependency>
-            <groupId>org.glassfish.main.core</groupId>
-            <artifactId>glassfish</artifactId>
-            <version>${project.version}</version>
-            <optional>true</optional>
-        </dependency>
-        <dependency>
-            <groupId>org.glassfish.main.core</groupId>
-            <artifactId>glassfish-osgi-bootstrap</artifactId>
-            <version>${project.version}</version>
-            <optional>true</optional>
-        </dependency>
-        <dependency>
-            <groupId>org.glassfish.main.core</groupId>
-            <artifactId>api-exporter</artifactId>
-            <version>${project.version}</version>
-            <optional>true</optional>
-        </dependency>
-        <dependency>
-            <groupId>org.glassfish.hk2</groupId>
-            <artifactId>osgi-adapter</artifactId>
-            <optional>true</optional>
-        </dependency>
-        <dependency>
-            <groupId>org.glassfish.main.security</groupId>
-            <artifactId>security</artifactId>
-            <version>${project.version}</version>
-            <optional>true</optional>
-        </dependency>
-        <dependency>
-            <groupId>org.glassfish.main.security</groupId>
-            <artifactId>security-services</artifactId>
-            <version>${project.version}</version>
-            <optional>true</optional>
-        </dependency>
-        <dependency>
-            <groupId>org.glassfish.main.security</groupId>
-            <artifactId>ssl-impl</artifactId>
-            <version>${project.version}</version>
-            <optional>true</optional>
-        </dependency>
-        <dependency>
-            <groupId>org.jvnet.mimepull</groupId>
-            <artifactId>mimepull</artifactId>
-            <optional>true</optional>
-        </dependency>
-        <!-- glassfish-web -->
-        <dependency>
-            <groupId>org.glassfish.main.web</groupId>
-            <artifactId>gf-web-connector</artifactId>
-            <version>${project.version}</version>
-            <optional>true</optional>
-        </dependency>
-        <dependency>
-            <groupId>org.glassfish.main.web</groupId>
-            <artifactId>jsf-connector</artifactId>
-            <version>${project.version}</version>
-            <optional>true</optional>
-        </dependency>
-        <dependency>
-            <groupId>org.glassfish.main.web</groupId>
-            <artifactId>jspcaching-connector</artifactId>
-            <version>${project.version}</version>
-            <optional>true</optional>
-        </dependency>
-        <dependency>
-            <groupId>org.glassfish.main.web</groupId>
-            <artifactId>jstl-connector</artifactId>
-            <version>${project.version}</version>
-            <optional>true</optional>
-        </dependency>
-        <dependency>
-            <groupId>org.glassfish.main.web</groupId>
-            <artifactId>jersey-ejb-component-provider</artifactId>
-            <version>${project.version}</version>
-            <optional>true</optional>
-        </dependency>
-        <dependency>
-            <groupId>org.glassfish.main.web</groupId>
-            <artifactId>jersey-mvc-connector</artifactId>
-            <version>${project.version}</version>
-            <optional>true</optional>
-        </dependency>
-        <dependency>
-            <groupId>org.glassfish.main.common</groupId>
-            <artifactId>stats77</artifactId>
-            <version>${project.version}</version>
-            <optional>true</optional>
-        </dependency>
-        <dependency>
-            <groupId>org.glassfish.main.web</groupId>
-            <artifactId>web-cli</artifactId>
-            <version>${project.version}</version>
-            <optional>true</optional>
-        </dependency>
-        <dependency>
-            <groupId>org.glassfish.main.web</groupId>
-            <artifactId>web-core</artifactId>
-            <version>${project.version}</version>
-            <optional>true</optional>
-        </dependency>
-        <dependency>
-            <groupId>org.glassfish.main.web</groupId>
-            <artifactId>web-embed-api</artifactId>
-            <version>${project.version}</version>
-            <optional>true</optional>
-        </dependency>
-        <dependency>
-            <groupId>org.glassfish.main.web</groupId>
-            <artifactId>web-glue</artifactId>
-            <version>${project.version}</version>
-            <optional>true</optional>
-        </dependency>
-        <dependency>
-            <groupId>org.glassfish.main.web</groupId>
-            <artifactId>web-gui-plugin-common</artifactId>
-            <version>${project.version}</version>
-            <optional>true</optional>
-        </dependency>
-        <dependency>
-            <groupId>org.glassfish.main.web</groupId>
-            <artifactId>web-ha</artifactId>
-            <version>${project.version}</version>
-            <optional>true</optional>
-        </dependency>
-        <dependency>
-            <groupId>org.glassfish.main.web</groupId>
-            <artifactId>web-naming</artifactId>
-            <version>${project.version}</version>
-            <optional>true</optional>
-        </dependency>
-        <dependency>
-            <groupId>org.glassfish.main.web</groupId>
-            <artifactId>web-sse</artifactId>
-            <version>${project.version}</version>
-            <optional>true</optional>
-        </dependency>
-        <dependency>
-            <groupId>org.glassfish.main.web</groupId>
-            <artifactId>war-util</artifactId>
-            <version>${project.version}</version>
-            <optional>true</optional>
-        </dependency>
-
-        <dependency>
-            <groupId>org.glassfish.tyrus</groupId>
-            <artifactId>tyrus-core</artifactId>
-            <optional>true</optional>
-        </dependency>
-        <dependency>
-            <groupId>org.glassfish.tyrus</groupId>
-            <artifactId>tyrus-server</artifactId>
-            <optional>true</optional>
-        </dependency>
-        <dependency>
-            <groupId>org.glassfish.tyrus</groupId>
-            <artifactId>tyrus-spi</artifactId>
-            <optional>true</optional>
-        </dependency>
-        <dependency>
-            <groupId>org.glassfish.tyrus</groupId>
-            <artifactId>tyrus-client</artifactId>
-            <optional>true</optional>
-        </dependency>
-        <dependency>
-            <groupId>org.glassfish.tyrus</groupId>
-            <artifactId>tyrus-container-servlet</artifactId>
-            <optional>true</optional>
-        </dependency>
-        <dependency>
-            <groupId>org.glassfish.tyrus</groupId>
-            <artifactId>tyrus-container-grizzly-client</artifactId>
-            <optional>true</optional>
-        </dependency>
-        <dependency>
-            <groupId>org.glassfish.tyrus</groupId>
-            <artifactId>tyrus-container-glassfish-cdi</artifactId>
-            <optional>true</optional>
-        </dependency>
-        <dependency>
-            <groupId>org.glassfish.tyrus</groupId>
-            <artifactId>tyrus-container-glassfish-ejb</artifactId>
-            <optional>true</optional>
-        </dependency>
-        <dependency>
-            <groupId>org.glassfish.main.security</groupId>
-            <artifactId>websecurity</artifactId>
-            <version>${project.version}</version>
-            <optional>true</optional>
-        </dependency>
-
-        <dependency>
-            <groupId>org.glassfish.soteria</groupId>
-            <artifactId>soteria</artifactId>
-            <optional>true</optional>
-        </dependency>
-        <dependency>
-            <groupId>org.glassfish.exousia</groupId>
-            <artifactId>exousia</artifactId>
-            <optional>true</optional>
-        </dependency>
-        <dependency>
-            <groupId>org.glassfish.epicyro</groupId>
-            <artifactId>epicyro</artifactId>
-            <optional>true</optional>
-        </dependency>
-        <dependency>
-            <groupId>com.nimbusds</groupId>
-            <artifactId>nimbus-jose-jwt</artifactId>
-            <optional>true</optional>
-        </dependency>
-
-
-        <dependency>
-            <groupId>org.glassfish.jersey.media</groupId>
-            <artifactId>jersey-media-moxy</artifactId>
-            <optional>true</optional>
-        </dependency>
-        <dependency>
-            <groupId>org.glassfish.jersey.ext.cdi</groupId>
-            <artifactId>jersey-cdi1x</artifactId>
-            <optional>true</optional>
-        </dependency>
-        <dependency>
-            <groupId>org.glassfish.jersey.ext.cdi</groupId>
-            <artifactId>jersey-cdi1x-servlet</artifactId>
-            <optional>true</optional>
-        </dependency>
-        <dependency>
-            <groupId>org.glassfish.jersey.ext.cdi</groupId>
-            <artifactId>jersey-cdi1x-transaction</artifactId>
-            <optional>true</optional>
-        </dependency>
-        <dependency>
-            <groupId>org.glassfish.jersey.containers</groupId>
-            <artifactId>jersey-container-servlet</artifactId>
-            <optional>true</optional>
-        </dependency>
-        <dependency>
-            <groupId>org.glassfish.jersey.media</groupId>
-            <artifactId>jersey-media-json-processing</artifactId>
-            <optional>true</optional>
-        </dependency>
-        <dependency>
-            <groupId>org.glassfish.jersey.ext</groupId>
-            <artifactId>jersey-mvc</artifactId>
-            <optional>true</optional>
-        </dependency>
-        <dependency>
-            <groupId>org.glassfish.jersey.ext</groupId>
-            <artifactId>jersey-mvc-jsp</artifactId>
-            <optional>true</optional>
-        </dependency>
-        <dependency>
-            <groupId>org.glassfish.jersey.core</groupId>
-            <artifactId>jersey-server</artifactId>
-            <optional>true</optional>
-        </dependency>
-        <dependency>
-            <groupId>org.glassfish.jersey.core</groupId>
-            <artifactId>jersey-client</artifactId>
-            <optional>true</optional>
-        </dependency>
-        <dependency>
-            <groupId>org.glassfish.jersey.containers</groupId>
-            <artifactId>jersey-container-grizzly2-http</artifactId>
-            <optional>true</optional>
-        </dependency>
-        <dependency>
-            <groupId>org.glassfish.jersey.media</groupId>
-            <artifactId>jersey-media-jaxb</artifactId>
-            <optional>true</optional>
-        </dependency>
-        <dependency>
-            <groupId>org.glassfish.jersey.media</groupId>
-            <artifactId>jersey-media-json-jettison</artifactId>
-            <optional>true</optional>
-        </dependency>
-        <dependency>
-            <groupId>org.glassfish.jersey.media</groupId>
-            <artifactId>jersey-media-json-jackson</artifactId>
-            <optional>true</optional>
-        </dependency>
-        <dependency>
-            <groupId>org.glassfish.jersey.media</groupId>
-            <artifactId>jersey-media-sse</artifactId>
-            <optional>true</optional>
-        </dependency>
-        <dependency>
-            <groupId>org.glassfish.jersey.media</groupId>
-            <artifactId>jersey-media-multipart</artifactId>
-            <optional>true</optional>
-        </dependency>
-        <dependency>
-            <groupId>org.glassfish.jersey.ext</groupId>
-            <artifactId>jersey-bean-validation</artifactId>
-            <optional>true</optional>
-        </dependency>
-        <dependency>
-            <groupId>org.glassfish.jersey.ext</groupId>
-            <artifactId>jersey-entity-filtering</artifactId>
-            <optional>true</optional>
-        </dependency>
-        <dependency>
-            <groupId>org.glassfish.jersey.core</groupId>
-            <artifactId>jersey-common</artifactId>
-            <optional>true</optional>
-        </dependency>
-        <dependency>
-            <groupId>org.glassfish.jersey.inject</groupId>
-            <artifactId>jersey-hk2</artifactId>
-            <optional>true</optional>
-        </dependency>
-=======
->>>>>>> 4dd664fd
-
-       <!-- Embedded All features -->
         <dependency>
             <groupId>org.glassfish.main.featuresets</groupId>
             <artifactId>embedded-all</artifactId>
             <version>${project.version}</version>
-<<<<<<< HEAD
+            <type>pom</type>
             <optional>true</optional>
         </dependency>
-        <dependency>
-            <groupId>org.glassfish.main.appclient</groupId>
-            <artifactId>acc-config</artifactId>
-            <version>${project.version}</version>
-            <optional>true</optional>
-        </dependency>
-        <dependency>
-            <groupId>org.glassfish.main.appclient.server</groupId>
-            <artifactId>appclient-connector</artifactId>
-            <version>${project.version}</version>
-            <optional>true</optional>
-        </dependency>
-        <dependency>
-            <groupId>org.glassfish.main.appclient.server</groupId>
-            <artifactId>appclient-server-core</artifactId>
-            <version>${project.version}</version>
-            <optional>true</optional>
-        </dependency>
-        <dependency>
-            <groupId>org.glassfish.main.security</groupId>
-            <artifactId>appclient.security</artifactId>
-            <version>${project.version}</version>
-            <optional>true</optional>
-        </dependency>
-
-        <dependency>
-            <groupId>jakarta.validation</groupId>
-            <artifactId>jakarta.validation-api</artifactId>
-            <optional>true</optional>
-        </dependency>
-        <dependency>
-            <groupId>jakarta.servlet</groupId>
-            <artifactId>jakarta.servlet-api</artifactId>
-            <optional>true</optional>
-        </dependency>
-        <dependency>
-            <groupId>jakarta.persistence</groupId>
-            <artifactId>jakarta.persistence-api</artifactId>
-            <optional>true</optional>
-        </dependency>
-        <dependency>
-            <groupId>jakarta.data</groupId>
-            <artifactId>jakarta.data-api</artifactId>
-            <optional>true</optional>
-        </dependency>
-        <dependency>
-            <groupId>jakarta.ejb</groupId>
-            <artifactId>jakarta.ejb-api</artifactId>
-            <optional>true</optional>
-        </dependency>
-        <dependency>
-            <groupId>jakarta.interceptor</groupId>
-            <artifactId>jakarta.interceptor-api</artifactId>
-            <optional>true</optional>
-        </dependency>
-        <dependency>
-            <groupId>jakarta.transaction</groupId>
-            <artifactId>jakarta.transaction-api</artifactId>
-            <optional>true</optional>
-        </dependency>
-        <dependency>
-            <groupId>jakarta.resource</groupId>
-            <artifactId>jakarta.resource-api</artifactId>
-            <optional>true</optional>
-        </dependency>
-        <dependency>
-            <groupId>jakarta.authentication</groupId>
-            <artifactId>jakarta.authentication-api</artifactId>
-            <optional>true</optional>
-        </dependency>
-        <dependency>
-            <groupId>jakarta.authorization</groupId>
-            <artifactId>jakarta.authorization-api</artifactId>
-            <optional>true</optional>
-        </dependency>
-        <dependency>
-            <groupId>jakarta.batch</groupId>
-            <artifactId>jakarta.batch-api</artifactId>
-            <optional>true</optional>
-        </dependency>
-        <dependency>
-            <groupId>jakarta.enterprise.concurrent</groupId>
-            <artifactId>jakarta.enterprise.concurrent-api</artifactId>
-            <optional>true</optional>
-        </dependency>
-        <dependency>
-            <groupId>jakarta.inject</groupId>
-            <artifactId>jakarta.inject-api</artifactId>
-            <optional>true</optional>
-        </dependency>
-        <dependency>
-            <groupId>jakarta.enterprise</groupId>
-            <artifactId>jakarta.enterprise.cdi-api</artifactId>
-            <optional>true</optional>
-        </dependency>
-        <dependency>
-            <groupId>jakarta.enterprise</groupId>
-            <artifactId>jakarta.enterprise.lang-model</artifactId>
-            <optional>true</optional>
-        </dependency>
-        <dependency>
-            <groupId>jakarta.enterprise</groupId>
-            <artifactId>jakarta.enterprise.cdi-el-api</artifactId>
-            <optional>true</optional>
-        </dependency>
-        <dependency>
-            <groupId>jakarta.jms</groupId>
-            <artifactId>jakarta.jms-api</artifactId>
-            <optional>true</optional>
-        </dependency>
-        <dependency>
-            <groupId>jakarta.annotation</groupId>
-            <artifactId>jakarta.annotation-api</artifactId>
-            <optional>true</optional>
-        </dependency>
-        <dependency>
-            <groupId>jakarta.servlet.jsp</groupId>
-            <artifactId>jakarta.servlet.jsp-api</artifactId>
-            <optional>true</optional>
-        </dependency>
-        <dependency>
-            <groupId>jakarta.servlet.jsp.jstl</groupId>
-            <artifactId>jakarta.servlet.jsp.jstl-api</artifactId>
-            <optional>true</optional>
-        </dependency>
-        <dependency>
-            <groupId>org.glassfish.wasp</groupId>
-            <artifactId>wasp</artifactId>
-            <optional>true</optional>
-        </dependency>
-        <dependency>
-            <groupId>jakarta.el</groupId>
-            <artifactId>jakarta.el-api</artifactId>
-            <optional>true</optional>
-        </dependency>
-        <dependency>
-            <groupId>org.glassfish.expressly</groupId>
-            <artifactId>expressly</artifactId>
-            <optional>true</optional>
-        </dependency>
-        <dependency>
-            <groupId>jakarta.websocket</groupId>
-            <artifactId>jakarta.websocket-api</artifactId>
-            <optional>true</optional>
-        </dependency>
-        <dependency>
-            <groupId>jakarta.websocket</groupId>
-            <artifactId>jakarta.websocket-client-api</artifactId>
-            <optional>true</optional>
-        </dependency>
-        <dependency>
-            <groupId>jakarta.security.enterprise</groupId>
-            <artifactId>jakarta.security.enterprise-api</artifactId>
-            <optional>true</optional>
-        </dependency>
-        <dependency>
-            <groupId>jakarta.ws.rs</groupId>
-            <artifactId>jakarta.ws.rs-api</artifactId>
-            <optional>true</optional>
-        </dependency>
-        <dependency>
-            <groupId>jakarta.json</groupId>
-            <artifactId>jakarta.json-api</artifactId>
-            <optional>true</optional>
-        </dependency>
-        <dependency>
-            <groupId>jakarta.json.bind</groupId>
-            <artifactId>jakarta.json.bind-api</artifactId>
-            <optional>true</optional>
-        </dependency>
-        <dependency>
-            <groupId>jakarta.xml.bind</groupId>
-            <artifactId>jakarta.xml.bind-api</artifactId>
-            <optional>true</optional>
-        </dependency>
-
-        <!-- We cannot unpack dependency from zip file, so we need classes from the jar file -->
-        <dependency>
-            <groupId>org.apache.derby</groupId>
-            <artifactId>derby</artifactId>
-            <version>${derby.version}</version>
-            <optional>true</optional>
-        </dependency>
-        <dependency>
-            <groupId>org.apache.derby</groupId>
-            <artifactId>derbytools</artifactId>
-            <version>${derby.version}</version>
-            <optional>true</optional>
-        </dependency>
-        <dependency>
-            <groupId>org.apache.derby</groupId>
-            <artifactId>derbyshared</artifactId>
-            <version>${derby.version}</version>
-=======
-            <type>pom</type>
->>>>>>> 4dd664fd
-            <optional>true</optional>
-        </dependency>
-
     </dependencies>
 
     <build>
