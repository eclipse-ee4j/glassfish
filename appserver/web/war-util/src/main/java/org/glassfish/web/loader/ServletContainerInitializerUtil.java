--- conflicted
+++ resolved
@@ -1,9 +1,5 @@
 /*
-<<<<<<< HEAD
- * Copyright (c) 2023, 2024 Contributors to the Eclipse Foundation.
-=======
  * Copyright (c) 2023, 2025 Contributors to the Eclipse Foundation
->>>>>>> e5d56870
  * Copyright (c) 1997, 2018 Oracle and/or its affiliates. All rights reserved.
  *
  * This program and the accompanying materials are made available under the
@@ -92,13 +88,8 @@
      *
      * @return Iterable over all ServletContainerInitializers that were found
      */
-<<<<<<< HEAD
-    public static ServiceLoader<ServletContainerInitializer> getServletContainerInitializers(Map<String, String> webFragmentMap,
-            List<Object> absoluteOrderingList, boolean hasOthers, ClassLoader jarClassLoader) {
-=======
     public static ServiceLoader<ServletContainerInitializer> getServletContainerInitializers(String containerName,
-        Map<String, String> webFragmentMap, List<Object> absoluteOrderingList, boolean hasOthers, ClassLoader cl) {
->>>>>>> e5d56870
+        Map<String, String> webFragmentMap, List<Object> absoluteOrderingList, boolean hasOthers, ClassLoader jarClassLoader) {
         /*
          * If there is an absoluteOrderingList specified, then make sure that any ServletContainerInitializers included in
          * fragment JARs NOT listed in the absoluteOrderingList will be ignored. For this, we remove any unwanted fragment JARs
@@ -144,14 +135,8 @@
 
             // Create temporary classloader for ServiceLoader#load
             // TODO: Have temporary classloader honor delegate flag from sun-web.xml
-<<<<<<< HEAD
-            jarClassLoader = new GlassfishUrlClassLoader(newClassLoaderUrlList.toArray(URL[]::new), webAppCl.getParent());
-=======
-            final URL[] urlArray = newClassLoaderUrlList.toArray(URL[]::new);
-            PrivilegedAction<URLClassLoader> action = () -> new GlassfishUrlClassLoader(
-                "ServletContainerInitializer(" + containerName + ")", urlArray, webAppCl.getParent());
-            cl = AccessController.doPrivileged(action);
->>>>>>> e5d56870
+            jarClassLoader = new GlassfishUrlClassLoader("ServletContainerInitializer(" + containerName + ")",
+                newClassLoaderUrlList.toArray(URL[]::new), webAppCl.getParent());
         }
 
         return ServiceLoader.load(ServletContainerInitializer.class, jarClassLoader);
