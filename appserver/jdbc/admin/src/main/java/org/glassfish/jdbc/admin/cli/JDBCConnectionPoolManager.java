/*
 * Copyright (c) 2022, 2025 Contributors to the Eclipse Foundation
 * Copyright (c) 2008, 2020 Oracle and/or its affiliates. All rights reserved.
 *
 * This program and the accompanying materials are made available under the
 * terms of the Eclipse Public License v. 2.0, which is available at
 * http://www.eclipse.org/legal/epl-2.0.
 *
 * This Source Code may also be made available under the following Secondary
 * Licenses when the conditions for such availability set forth in the
 * Eclipse Public License v. 2.0 are satisfied: GNU General Public License,
 * version 2 with the GNU Classpath Exception, which is available at
 * https://www.gnu.org/software/classpath/license.html.
 *
 * SPDX-License-Identifier: EPL-2.0 OR GPL-2.0 WITH Classpath-exception-2.0
 */

package org.glassfish.jdbc.admin.cli;

import com.sun.enterprise.config.serverbeans.BindableResource;
import com.sun.enterprise.config.serverbeans.Cluster;
import com.sun.enterprise.config.serverbeans.Resource;
import com.sun.enterprise.config.serverbeans.ResourcePool;
import com.sun.enterprise.config.serverbeans.Resources;
import com.sun.enterprise.config.serverbeans.Server;
import com.sun.enterprise.config.serverbeans.ServerTags;
import com.sun.enterprise.util.LocalStringManagerImpl;

import jakarta.resource.ResourceException;

import java.beans.PropertyVetoException;
import java.util.Collection;
import java.util.Properties;

import org.glassfish.api.I18n;
import org.glassfish.api.naming.SimpleJndiName;
import org.glassfish.jdbc.config.JdbcConnectionPool;
import org.glassfish.jdbc.util.JdbcResourcesUtil;
import org.glassfish.resourcebase.resources.api.ResourceStatus;
import org.glassfish.resources.admin.cli.ResourceManager;
import org.glassfish.resources.api.ResourceAttributes;
import org.jvnet.hk2.annotations.Service;
import org.jvnet.hk2.config.ConfigSupport;
import org.jvnet.hk2.config.SingleConfigCode;
import org.jvnet.hk2.config.TransactionFailure;
import org.jvnet.hk2.config.types.Property;

import static com.sun.enterprise.config.serverbeans.ServerTags.JDBC_CONNECTION_POOL;
import static org.glassfish.resourcebase.resources.api.ResourceStatus.FAILURE;
import static org.glassfish.resourcebase.resources.api.ResourceStatus.SUCCESS;
import static org.glassfish.resources.admin.cli.ResourceConstants.ALLOW_NON_COMPONENT_CALLERS;
import static org.glassfish.resources.admin.cli.ResourceConstants.ASSOCIATE_WITH_THREAD;
import static org.glassfish.resources.admin.cli.ResourceConstants.CONNECTION_CREATION_RETRY_ATTEMPTS;
import static org.glassfish.resources.admin.cli.ResourceConstants.CONNECTION_CREATION_RETRY_INTERVAL_IN_SECONDS;
import static org.glassfish.resources.admin.cli.ResourceConstants.CONNECTION_LEAK_RECLAIM;
import static org.glassfish.resources.admin.cli.ResourceConstants.CONNECTION_LEAK_TIMEOUT_IN_SECONDS;
import static org.glassfish.resources.admin.cli.ResourceConstants.CONNECTION_POOL_NAME;
import static org.glassfish.resources.admin.cli.ResourceConstants.CONNECTION_VALIDATION_METHOD;
import static org.glassfish.resources.admin.cli.ResourceConstants.DATASOURCE_CLASS;
import static org.glassfish.resources.admin.cli.ResourceConstants.DRIVER_CLASSNAME;
import static org.glassfish.resources.admin.cli.ResourceConstants.FAIL_ALL_CONNECTIONS;
import static org.glassfish.resources.admin.cli.ResourceConstants.IDLE_TIME_OUT_IN_SECONDS;
import static org.glassfish.resources.admin.cli.ResourceConstants.INIT_SQL;
import static org.glassfish.resources.admin.cli.ResourceConstants.IS_CONNECTION_VALIDATION_REQUIRED;
import static org.glassfish.resources.admin.cli.ResourceConstants.IS_ISOLATION_LEVEL_GUARANTEED;
import static org.glassfish.resources.admin.cli.ResourceConstants.LAZY_CONNECTION_ASSOCIATION;
import static org.glassfish.resources.admin.cli.ResourceConstants.LAZY_CONNECTION_ENLISTMENT;
import static org.glassfish.resources.admin.cli.ResourceConstants.MATCH_CONNECTIONS;
import static org.glassfish.resources.admin.cli.ResourceConstants.MAX_CONNECTION_USAGE_COUNT;
import static org.glassfish.resources.admin.cli.ResourceConstants.MAX_POOL_SIZE;
import static org.glassfish.resources.admin.cli.ResourceConstants.MAX_WAIT_TIME_IN_MILLIS;
import static org.glassfish.resources.admin.cli.ResourceConstants.NON_TRANSACTIONAL_CONNECTIONS;
import static org.glassfish.resources.admin.cli.ResourceConstants.PING;
import static org.glassfish.resources.admin.cli.ResourceConstants.POOLING;
import static org.glassfish.resources.admin.cli.ResourceConstants.POOL_SIZE_QUANTITY;
import static org.glassfish.resources.admin.cli.ResourceConstants.RES_TYPE;
import static org.glassfish.resources.admin.cli.ResourceConstants.SQL_TRACE_LISTENERS;
import static org.glassfish.resources.admin.cli.ResourceConstants.STATEMENT_CACHE_SIZE;
import static org.glassfish.resources.admin.cli.ResourceConstants.STATEMENT_TIMEOUT_IN_SECONDS;
import static org.glassfish.resources.admin.cli.ResourceConstants.STEADY_POOL_SIZE;
import static org.glassfish.resources.admin.cli.ResourceConstants.TRANS_ISOLATION_LEVEL;
import static org.glassfish.resources.admin.cli.ResourceConstants.VALIDATE_ATMOST_ONCE_PERIOD_IN_SECONDS;
import static org.glassfish.resources.admin.cli.ResourceConstants.VALIDATION_CLASSNAME;
import static org.glassfish.resources.admin.cli.ResourceConstants.VALIDATION_TABLE_NAME;
import static org.glassfish.resources.admin.cli.ResourceConstants.WRAP_JDBC_OBJECTS;

/**
 * @author Prashanth Abbagani
 */
@Service(name = JDBC_CONNECTION_POOL)
@I18n("add.resources")
public class JDBCConnectionPoolManager implements ResourceManager {

    private static final String DESCRIPTION = ServerTags.DESCRIPTION;

<<<<<<< HEAD
    final private static LocalStringManagerImpl localStrings = new LocalStringManagerImpl(JDBCConnectionPoolManager.class);
=======
    private static final LocalStringManagerImpl I18N = new LocalStringManagerImpl(JDBCConnectionPoolManager.class);
>>>>>>> 4dd664fd

    private String datasourceclassname;
    private String restype;
    private String steadypoolsize = "8";
    private String maxpoolsize = "32";
    private String maxwait = "60000";
    private String poolresize = "2";
    private String idletimeout = "300";
    private String initsql;
    private String isolationlevel;
    private String isisolationguaranteed = Boolean.TRUE.toString();
    private String isconnectvalidatereq = Boolean.FALSE.toString();
    private String validationmethod = "table";
    private String validationtable;
    private String failconnection = Boolean.FALSE.toString();
    private String allownoncomponentcallers = Boolean.FALSE.toString();
    private String nontransactionalconnections = Boolean.FALSE.toString();
    private String validateAtmostOncePeriod = "0";
    private String connectionLeakTimeout = "0";
    private String connectionLeakReclaim = Boolean.FALSE.toString();
    private String connectionCreationRetryAttempts = "0";
    private String connectionCreationRetryInterval = "10";
    private String driverclassname;
    private String sqltracelisteners;
    private String statementTimeout = "-1";
    private String statementcachesize = "0";
    private String lazyConnectionEnlistment = Boolean.FALSE.toString();
    private String lazyConnectionAssociation = Boolean.FALSE.toString();
    private String associateWithThread = Boolean.FALSE.toString();
    private String matchConnections = Boolean.FALSE.toString();
    private String maxConnectionUsageCount = "0";
    private String ping = Boolean.FALSE.toString();
    private String pooling = Boolean.TRUE.toString();
    private String validationclassname;
    private String wrapJDBCObjects = Boolean.TRUE.toString();

    private String description;
    private String jdbcconnectionpoolid;
<<<<<<< HEAD

    public JDBCConnectionPoolManager() {
    }
=======
>>>>>>> 4dd664fd

    @Override
    public String getResourceType() {
        return ServerTags.JDBC_CONNECTION_POOL;
    }

    @Override
<<<<<<< HEAD
    public ResourceStatus create(Resources resources, HashMap attributes, Properties properties, String target) throws Exception {
=======
    public ResourceStatus create(Resources resources, ResourceAttributes attributes, final Properties properties,
        String target) throws Exception {
>>>>>>> 4dd664fd
        setAttributes(attributes);

        ResourceStatus validationStatus = isValid(resources);
        if (validationStatus.getStatus() == FAILURE) {
            return validationStatus;
        }

        try {
            ConfigSupport.apply(param -> createResource(param, properties), resources);
<<<<<<< HEAD

        } catch (TransactionFailure tfe) {
            return new ResourceStatus(FAILURE, localStrings.getLocalString("create.jdbc.connection.pool.fail",
                    "JDBC connection pool {0} create failed: {1}", jdbcconnectionpoolid, tfe.getMessage()));
        }

        return new ResourceStatus(SUCCESS, localStrings.getLocalString("create.jdbc.connection.pool.success",
                "JDBC connection pool {0} created successfully", jdbcconnectionpoolid));
=======
        } catch (TransactionFailure tfe) {
            String msg = I18N.getLocalString(
                    "create.jdbc.connection.pool.fail", "JDBC connection pool {0} create failed: {1}",
                    jdbcconnectionpoolid, tfe.getMessage());
            return new ResourceStatus(ResourceStatus.FAILURE, msg);
        }
        String msg = I18N.getLocalString(
                "create.jdbc.connection.pool.success", "JDBC connection pool {0} created successfully",
                jdbcconnectionpoolid);
        return new ResourceStatus(ResourceStatus.SUCCESS, msg);
>>>>>>> 4dd664fd
    }

    private ResourceStatus isValid(Resources resources) {
        ResourceStatus status = new ResourceStatus(SUCCESS, "Validation Successful");
        if (jdbcconnectionpoolid == null) {
<<<<<<< HEAD
            return new ResourceStatus(FAILURE,
                    localStrings.getLocalString("add.resources.noJdbcConnectionPoolId", "No pool name defined for JDBC Connection pool."));
=======
            String msg = I18N.getLocalString("add.resources.noJdbcConnectionPoolId",
                    "No pool name defined for JDBC Connection pool.");
            return new ResourceStatus(ResourceStatus.FAILURE, msg);
>>>>>>> 4dd664fd
        }
        // ensure we don't already have one of this name
        for (ResourcePool pool : resources.getResources(ResourcePool.class)) {
            if (pool.getName().equals(jdbcconnectionpoolid)) {
<<<<<<< HEAD
                return new ResourceStatus(FAILURE, localStrings.getLocalString("create.jdbc.connection.pool.duplicate",
                        "A resource {0} already exists.", jdbcconnectionpoolid), true);
            }
        }

        if ("table".equals(validationmethod) && Boolean.valueOf(isconnectvalidatereq) && validationtable == null) {
            return new ResourceStatus(FAILURE, localStrings.getLocalString("create.jdbc.connection.pool.validationtable_required",
                    "--validationtable is required if --validationmethod=table " + "and --isconnectvalidatereq=true."), true);
=======
                String msg = I18N.getLocalString("create.jdbc.connection.pool.duplicate",
                        "A resource {0} already exists.", jdbcconnectionpoolid);
                return new ResourceStatus(ResourceStatus.FAILURE, msg, true);
            }
        }

        if ("table".equals(this.validationmethod)
                && Boolean.TRUE.toString().equals(this.isconnectvalidatereq)
                && this.validationtable == null) {
            String msg = I18N.getLocalString("create.jdbc.connection.pool.validationtable_required",
                    "--validationtable is required if --validationmethod=table " +
                            "and --isconnectvalidatereq=true.");
            return new ResourceStatus(ResourceStatus.FAILURE, msg, true);
>>>>>>> 4dd664fd
        }

        return status;
    }

    private JdbcConnectionPool createResource(Resources param, Properties properties) throws PropertyVetoException, TransactionFailure {
        JdbcConnectionPool newResource = createConfigBean(param, properties);
        param.getResources().add(newResource);
        return newResource;
    }

    private JdbcConnectionPool createConfigBean(Resources param, Properties properties) throws PropertyVetoException, TransactionFailure {
        JdbcConnectionPool newResource = param.createChild(JdbcConnectionPool.class);
        newResource.setWrapJdbcObjects(wrapJDBCObjects);
        if (validationtable != null) {
            newResource.setValidationTableName(validationtable);
        }
        newResource.setValidateAtmostOncePeriodInSeconds(validateAtmostOncePeriod);
        if (isolationlevel != null) {
            newResource.setTransactionIsolationLevel(isolationlevel);
        }
        newResource.setSteadyPoolSize(steadypoolsize);
        if (statementTimeout != null) {
            newResource.setStatementTimeoutInSeconds(statementTimeout);
        }
        if (restype != null) {
            newResource.setResType(restype);
        }
        newResource.setPoolResizeQuantity(poolresize);
        newResource.setNonTransactionalConnections(nontransactionalconnections);
        newResource.setMaxWaitTimeInMillis(maxwait);
        newResource.setMaxPoolSize(maxpoolsize);
        if (maxConnectionUsageCount != null) {
            newResource.setMaxConnectionUsageCount(maxConnectionUsageCount);
        }
        if (matchConnections != null) {
            newResource.setMatchConnections(matchConnections);
        }
        if (lazyConnectionEnlistment != null) {
            newResource.setLazyConnectionEnlistment(lazyConnectionEnlistment);
        }
        if (lazyConnectionAssociation != null) {
            newResource.setLazyConnectionAssociation(lazyConnectionAssociation);
        }
        newResource.setIsIsolationLevelGuaranteed(isisolationguaranteed);
        newResource.setIsConnectionValidationRequired(isconnectvalidatereq);
        newResource.setIdleTimeoutInSeconds(idletimeout);
        newResource.setFailAllConnections(failconnection);
        if (datasourceclassname != null) {
            newResource.setDatasourceClassname(datasourceclassname);
        }
        newResource.setConnectionValidationMethod(validationmethod);
        if (connectionLeakTimeout != null) {
            newResource.setConnectionLeakTimeoutInSeconds(connectionLeakTimeout);
        }
        if (connectionLeakReclaim != null) {
            newResource.setConnectionLeakReclaim(connectionLeakReclaim);
        }
        if (connectionCreationRetryInterval != null) {
            newResource.setConnectionCreationRetryIntervalInSeconds(connectionCreationRetryInterval);
        }
        if (connectionCreationRetryAttempts != null) {
            newResource.setConnectionCreationRetryAttempts(connectionCreationRetryAttempts);
        }
        if (associateWithThread != null) {
            newResource.setAssociateWithThread(associateWithThread);
        }
        if (allownoncomponentcallers != null) {
            newResource.setAllowNonComponentCallers(allownoncomponentcallers);
        }
        if (statementcachesize != null) {
            newResource.setStatementCacheSize(statementcachesize);
        }
        if (validationclassname != null) {
            newResource.setValidationClassname(validationclassname);
        }
        if (initsql != null) {
            newResource.setInitSql(initsql);
        }
        if (sqltracelisteners != null) {
            newResource.setSqlTraceListeners(sqltracelisteners);
        }
        if (pooling != null) {
            newResource.setPooling(pooling);
        }
        if (ping != null) {
            newResource.setPing(ping);
        }
        if (driverclassname != null) {
            newResource.setDriverClassname(driverclassname);
        }
        if (description != null) {
            newResource.setDescription(description);
        }
        newResource.setName(jdbcconnectionpoolid);
        if (properties != null) {
<<<<<<< HEAD
            for (Map.Entry<Object, Object> e : properties.entrySet()) {
                Property property = newResource.createChild(Property.class);
                property.setName((String) e.getKey());
                property.setValue((String) e.getValue());

                newResource.getProperty().add(property);
=======
            for (String propertyName : properties.stringPropertyNames()) {
                Property prop = newResource.createChild(Property.class);
                prop.setName(propertyName);
                prop.setValue(properties.getProperty(propertyName));
                newResource.getProperty().add(prop);
>>>>>>> 4dd664fd
            }
        }
        return newResource;
    }

    public void setAttributes(ResourceAttributes attrList) {
        datasourceclassname = attrList.getString(DATASOURCE_CLASS);
        restype = attrList.getString(RES_TYPE);
        steadypoolsize = attrList.getString(STEADY_POOL_SIZE);
        maxpoolsize = attrList.getString(MAX_POOL_SIZE);
        maxwait = attrList.getString(MAX_WAIT_TIME_IN_MILLIS);
        poolresize = attrList.getString(POOL_SIZE_QUANTITY);
        idletimeout = attrList.getString(IDLE_TIME_OUT_IN_SECONDS);
        isolationlevel = attrList.getString(TRANS_ISOLATION_LEVEL);
        isisolationguaranteed = attrList.getString(IS_ISOLATION_LEVEL_GUARANTEED);
        isconnectvalidatereq = attrList.getString(IS_CONNECTION_VALIDATION_REQUIRED);
        validationmethod = attrList.getString(CONNECTION_VALIDATION_METHOD);
        validationtable = attrList.getString(VALIDATION_TABLE_NAME);
        failconnection = attrList.getString(FAIL_ALL_CONNECTIONS);
        allownoncomponentcallers = attrList.getString(ALLOW_NON_COMPONENT_CALLERS);
        nontransactionalconnections = attrList.getString(NON_TRANSACTIONAL_CONNECTIONS);
        validateAtmostOncePeriod = attrList.getString(VALIDATE_ATMOST_ONCE_PERIOD_IN_SECONDS);
        connectionLeakTimeout = attrList.getString(CONNECTION_LEAK_TIMEOUT_IN_SECONDS);
        connectionLeakReclaim = attrList.getString(CONNECTION_LEAK_RECLAIM);
        connectionCreationRetryAttempts = attrList.getString(CONNECTION_CREATION_RETRY_ATTEMPTS);
        connectionCreationRetryInterval = attrList.getString(CONNECTION_CREATION_RETRY_INTERVAL_IN_SECONDS);
        statementTimeout = attrList.getString(STATEMENT_TIMEOUT_IN_SECONDS);
        lazyConnectionEnlistment = attrList.getString(LAZY_CONNECTION_ENLISTMENT);
        lazyConnectionAssociation = attrList.getString(LAZY_CONNECTION_ASSOCIATION);
        associateWithThread = attrList.getString(ASSOCIATE_WITH_THREAD);
        matchConnections = attrList.getString(MATCH_CONNECTIONS);
        maxConnectionUsageCount = attrList.getString(MAX_CONNECTION_USAGE_COUNT);
        wrapJDBCObjects = attrList.getString(WRAP_JDBC_OBJECTS);
        description = attrList.getString(DESCRIPTION);
        jdbcconnectionpoolid = attrList.getString(CONNECTION_POOL_NAME);
        statementcachesize = attrList.getString(STATEMENT_CACHE_SIZE);
        validationclassname = attrList.getString(VALIDATION_CLASSNAME);
        initsql = attrList.getString(INIT_SQL);
        sqltracelisteners = attrList.getString(SQL_TRACE_LISTENERS);
        pooling = attrList.getString(POOLING);
        ping = attrList.getString(PING);
        driverclassname = attrList.getString(DRIVER_CLASSNAME);
    }

<<<<<<< HEAD
    public ResourceStatus delete(Iterable<Server> servers, Iterable<Cluster> clusters, final Resources resources, final String cascade,
            final SimpleJndiName poolName) throws Exception {
=======
>>>>>>> 4dd664fd

    public ResourceStatus delete(Iterable<Server> servers, Iterable<Cluster> clusters, final Resources resources,
        final String cascade, final SimpleJndiName poolName) throws Exception {
        if (poolName == null) {
<<<<<<< HEAD
            String msg = localStrings.getLocalString("jdbcConnPool.resource.noJndiName", "No id defined for JDBC Connection pool.");
            return new ResourceStatus(FAILURE, msg);
=======
            String msg = I18N.getLocalString("jdbcConnPool.resource.noJndiName",
                    "No id defined for JDBC Connection pool.");
            return new ResourceStatus(ResourceStatus.FAILURE, msg);
>>>>>>> 4dd664fd
        }

        // ensure we already have this resource
        if (!isResourceExists(resources, poolName)) {
            String msg = I18N.getLocalString("delete.jdbc.connection.pool.notfound",
                    "A JDBC connection pool named {0} does not exist.", poolName);
            return new ResourceStatus(FAILURE, msg);
        }

        try {

            // if cascade=true delete all the resources associated with this pool
            // if cascade=false don't delete this connection pool if a resource is referencing it
<<<<<<< HEAD
            Object obj = deleteAssociatedResources(servers, clusters, resources, Boolean.parseBoolean(cascade), poolName);
            if (obj instanceof Integer && (Integer) obj == FAILURE) {
                String msg = localStrings.getLocalString("delete.jdbc.connection.pool.pool_in_use",
=======
            Object obj = deleteAssociatedResources(servers, clusters, resources,
                    Boolean.parseBoolean(cascade), poolName);
            if (obj instanceof Integer &&
                    (Integer) obj == ResourceStatus.FAILURE) {
                String msg = I18N.getLocalString(
                        "delete.jdbc.connection.pool.pool_in_use",
>>>>>>> 4dd664fd
                        "JDBC Connection pool {0} delete failed ", poolName);
                return new ResourceStatus(FAILURE, msg);
            }

            // delete jdbc connection pool
            if (ConfigSupport.apply(new SingleConfigCode<Resources>() {
                @Override
                public Object run(Resources param) throws PropertyVetoException, TransactionFailure {
                    JdbcConnectionPool cp = resources.getResourceByName(JdbcConnectionPool.class, poolName);
                    return param.getResources().remove(cp);
                }
            }, resources) == null) {
                String msg = I18N.getLocalString("delete.jdbc.connection.pool.notfound",
                        "A JDBC connection pool named {0} does not exist.", poolName);
                return new ResourceStatus(FAILURE, msg);
            }

        } catch (TransactionFailure tfe) {
<<<<<<< HEAD
            String msg = tfe.getMessage() != null ? tfe.getMessage()
                    : localStrings.getLocalString("jdbcConnPool.resource.deletionFailed", "JDBC Connection pool {0} delete failed ",
                            poolName);
            ResourceStatus status = new ResourceStatus(FAILURE, msg);
=======
            String msg = tfe.getMessage() != null ? tfe.getMessage() :
                    I18N.getLocalString("jdbcConnPool.resource.deletionFailed",
                            "JDBC Connection pool {0} delete failed ", poolName);
            ResourceStatus status = new ResourceStatus(ResourceStatus.FAILURE, msg);
>>>>>>> 4dd664fd
            status.setException(tfe);
            return status;
        }

<<<<<<< HEAD
        String msg = localStrings.getLocalString("jdbcConnPool.resource.deleteSuccess", "JDBC Connection pool {0} deleted successfully",
                poolName);
        return new ResourceStatus(SUCCESS, msg);
=======
        String msg = I18N.getLocalString("jdbcConnPool.resource.deleteSuccess",
                "JDBC Connection pool {0} deleted successfully", poolName);
        return new ResourceStatus(ResourceStatus.SUCCESS, msg);
>>>>>>> 4dd664fd
    }

    private boolean isResourceExists(Resources resources, SimpleJndiName poolName) {
        return resources.getResourceByName(JdbcConnectionPool.class, poolName) != null;
    }

    private Object deleteAssociatedResources(final Iterable<Server> servers, final Iterable<Cluster> clusters, Resources resources,
            final boolean cascade, final SimpleJndiName poolName) throws TransactionFailure {
        if (cascade) {
            ConfigSupport.apply(new SingleConfigCode<Resources>() {
                @Override
                public Object run(Resources param) throws PropertyVetoException, TransactionFailure {
                    Collection<BindableResource> referringResources = JdbcResourcesUtil.getResourcesOfPool(param, poolName);
                    for (BindableResource referringResource : referringResources) {
                        // delete resource-refs
                        SimpleJndiName jndiName = SimpleJndiName.of(referringResource.getJndiName());
                        deleteServerResourceRefs(servers, jndiName);
                        deleteClusterResourceRefs(clusters, jndiName);
                        // remove the resource
                        param.getResources().remove(referringResource);
                    }
                    return true; // no-op
                }
            }, resources);
        } else {
            Collection<BindableResource> referringResources = JdbcResourcesUtil.getResourcesOfPool(resources, poolName);
            if (referringResources.size() > 0) {
                return FAILURE;
            }
        }

        return true; // no-op
    }

    private void deleteServerResourceRefs(Iterable<Server> servers, final SimpleJndiName refName) throws TransactionFailure {
        if (servers != null) {
            for (Server server : servers) {
                server.deleteResourceRef(refName);
            }
        }
    }

    private void deleteClusterResourceRefs(Iterable<Cluster> clusters, final SimpleJndiName refName) throws TransactionFailure {
        if (clusters != null) {
            for (Cluster cluster : clusters) {
                cluster.deleteResourceRef(refName);
            }
        }
    }

    @Override
<<<<<<< HEAD
    public Resource createConfigBean(Resources resources, HashMap attributes, Properties properties, boolean validate) throws Exception {
=======
    public Resource createConfigBean(Resources resources, ResourceAttributes attributes, Properties properties,
        boolean validate) throws Exception {
>>>>>>> 4dd664fd
        setAttributes(attributes);

        final ResourceStatus status;
        if (validate) {
            status = isValid(resources);
        } else {
            status = new ResourceStatus(SUCCESS, "");
        }

        if (status.getStatus() == SUCCESS) {
            return createConfigBean(resources, properties);
        }
<<<<<<< HEAD

        throw new ResourceException(status.getMessage());
=======
        throw new ResourceException(status.getMessage(), status.getException());
>>>>>>> 4dd664fd
    }
}<|MERGE_RESOLUTION|>--- conflicted
+++ resolved
@@ -93,11 +93,7 @@
 
     private static final String DESCRIPTION = ServerTags.DESCRIPTION;
 
-<<<<<<< HEAD
-    final private static LocalStringManagerImpl localStrings = new LocalStringManagerImpl(JDBCConnectionPoolManager.class);
-=======
     private static final LocalStringManagerImpl I18N = new LocalStringManagerImpl(JDBCConnectionPoolManager.class);
->>>>>>> 4dd664fd
 
     private String datasourceclassname;
     private String restype;
@@ -136,12 +132,6 @@
 
     private String description;
     private String jdbcconnectionpoolid;
-<<<<<<< HEAD
-
-    public JDBCConnectionPoolManager() {
-    }
-=======
->>>>>>> 4dd664fd
 
     @Override
     public String getResourceType() {
@@ -149,12 +139,8 @@
     }
 
     @Override
-<<<<<<< HEAD
-    public ResourceStatus create(Resources resources, HashMap attributes, Properties properties, String target) throws Exception {
-=======
     public ResourceStatus create(Resources resources, ResourceAttributes attributes, final Properties properties,
         String target) throws Exception {
->>>>>>> 4dd664fd
         setAttributes(attributes);
 
         ResourceStatus validationStatus = isValid(resources);
@@ -164,16 +150,6 @@
 
         try {
             ConfigSupport.apply(param -> createResource(param, properties), resources);
-<<<<<<< HEAD
-
-        } catch (TransactionFailure tfe) {
-            return new ResourceStatus(FAILURE, localStrings.getLocalString("create.jdbc.connection.pool.fail",
-                    "JDBC connection pool {0} create failed: {1}", jdbcconnectionpoolid, tfe.getMessage()));
-        }
-
-        return new ResourceStatus(SUCCESS, localStrings.getLocalString("create.jdbc.connection.pool.success",
-                "JDBC connection pool {0} created successfully", jdbcconnectionpoolid));
-=======
         } catch (TransactionFailure tfe) {
             String msg = I18N.getLocalString(
                     "create.jdbc.connection.pool.fail", "JDBC connection pool {0} create failed: {1}",
@@ -184,34 +160,18 @@
                 "create.jdbc.connection.pool.success", "JDBC connection pool {0} created successfully",
                 jdbcconnectionpoolid);
         return new ResourceStatus(ResourceStatus.SUCCESS, msg);
->>>>>>> 4dd664fd
     }
 
     private ResourceStatus isValid(Resources resources) {
         ResourceStatus status = new ResourceStatus(SUCCESS, "Validation Successful");
         if (jdbcconnectionpoolid == null) {
-<<<<<<< HEAD
-            return new ResourceStatus(FAILURE,
-                    localStrings.getLocalString("add.resources.noJdbcConnectionPoolId", "No pool name defined for JDBC Connection pool."));
-=======
             String msg = I18N.getLocalString("add.resources.noJdbcConnectionPoolId",
                     "No pool name defined for JDBC Connection pool.");
             return new ResourceStatus(ResourceStatus.FAILURE, msg);
->>>>>>> 4dd664fd
         }
         // ensure we don't already have one of this name
         for (ResourcePool pool : resources.getResources(ResourcePool.class)) {
             if (pool.getName().equals(jdbcconnectionpoolid)) {
-<<<<<<< HEAD
-                return new ResourceStatus(FAILURE, localStrings.getLocalString("create.jdbc.connection.pool.duplicate",
-                        "A resource {0} already exists.", jdbcconnectionpoolid), true);
-            }
-        }
-
-        if ("table".equals(validationmethod) && Boolean.valueOf(isconnectvalidatereq) && validationtable == null) {
-            return new ResourceStatus(FAILURE, localStrings.getLocalString("create.jdbc.connection.pool.validationtable_required",
-                    "--validationtable is required if --validationmethod=table " + "and --isconnectvalidatereq=true."), true);
-=======
                 String msg = I18N.getLocalString("create.jdbc.connection.pool.duplicate",
                         "A resource {0} already exists.", jdbcconnectionpoolid);
                 return new ResourceStatus(ResourceStatus.FAILURE, msg, true);
@@ -225,7 +185,6 @@
                     "--validationtable is required if --validationmethod=table " +
                             "and --isconnectvalidatereq=true.");
             return new ResourceStatus(ResourceStatus.FAILURE, msg, true);
->>>>>>> 4dd664fd
         }
 
         return status;
@@ -322,20 +281,11 @@
         }
         newResource.setName(jdbcconnectionpoolid);
         if (properties != null) {
-<<<<<<< HEAD
-            for (Map.Entry<Object, Object> e : properties.entrySet()) {
-                Property property = newResource.createChild(Property.class);
-                property.setName((String) e.getKey());
-                property.setValue((String) e.getValue());
-
-                newResource.getProperty().add(property);
-=======
             for (String propertyName : properties.stringPropertyNames()) {
                 Property prop = newResource.createChild(Property.class);
                 prop.setName(propertyName);
                 prop.setValue(properties.getProperty(propertyName));
                 newResource.getProperty().add(prop);
->>>>>>> 4dd664fd
             }
         }
         return newResource;
@@ -380,23 +330,13 @@
         driverclassname = attrList.getString(DRIVER_CLASSNAME);
     }
 
-<<<<<<< HEAD
-    public ResourceStatus delete(Iterable<Server> servers, Iterable<Cluster> clusters, final Resources resources, final String cascade,
-            final SimpleJndiName poolName) throws Exception {
-=======
->>>>>>> 4dd664fd
 
     public ResourceStatus delete(Iterable<Server> servers, Iterable<Cluster> clusters, final Resources resources,
         final String cascade, final SimpleJndiName poolName) throws Exception {
         if (poolName == null) {
-<<<<<<< HEAD
-            String msg = localStrings.getLocalString("jdbcConnPool.resource.noJndiName", "No id defined for JDBC Connection pool.");
-            return new ResourceStatus(FAILURE, msg);
-=======
             String msg = I18N.getLocalString("jdbcConnPool.resource.noJndiName",
                     "No id defined for JDBC Connection pool.");
             return new ResourceStatus(ResourceStatus.FAILURE, msg);
->>>>>>> 4dd664fd
         }
 
         // ensure we already have this resource
@@ -410,18 +350,12 @@
 
             // if cascade=true delete all the resources associated with this pool
             // if cascade=false don't delete this connection pool if a resource is referencing it
-<<<<<<< HEAD
-            Object obj = deleteAssociatedResources(servers, clusters, resources, Boolean.parseBoolean(cascade), poolName);
-            if (obj instanceof Integer && (Integer) obj == FAILURE) {
-                String msg = localStrings.getLocalString("delete.jdbc.connection.pool.pool_in_use",
-=======
             Object obj = deleteAssociatedResources(servers, clusters, resources,
                     Boolean.parseBoolean(cascade), poolName);
             if (obj instanceof Integer &&
                     (Integer) obj == ResourceStatus.FAILURE) {
                 String msg = I18N.getLocalString(
                         "delete.jdbc.connection.pool.pool_in_use",
->>>>>>> 4dd664fd
                         "JDBC Connection pool {0} delete failed ", poolName);
                 return new ResourceStatus(FAILURE, msg);
             }
@@ -440,30 +374,17 @@
             }
 
         } catch (TransactionFailure tfe) {
-<<<<<<< HEAD
-            String msg = tfe.getMessage() != null ? tfe.getMessage()
-                    : localStrings.getLocalString("jdbcConnPool.resource.deletionFailed", "JDBC Connection pool {0} delete failed ",
-                            poolName);
-            ResourceStatus status = new ResourceStatus(FAILURE, msg);
-=======
             String msg = tfe.getMessage() != null ? tfe.getMessage() :
                     I18N.getLocalString("jdbcConnPool.resource.deletionFailed",
                             "JDBC Connection pool {0} delete failed ", poolName);
             ResourceStatus status = new ResourceStatus(ResourceStatus.FAILURE, msg);
->>>>>>> 4dd664fd
             status.setException(tfe);
             return status;
         }
 
-<<<<<<< HEAD
-        String msg = localStrings.getLocalString("jdbcConnPool.resource.deleteSuccess", "JDBC Connection pool {0} deleted successfully",
-                poolName);
-        return new ResourceStatus(SUCCESS, msg);
-=======
         String msg = I18N.getLocalString("jdbcConnPool.resource.deleteSuccess",
                 "JDBC Connection pool {0} deleted successfully", poolName);
         return new ResourceStatus(ResourceStatus.SUCCESS, msg);
->>>>>>> 4dd664fd
     }
 
     private boolean isResourceExists(Resources resources, SimpleJndiName poolName) {
@@ -515,12 +436,8 @@
     }
 
     @Override
-<<<<<<< HEAD
-    public Resource createConfigBean(Resources resources, HashMap attributes, Properties properties, boolean validate) throws Exception {
-=======
     public Resource createConfigBean(Resources resources, ResourceAttributes attributes, Properties properties,
         boolean validate) throws Exception {
->>>>>>> 4dd664fd
         setAttributes(attributes);
 
         final ResourceStatus status;
@@ -533,11 +450,6 @@
         if (status.getStatus() == SUCCESS) {
             return createConfigBean(resources, properties);
         }
-<<<<<<< HEAD
-
-        throw new ResourceException(status.getMessage());
-=======
         throw new ResourceException(status.getMessage(), status.getException());
->>>>>>> 4dd664fd
     }
 }