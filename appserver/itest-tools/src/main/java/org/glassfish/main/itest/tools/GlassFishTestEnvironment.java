/*
 * Copyright (c) 2022, 2024 Eclipse Foundation and/or its affiliates.
 *
 * This program and the accompanying materials are made available under the
 * terms of the Eclipse Public License v. 2.0, which is available at
 * http://www.eclipse.org/legal/epl-2.0.
 *
 * This Source Code may also be made available under the following Secondary
 * Licenses when the conditions for such availability set forth in the
 * Eclipse Public License v. 2.0 are satisfied: GNU General Public License,
 * version 2 with the GNU Classpath Exception, which is available at
 * https://www.gnu.org/software/classpath/license.html.
 *
 * SPDX-License-Identifier: EPL-2.0 OR GPL-2.0 WITH Classpath-exception-2.0
 */

package org.glassfish.main.itest.tools;

import jakarta.ws.rs.client.Client;

import java.io.File;
import java.io.IOException;
import java.io.InputStream;
import java.net.Authenticator;
import java.net.HttpURLConnection;
import java.net.PasswordAuthentication;
import java.net.URI;
import java.net.URISyntaxException;
import java.net.URL;
import java.nio.file.Files;
import java.nio.file.Path;
import java.nio.file.Paths;
import java.nio.file.StandardOpenOption;
import java.security.KeyStore;
import java.util.Enumeration;
import java.util.HashMap;
import java.util.Locale;
import java.util.logging.Level;
import java.util.logging.Logger;

import org.glassfish.admin.rest.client.ClientWrapper;
import org.glassfish.main.itest.tools.asadmin.Asadmin;
import org.glassfish.main.itest.tools.asadmin.AsadminResult;
import org.glassfish.main.itest.tools.asadmin.StartServ;

import static org.glassfish.main.itest.tools.asadmin.AsadminResultMatcher.asadminOK;
import static org.hamcrest.MatcherAssert.assertThat;

/**
 * This class represents GlassFish installation outside test environment.
 * <p>
 * Ensures that the domain in executed before first test started, and that the domain stops
 * after tests are finished.
 *
 * @author David Matejcek
 * @author Ondro Mihalyi
 */
public class GlassFishTestEnvironment {
    private static final Logger LOG = Logger.getLogger(GlassFishTestEnvironment.class.getName());

    private static final File BASEDIR = detectBasedir();
    private static final File GF_ROOT = resolveGlassFishRoot();

    private static final String ADMIN_USER = "admin";
    private static final String ADMIN_PASSWORD = "admintest";

    private static final File ASADMIN = findAsadmin();
    private static final File STARTSERV = findStartServ();
    private static final File KEYTOOL = findKeyTool();
    private static final File PASSWORD_FILE_FOR_UPDATE = findPasswordFile("password_update.txt");
    private static final File PASSWORD_FILE = findPasswordFile("password.txt");

    private static final int ASADMIN_START_DOMAIN_TIMEOUT = 30_000;

    static {
        LOG.log(Level.INFO, "Using basedir: {0}", BASEDIR);
        LOG.log(Level.INFO, "Expected GlassFish directory: {0}", GF_ROOT);
        changePassword();
        Thread hook = new Thread(() -> {
            getAsadmin().exec(30_000, "stop-domain", "--kill", "--force");
        });
        Runtime.getRuntime().addShutdownHook(hook);
        Asadmin asadmin = getAsadmin().withEnv(ADMIN_USER, ADMIN_PASSWORD);
        if (System.getenv("AS_START_TIMEOUT") == null) {
            // AS_START_TIMEOUT for the detection that "the server is running!"
            // START_DOMAIN_TIMEOUT for us waiting for the end of the asadmin start-domain process.
            asadmin.withEnv("AS_START_TIMEOUT", Integer.toString(ASADMIN_START_DOMAIN_TIMEOUT - 5000));
        }
<<<<<<< HEAD

=======
>>>>>>> c30ecb40
        // This is the absolutely first start - if it fails, all other starts will fail too.
        // Note: --suspend implicitly enables --debug
        assertThat(asadmin.exec(ASADMIN_START_DOMAIN_TIMEOUT, "start-domain",
                isStartDomainSuspendEnabled() ? "--suspend" : "--debug"), asadminOK());
    }


    /**
     * @return {@link Asadmin} command api for tests.
     */
    public static Asadmin getAsadmin() {
        return getAsadmin(true);
    }

    /**
     * @param terse true means suitable and minimized for easy parsing.
     * @return {@link Asadmin} command api for tests.
     */
    public static Asadmin getAsadmin(boolean terse) {
        return new Asadmin(ASADMIN, ADMIN_USER, PASSWORD_FILE, terse);
    }

    /**
     * @return {@link Asadmin} command api for tests.
     */
    public static StartServ getStartServ() {
        return new StartServ(STARTSERV);
    }


    /**
     * @return {@link Asadmin} command api for tests.
     */
    public static StartServ getStartServInTopLevelBin() {
        return new StartServ(findStartServ("../"));
    }


    public static KeyTool getKeyTool() {
        return new KeyTool(KEYTOOL);
    }


    /**
     * @return project's target directory.
     */
    public static File getTargetDirectory() {
        return new File(BASEDIR, "target");
    }


    /**
     * @return domain1 directory absolute path
     */
    public static Path getDomain1Directory() {
        return GF_ROOT.toPath().resolve(Paths.get("domains", "domain1"));
    }


    public static KeyStore getDomain1KeyStore() {
        Path keystore = getDomain1Directory().resolve(Paths.get("config", "keystore.jks"));
        return KeyTool.loadKeyStore(keystore.toFile(), "changeit".toCharArray());
    }


    public static KeyStore getDomain1TrustStore() {
        Path cacerts = getDomain1Directory().resolve(Paths.get("config", "cacerts.jks"));
        return KeyTool.loadKeyStore(cacerts.toFile(), "changeit".toCharArray());
    }


    public static int getPort(HttpListenerType listenerType) {
        return listenerType.getPort();
    }
    /**
     * Creates a {@link Client} instance for the domain administrator.
     * Caller is responsible for closing.
     *
     * @return new {@link Client} instance
     */
    public static ClientWrapper createClient() {
        return new ClientWrapper(new HashMap<>(), ADMIN_USER, ADMIN_PASSWORD);
    }


    /**
     * Creates a {@link HttpURLConnection} for the admin administrator.
     *
     * @param context - part of the url behind the <code>http://localhost:4848</code>
     * @return a new disconnected {@link HttpURLConnection}.
     * @throws IOException
     */
    public static HttpURLConnection openConnection(final String context) throws IOException {
        final HttpURLConnection connection = openConnection(false, 4848, context);
        connection.setAuthenticator(new DasAuthenticator());
        return connection;
    }


    /**
     * Creates an unencrypted {@link HttpURLConnection} for the given port and context.
     *
     * @param port
     * @param context - part of the url behind the <code>http://localhost:[port]</code>
     * @return a new disconnected {@link HttpURLConnection}.
     * @throws IOException
     */
    public static HttpURLConnection openConnection(final int port, final String context) throws IOException {
        return openConnection(false, port, context);
    }


    /**
     * Creates a {@link HttpURLConnection} for the given port and context.
     *
     * @param secured true for https, false for http
     * @param port
     * @param context - part of the url behind the <code>http://localhost:[port]</code>
     * @return a new disconnected {@link HttpURLConnection}.
     * @throws IOException
     */
    public static <T extends HttpURLConnection> T openConnection(final boolean secured, final int port, final String context)
        throws IOException {
        final String protocol = secured ? "https" : "http";
        @SuppressWarnings("unchecked")
        final T connection = (T) new URL(protocol + "://localhost:" + port + context).openConnection();
        if (System.getProperty("glassfish.suspend") != null) {
            connection.setReadTimeout(0);
            connection.setConnectTimeout(0);
        } else {
            connection.setReadTimeout(15000);
            connection.setConnectTimeout(100);
        }
        connection.setRequestProperty("X-Requested-By", "JUnit5Test");
        return connection;
    }

    public static URI webSocketUri(final int port, final String context) throws URISyntaxException {
        return webSocketUri(false, port, context);
    }

    public static URI webSocketUri(final boolean secured, final int port, final String context) throws URISyntaxException {
        final String protocol = secured ? "wss" : "ws";
        return new URI(protocol + "://localhost:" + port + context);
    }

    /**
     * Creates the unencrypted password file on the local file system and uses it to create the user
     * record in the file realm.
     *
     * @param realmName
     * @param user
     * @param password
     * @param groupNames
     */
    public static void createFileUser(String realmName, String user, String password, String... groupNames) {
        final Path passwordFile = doIO(() -> Files.createTempFile("pwd", "txt"));
        try {
            Files.writeString(passwordFile,
                "AS_ADMIN_PASSWORD=" + ADMIN_PASSWORD + "\nAS_ADMIN_USERPASSWORD=" + password + "\n",
                StandardOpenOption.APPEND);
            Asadmin asadmin = new Asadmin(ASADMIN, ADMIN_USER, passwordFile.toFile());
            assertThat(asadmin.exec("create-file-user", "--groups", String.join(",", groupNames), "--authrealmname",
                realmName, "--target", "server", user), asadminOK());
        } catch (IOException e) {
            throw new IllegalStateException("Could not create the temporary password file.", e);
        } finally {
            doIO(() -> Files.delete(passwordFile));
        }
    }


    /**
     * This will delete the jobs.xml file
     */
    public static void deleteJobsFile() {
        Path path = GF_ROOT.toPath().resolve(Paths.get("domains", "domain1", "config", "jobs.xml"));
        LOG.log(Level.CONFIG, "Deleting: " + path);
        try {
            Files.deleteIfExists(path);
        } catch (IOException e) {
            throw new IllegalStateException(e);
        }
    }


    /** Default is org.apache.derby.jdbc.ClientDataSource */
    public static void switchDerbyPoolToEmbededded() {
        final AsadminResult result = getAsadmin(true).exec(5_000, "set",
            "resources.jdbc-connection-pool.DerbyPool.datasource-classname=org.apache.derby.jdbc.EmbeddedDataSource",
            "resources.jdbc-connection-pool.DerbyPool.property.PortNumber=",
            "resources.jdbc-connection-pool.DerbyPool.property.serverName=",
            "resources.jdbc-connection-pool.DerbyPool.property.URL=");
        assertThat(result, asadminOK());
        // Just to see the result in log.
        assertThat(getAsadmin(true).exec(5_000, "get", "resources.jdbc-connection-pool.DerbyPool.*"), asadminOK());
    }

    /**
     * Useful for a heuristic inside Eclipse and other environments.
     *
     * @return Absolute path to the glassfish directory.
     */
    private static File detectBasedir() {
        final String basedir = System.getProperty("basedir");
        if (basedir != null) {
            return new File(basedir);
        }
        final File target = new File("target");
        if (target.exists()) {
            return target.getAbsoluteFile().getParentFile();
        }
        return new File(".").getAbsoluteFile().getParentFile();
    }


    private static File resolveGlassFishRoot() {
        final File gfDir = BASEDIR.toPath().resolve(Path.of("target", "glassfish8", "glassfish")).toFile();
        if (gfDir == null || !gfDir.exists()) {
            throw new IllegalStateException("The expected GlassFish home directory doesn't exist: " + gfDir);
        }
        return gfDir;
    }


    private static File findAsadmin() {
        return new File(GF_ROOT, isWindows() ? "bin/asadmin.bat" : "bin/asadmin");
    }

    private static File findStartServ(String... optionalPrefix) {
        String prefix = optionalPrefix.length > 0 ? optionalPrefix[0] : "";
        return new File(GF_ROOT, isWindows() ? prefix + "bin/startserv.bat" : prefix + "bin/startserv");
    }


    private static File findKeyTool() {
        return new File(System.getProperty("java.home"), isWindows() ? "bin/keytool.exe" : "bin/keytool");
    }


    private static boolean isWindows() {
        return System.getProperty("os.name").toLowerCase(Locale.ENGLISH).contains("win");
    }


    private static File findPasswordFile(final String filename) {
        File output = new File(getTargetDirectory(), filename);
        if (output.exists()) {
            return output;
        }
        try {
            final Enumeration<URL> urls = Asadmin.class.getClassLoader().getResources(filename);
            if (urls == null || !urls.hasMoreElements()) {
                throw new IllegalStateException(filename + " not found");
            }
            while (urls.hasMoreElements()) {
                URL url = urls.nextElement();
                try (InputStream input = url.openStream()) {
                    Files.copy(input, output.toPath());
                }
                return output;
            }
            throw new IllegalStateException(filename + " not found");
        } catch (final IOException e) {
            throw new IllegalStateException(e);
        }
    }


    private static void changePassword() {
        final Asadmin asadmin = new Asadmin(ASADMIN, ADMIN_USER, PASSWORD_FILE_FOR_UPDATE);
        final AsadminResult result = asadmin.exec(5_000, "change-admin-password");
        if (result.isError()) {
            // probably changed by previous execution without maven clean
            System.out.println("Admin password NOT changed.");
        } else {
            System.out.println("Admin password changed.");
        }
    }


    private static boolean isStartDomainSuspendEnabled() {
        final String envValue = System.getenv("GLASSFISH_SUSPEND");
        return envValue == null ? Boolean.getBoolean("glassfish.suspend") : Boolean.parseBoolean(envValue);
    }


    private static <T> T doIO(IOSupplier<T> action) {
        try {
            return action.execute();
        } catch (IOException e) {
            throw new IllegalStateException(e.getMessage(), e);
        }
    }


    private static void doIO(IOAction action) {
        try {
            action.execute();
        } catch (IOException e) {
            throw new IllegalStateException(e.getMessage(), e);
        }
    }

    private static class DasAuthenticator extends Authenticator {

        @Override
        protected PasswordAuthentication getPasswordAuthentication() {
            return new PasswordAuthentication(ADMIN_USER, ADMIN_PASSWORD.toCharArray());
        }
    }

    @FunctionalInterface
    private interface IOSupplier<T> {

        T execute() throws IOException;
    }

    @FunctionalInterface
    private interface IOAction {

        void execute() throws IOException;
    }
}<|MERGE_RESOLUTION|>--- conflicted
+++ resolved
@@ -86,10 +86,6 @@
             // START_DOMAIN_TIMEOUT for us waiting for the end of the asadmin start-domain process.
             asadmin.withEnv("AS_START_TIMEOUT", Integer.toString(ASADMIN_START_DOMAIN_TIMEOUT - 5000));
         }
-<<<<<<< HEAD
-
-=======
->>>>>>> c30ecb40
         // This is the absolutely first start - if it fails, all other starts will fail too.
         // Note: --suspend implicitly enables --debug
         assertThat(asadmin.exec(ASADMIN_START_DOMAIN_TIMEOUT, "start-domain",
