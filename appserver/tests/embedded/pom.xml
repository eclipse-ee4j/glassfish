<?xml version="1.0" encoding="UTF-8"?>
<!--

    Copyright (c) 2023 Contributors to the Eclipse Foundation.
    Copyright (c) 1997, 2021 Oracle and/or its affiliates. All rights reserved.

    This program and the accompanying materials are made available under the
    terms of the Eclipse Public License v. 2.0, which is available at
    http://www.eclipse.org/legal/epl-2.0.

    This Source Code may also be made available under the following Secondary
    Licenses when the conditions for such availability set forth in the
    Eclipse Public License v. 2.0 are satisfied: GNU General Public License,
    version 2 with the GNU Classpath Exception, which is available at
    https://www.gnu.org/software/classpath/license.html.

    SPDX-License-Identifier: EPL-2.0 OR GPL-2.0 WITH Classpath-exception-2.0

-->

<project xmlns="http://maven.apache.org/POM/4.0.0" xmlns:xsi="http://www.w3.org/2001/XMLSchema-instance"
         xsi:schemaLocation="http://maven.apache.org/POM/4.0.0 http://maven.apache.org/maven-v4_0_0.xsd">
    <modelVersion>4.0.0</modelVersion>

    <parent>
        <groupId>org.glassfish.main.tests</groupId>
        <artifactId>tests</artifactId>
        <version>7.0.9-SNAPSHOT</version>
    </parent>

    <groupId>org.glassfish.tests</groupId>
    <artifactId>embedded</artifactId>
    <packaging>pom</packaging>
    <name>GlassFish Embedded Tests</name>

    <modules>
        <module>basic</module>
        <module>cdi_basic</module>
        <module>cdi_ejb_jpa</module>
        <module>glassfish_resources_xml</module>
        <module>ejb</module>
        <module>scatteredarchive</module>
<<<<<<< HEAD
        <module>maven-plugin</module>
        <!--<module>web</module> -->
=======
        <!--<module>maven-plugin</module>-->
        <module>web</module>
        <module>utils</module>
>>>>>>> 60eecfd1
    </modules>

    <dependencyManagement>
        <dependencies>
            <dependency>
                <groupId>org.glassfish.main.extras</groupId>
                <artifactId>glassfish-embedded-all</artifactId>
                <version>${project.version}</version>
            </dependency>
            <dependency>
                <groupId>org.glassfish.main.extras</groupId>
                <artifactId>glassfish-embedded-web</artifactId>
                <version>${project.version}</version>
            </dependency>
        </dependencies>
    </dependencyManagement>

    <build>
        <pluginManagement>
            <plugins>
                <plugin>
                    <artifactId>maven-surefire-plugin</artifactId>
                    <configuration>
                        <workingDirectory>${project.build.directory}/surefire-workdir</workingDirectory>
                        <systemPropertyVariables>
                            <project.directory>${basedir}</project.directory>
                            <buildDir>${project.build.directory}/surefire-workdir</buildDir>
                        </systemPropertyVariables>
                    </configuration>
                </plugin>
                <plugin>
                    <artifactId>maven-failsafe-plugin</artifactId>
                    <configuration>
                        <workingDirectory>${project.build.directory}/failsafe-workdir</workingDirectory>
                        <systemPropertyVariables>
                            <project.directory>${basedir}</project.directory>
                            <buildDir>${project.build.directory}/failsafe-workdir</buildDir>
                        </systemPropertyVariables>
                    </configuration>
                </plugin>
            </plugins>
        </pluginManagement>
    </build>
</project><|MERGE_RESOLUTION|>--- conflicted
+++ resolved
@@ -40,14 +40,9 @@
         <module>glassfish_resources_xml</module>
         <module>ejb</module>
         <module>scatteredarchive</module>
-<<<<<<< HEAD
         <module>maven-plugin</module>
-        <!--<module>web</module> -->
-=======
-        <!--<module>maven-plugin</module>-->
         <module>web</module>
         <module>utils</module>
->>>>>>> 60eecfd1
     </modules>
 
     <dependencyManagement>
