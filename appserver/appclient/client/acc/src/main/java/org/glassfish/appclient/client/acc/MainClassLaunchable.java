/*
 * Copyright (c) 2022, 2024 Contributors to the Eclipse Foundation
 * Copyright (c) 1997, 2018 Oracle and/or its affiliates. All rights reserved.
 *
 * This program and the accompanying materials are made available under the
 * terms of the Eclipse Public License v. 2.0, which is available at
 * http://www.eclipse.org/legal/epl-2.0.
 *
 * This Source Code may also be made available under the following Secondary
 * Licenses when the conditions for such availability set forth in the
 * Eclipse Public License v. 2.0 are satisfied: GNU General Public License,
 * version 2 with the GNU Classpath Exception, which is available at
 * https://www.gnu.org/software/classpath/license.html.
 *
 * SPDX-License-Identifier: EPL-2.0 OR GPL-2.0 WITH Classpath-exception-2.0
 */

package org.glassfish.appclient.client.acc;

import com.sun.enterprise.deployment.Application;
import com.sun.enterprise.deployment.ApplicationClientDescriptor;
import com.sun.enterprise.deployment.archivist.AppClientArchivist;
import com.sun.enterprise.deployment.archivist.ArchivistFactory;
import com.sun.enterprise.deployment.deploy.shared.MemoryMappedArchive;
import com.sun.enterprise.deployment.util.DOLUtils;

import java.io.ByteArrayOutputStream;
import java.io.IOException;
import java.io.InputStream;
import java.lang.System.Logger;
import java.lang.System.Logger.Level;
import java.net.URI;
import java.net.URLClassLoader;
<<<<<<< HEAD
=======
import java.security.AccessController;
import java.security.PrivilegedAction;
import java.util.Objects;
>>>>>>> dd452d0f
import java.util.jar.Attributes;
import java.util.jar.JarOutputStream;
import java.util.jar.Manifest;
import java.util.zip.ZipEntry;

import org.glassfish.api.deployment.archive.ReadableArchive;
import org.glassfish.hk2.api.ServiceLocator;
import org.xml.sax.SAXException;

/**
 * Represents a Launchable main class which the caller specifies by the
 * main class itself, rather than a facade JAR or an original developer-provided
 * JAR file.
 *
 * @author tjquinn
 */
public class MainClassLaunchable implements Launchable {
    private static final Logger LOG = System.getLogger(MainClassLaunchable.class.getName());

    private final Class<?> mainClass;
    private ApplicationClientDescriptor acDesc;
    private ClassLoader classLoader;
    private AppClientArchivist archivist;

    MainClassLaunchable(final ServiceLocator habitat, final Class<?> mainClass) {
        this.mainClass = mainClass;
    }

    @Override
    public Class<?> getMainClass() throws ClassNotFoundException {
        return mainClass;
    }

    @Override
    public ApplicationClientDescriptor getDescriptor(final URLClassLoader loader) throws IOException, SAXException {
        // There is no developer-provided descriptor possible so just use a default one.
        if (acDesc == null) {
            ReadableArchive tempArchive = null;
<<<<<<< HEAD
            final ACCClassLoader tempLoader = new ACCClassLoader(loader.getURLs(), loader.getParent());
=======
            PrivilegedAction<TransformingClassLoader> action = () -> new TransformingClassLoader(loader.getURLs(), loader.getParent());
            final TransformingClassLoader tempLoader = AccessController.doPrivileged(action);
>>>>>>> dd452d0f
            tempArchive = createArchive(tempLoader, mainClass);
            final AppClientArchivist acArchivist = getArchivist(tempArchive, tempLoader);
            archivist.setClassLoader(tempLoader);
            archivist.setDescriptor(acDesc);
            archivist.setAnnotationProcessingRequested(true);
            acDesc = acArchivist.open(tempArchive);
            Application.createVirtualApplication(null, acDesc.getModuleDescriptor());
            acDesc.getApplication().setAppName(appNameFromMainClass(mainClass));
            this.classLoader = loader;
        }
        return acDesc;
    }

    private String appNameFromMainClass(final Class c) {
        return c.getName();
    }


    private ReadableArchive createArchive(final ClassLoader loader, final Class<?> mainClass) throws IOException {
        LOG.log(Level.DEBUG, "createArchive(loader, mainClass={0})", mainClass);
        ByteArrayOutputStream baos = new ByteArrayOutputStream();

        Manifest mf = new Manifest();
        Attributes mainAttrs = mf.getMainAttributes();
        /*
         * Note - must set the version or the attributes won't write
         * themselves to the output stream!
         */
        mainAttrs.put(Attributes.Name.MANIFEST_VERSION, "1.0");
        mainAttrs.put(Attributes.Name.MAIN_CLASS, mainClass.getName());
        JarOutputStream jos = new JarOutputStream(baos, mf);

        final String mainClassResourceName = mainClass.getName().replace('.', '/') + ".class";
        final ZipEntry mainClassEntry = new ZipEntry(mainClassResourceName);
        jos.putNextEntry(mainClassEntry);
        InputStream is = loader.getResourceAsStream(mainClassResourceName);
        Objects.requireNonNull(is, "Resource not found " + mainClassResourceName + " by class loader " + loader);
        int bytesRead;
        byte[] buffer = new byte[4096];
        while ((bytesRead = is.read(buffer)) != -1) {
            jos.write(buffer, 0, bytesRead);
        }
        is.close();
        jos.closeEntry();
        jos.close();

        MemoryMappedArchive mma = new MemoryMappedArchive(baos.toByteArray());
        // Some archive-related processing looks for the file type from the URI,
        // so set it to something.
        mma.setURI(URI.create("file:///tempClient.jar"));
        return mma;
    }


    private AppClientArchivist getArchivist(final ReadableArchive clientRA, final ClassLoader classLoader)
        throws IOException {
        if (archivist == null) {
            ArchivistFactory af = Util.getArchivistFactory();
            /*
             * Get the archivist by type rather than by archive to avoid
             * having to set the URI to some fake URI that the archivist
             * factory would understand.
             */
            archivist = af.getArchivist(DOLUtils.carType());
            archivist.setAnnotationProcessingRequested(true);
        }
        return archivist;
    }


    @Override
    public void validateDescriptor() {
        archivist.validate(classLoader);
    }

    @Override
    public URI getURI() {
        return null;
    }

    @Override
    public String getAnchorDir() {
        return null;
    }
}<|MERGE_RESOLUTION|>--- conflicted
+++ resolved
@@ -31,12 +31,7 @@
 import java.lang.System.Logger.Level;
 import java.net.URI;
 import java.net.URLClassLoader;
-<<<<<<< HEAD
-=======
-import java.security.AccessController;
-import java.security.PrivilegedAction;
 import java.util.Objects;
->>>>>>> dd452d0f
 import java.util.jar.Attributes;
 import java.util.jar.JarOutputStream;
 import java.util.jar.Manifest;
@@ -75,12 +70,7 @@
         // There is no developer-provided descriptor possible so just use a default one.
         if (acDesc == null) {
             ReadableArchive tempArchive = null;
-<<<<<<< HEAD
-            final ACCClassLoader tempLoader = new ACCClassLoader(loader.getURLs(), loader.getParent());
-=======
-            PrivilegedAction<TransformingClassLoader> action = () -> new TransformingClassLoader(loader.getURLs(), loader.getParent());
-            final TransformingClassLoader tempLoader = AccessController.doPrivileged(action);
->>>>>>> dd452d0f
+            final TransformingClassLoader tempLoader = new TransformingClassLoader(loader.getURLs(), loader.getParent());
             tempArchive = createArchive(tempLoader, mainClass);
             final AppClientArchivist acArchivist = getArchivist(tempArchive, tempLoader);
             archivist.setClassLoader(tempLoader);
