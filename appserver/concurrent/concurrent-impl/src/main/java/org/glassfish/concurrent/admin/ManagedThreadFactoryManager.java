--- conflicted
+++ resolved
@@ -1,9 +1,5 @@
 /*
-<<<<<<< HEAD
- * Copyright (c) 2022-2025 Contributors to the Eclipse Foundation
-=======
  * Copyright (c) 2022, 2025 Contributors to the Eclipse Foundation
->>>>>>> 4dd664fd
  * Copyright (c) 2013, 2018 Oracle and/or its affiliates. All rights reserved.
  *
  * This program and the accompanying materials are made available under the
@@ -134,30 +130,17 @@
         return status;
     }
 
-<<<<<<< HEAD
-    private void setAttributes(HashMap attributes, String target) {
-        jndiName = (String) attributes.get(JNDI_NAME);
-        description = (String) attributes.get(DESCRIPTION);
-        contextInfoEnabled = (String) attributes.get(CONTEXT_INFO_ENABLED);
-        contextInfo = (String) attributes.get(CONTEXT_INFO);
-        threadPriority = (String) attributes.get(THREAD_PRIORITY);
-        virtual = (String) attributes.get(USE_VIRTUAL_THREADS);
-        if(target != null){
-            enabled = resourceUtil.computeEnabledValueForResourceBasedOnTarget((String)attributes.get(ENABLED), target);
-        }else{
-            enabled = (String) attributes.get(ENABLED);
-=======
     private void setAttributes(ResourceAttributes attributes, String target) {
         jndiName = attributes.getString(JNDI_NAME);
         description = attributes.getString(DESCRIPTION);
         contextInfoEnabled = attributes.getString(CONTEXT_INFO_ENABLED);
         contextInfo = attributes.getString(CONTEXT_INFO);
         threadPriority = attributes.getString(THREAD_PRIORITY);
+        virtual = attributes.getString(USE_VIRTUAL_THREADS);
         if (target == null) {
             enabled = attributes.getString(ENABLED);
         } else {
             enabled = resourceUtil.computeEnabledValueForResourceBasedOnTarget(attributes.getString(ENABLED), target);
->>>>>>> 4dd664fd
         }
         enabledValueForTarget = attributes.getString(ENABLED);
     }
