--- conflicted
+++ resolved
@@ -157,18 +157,11 @@
                                     basedir="${patches}/jersey-common" includes="META-INF/MANIFEST.MF"
                                     destfile="${glassfish.modules}/jersey-common.jar"
                                 />
-                                
-<<<<<<< HEAD
-                                <!-- Patch for JDK 17-->
-                                <jarupdate
-                                    basedir="${patches}/concurro" includes="META-INF/MANIFEST.MF"
-                                    destfile="${glassfish.modules}/concurro.jar"
-=======
+
                                 <!-- To have a manifest at all -->
                                 <jarupdate
                                     basedir="${patches}/jakarta-data-api" includes="META-INF/MANIFEST.MF"
                                     destfile="${glassfish.modules}/jakarta.data-api.jar"
->>>>>>> 4a4d8437
                                 />
                             </target>
                         </configuration>
