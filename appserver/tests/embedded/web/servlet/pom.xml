<?xml version="1.0" encoding="UTF-8"?>
<!--

    Copyright (c) 2023, 2024 Contributors to the Eclipse Foundation.
    Copyright (c) 2010, 2021 Oracle and/or its affiliates. All rights reserved.

    This program and the accompanying materials are made available under the
    terms of the Eclipse Public License v. 2.0, which is available at
    http://www.eclipse.org/legal/epl-2.0.

    This Source Code may also be made available under the following Secondary
    Licenses when the conditions for such availability set forth in the
    Eclipse Public License v. 2.0 are satisfied: GNU General Public License,
    version 2 with the GNU Classpath Exception, which is available at
    https://www.gnu.org/software/classpath/license.html.

    SPDX-License-Identifier: EPL-2.0 OR GPL-2.0 WITH Classpath-exception-2.0

-->

<project xmlns="http://maven.apache.org/POM/4.0.0"
    xmlns:xsi="http://www.w3.org/2001/XMLSchema-instance"
    xsi:schemaLocation="http://maven.apache.org/POM/4.0.0 http://maven.apache.org/maven-v4_0_0.xsd">
    <modelVersion>4.0.0</modelVersion>

    <parent>
        <groupId>org.glassfish.tests.embedded</groupId>
        <artifactId>web</artifactId>
        <version>8.0.0-SNAPSHOT</version>
    </parent>

    <groupId>org.glassfish.tests.embedded.web</groupId>
    <artifactId>servlet</artifactId>
    <packaging>war</packaging>
    <name>Simple embedded servlet project</name>

    <dependencies>
        <dependency>
            <groupId>org.glassfish.main.extras</groupId>
            <artifactId>glassfish-embedded-web</artifactId>
            <scope>test</scope>
        </dependency>
        <dependency>
            <groupId>org.glassfish.main.extras</groupId>
            <artifactId>glassfish-embedded-shell</artifactId>
            <version>${project.version}</version>
        </dependency>
        <dependency>
            <groupId>org.glassfish.main.common</groupId>
            <artifactId>internal-api</artifactId>
            <version>${project.version}</version>
        </dependency>
        <dependency>
            <groupId>jakarta.servlet</groupId>
            <artifactId>jakarta.servlet-api</artifactId>
            <scope>provided</scope>
        </dependency>
        <dependency>
<<<<<<< HEAD
            <groupId>net.sourceforge.htmlunit</groupId>
            <artifactId>htmlunit</artifactId>
            <version>2.70.0</version>
=======
            <groupId>org.glassfish.main</groupId>
            <artifactId>test-utils</artifactId>
            <version>${project.version}</version>
>>>>>>> 5d59bb6a
            <scope>test</scope>
        </dependency>
        <dependency>
            <groupId>org.junit.jupiter</groupId>
            <artifactId>junit-jupiter-engine</artifactId>
        </dependency>
        <dependency>
            <groupId>org.hamcrest</groupId>
            <artifactId>hamcrest</artifactId>
        </dependency>
        <dependency>
            <groupId>net.sourceforge.htmlunit</groupId>
            <artifactId>htmlunit</artifactId>
            <version>2.70.0</version>
            <scope>test</scope>
        </dependency>
    </dependencies>
</project><|MERGE_RESOLUTION|>--- conflicted
+++ resolved
@@ -56,15 +56,9 @@
             <scope>provided</scope>
         </dependency>
         <dependency>
-<<<<<<< HEAD
-            <groupId>net.sourceforge.htmlunit</groupId>
-            <artifactId>htmlunit</artifactId>
-            <version>2.70.0</version>
-=======
             <groupId>org.glassfish.main</groupId>
             <artifactId>test-utils</artifactId>
             <version>${project.version}</version>
->>>>>>> 5d59bb6a
             <scope>test</scope>
         </dependency>
         <dependency>
