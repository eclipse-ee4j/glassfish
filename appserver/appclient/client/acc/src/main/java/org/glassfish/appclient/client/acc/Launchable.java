/*
 * Copyright (c) 2024 Contributors to the Eclipse Foundation.
 * Copyright (c) 1997, 2018 Oracle and/or its affiliates. All rights reserved.
 *
 * This program and the accompanying materials are made available under the
 * terms of the Eclipse Public License v. 2.0, which is available at
 * http://www.eclipse.org/legal/epl-2.0.
 *
 * This Source Code may also be made available under the following Secondary
 * Licenses when the conditions for such availability set forth in the
 * Eclipse Public License v. 2.0 are satisfied: GNU General Public License,
 * version 2 with the GNU Classpath Exception, which is available at
 * https://www.gnu.org/software/classpath/license.html.
 *
 * SPDX-License-Identifier: EPL-2.0 OR GPL-2.0 WITH Classpath-exception-2.0
 */

package org.glassfish.appclient.client.acc;

import com.sun.enterprise.deploy.shared.ArchiveFactory;
import com.sun.enterprise.deployment.ApplicationClientDescriptor;
import com.sun.enterprise.deployment.archivist.AppClientArchivist;
import com.sun.enterprise.module.bootstrap.BootException;
import com.sun.enterprise.util.LocalStringManager;
import com.sun.enterprise.util.LocalStringManagerImpl;

import java.io.IOException;
import java.net.URI;
import java.net.URISyntaxException;
import java.net.URL;
import java.net.URLClassLoader;

import javax.xml.stream.XMLStreamException;

import org.glassfish.api.deployment.archive.ReadableArchive;
import org.glassfish.embeddable.client.UserError;
import org.glassfish.hk2.api.ServiceLocator;
import org.xml.sax.SAXException;

/**
 * Something launchable by the ACC - an app client archive or a class.
 *
 * @author tjquinn
 */
interface Launchable {

    /**
     * Returns the main class for this Launchable.
     * @return the main class
     *
     * @throws java.lang.ClassNotFoundException
     */
    Class getMainClass() throws ClassNotFoundException;

    ApplicationClientDescriptor getDescriptor(URLClassLoader loader) throws IOException, SAXException;

    void validateDescriptor();

    URI getURI();

    String getAnchorDir();

    static class LaunchableUtil {

        private static final LocalStringManager localStrings = new LocalStringManagerImpl(Launchable.LaunchableUtil.class);
        static Launchable newLaunchable(final URI uri,
                final String callerSuppliedMainClassName,
                final String callerSuppliedAppName,
                final ServiceLocator habitat) throws IOException, BootException, URISyntaxException, XMLStreamException, SAXException, UserError {
            /*
             * Make sure the requested URI exists and is readable.
             */
            ArchiveFactory af = ACCModulesManager.getService(ArchiveFactory.class);
            ReadableArchive ra = null;
            try {
                ra = af.openArchive(uri);
            } catch (IOException e) {
                final String msg = localStrings.getLocalString(
                        Launchable.class,
                        "appclient.cannotFindJarFile",
                        "Could not locate the requested client JAR file {0}; please try again with an existing, valid client JAR",
                        new Object[] {uri});
                throw new UserError(msg);
            }

            Launchable result = FacadeLaunchable.newFacade(
                    habitat, ra, callerSuppliedMainClassName, callerSuppliedAppName);
            if (result == null) {
                /*
                 * If newFacade found a facade JAR but could not find a suitable
                 * client it will have thrown a UserError.  If we're here, then
                 * newFacade did not have a facade to work with.  So the caller-
                 * provided URI should refer to an undeployed EAR or an undeployed
                 * app client JAR.
                 */
                result = UndeployedLaunchable.newUndeployedLaunchable(habitat, ra,
                        callerSuppliedMainClassName, callerSuppliedAppName,
                        Thread.currentThread().getContextClassLoader());
            }
            if ( ! (result instanceof JWSFacadeLaunchable)) {
                URL clientOrFacadeURL = new URL("file:" + result.getURI().getSchemeSpecificPart());
                /*
                 * For the embedded case especially there might not be an
                 * ACCClassLoader instance yet.  Create one if needed
                 * before proceeding.
                 */
                TransformingClassLoader cl = TransformingClassLoader.instance();
                if (cl == null) {
                    cl = TransformingClassLoader.newInstance(Thread.currentThread().getContextClassLoader(), false);
                }
                cl.appendURL(clientOrFacadeURL);
            }
            return result;
        }

        static Launchable newLaunchable(final ServiceLocator habitat, final Class mainClass) {
            return new MainClassLaunchable(habitat, mainClass);
        }

        static ApplicationClientDescriptor openWithAnnoProcessingAndTempLoader(
                final AppClientArchivist archivist, final URLClassLoader loader,
                final ReadableArchive facadeRA,
                final ReadableArchive clientRA) throws IOException, SAXException {
            archivist.setAnnotationProcessingRequested(true);
<<<<<<< HEAD
            final ACCClassLoader tempLoader = new ACCClassLoader(loader.getURLs(), loader.getParent());
=======
            PrivilegedAction<TransformingClassLoader> action = () -> new TransformingClassLoader(loader.getURLs(), loader.getParent());
            final TransformingClassLoader tempLoader = AccessController.doPrivileged(action);
>>>>>>> dd452d0f
            archivist.setClassLoader(tempLoader);

            final ApplicationClientDescriptor acDesc = archivist.open(facadeRA, clientRA);
            archivist.setDescriptor(acDesc);
            return acDesc;

        }
        static boolean matchesAnyClass(final ReadableArchive archive, final String callerSpecifiedMainClassName) throws IOException {
            return (callerSpecifiedMainClassName != null) &&
                            archive.exists(classNameToArchivePath(callerSpecifiedMainClassName));
        }

        static String moduleID(
                final URI groupFacadeURI,
                final URI clientURI,
                final ApplicationClientDescriptor clientFacadeDescriptor) {
            String moduleID = clientFacadeDescriptor.getModuleID();
            /*
             * If the moduleID was never set explicitly in the descriptor then
             * it will fall back to  the URI of the archive...ending in .jar we
             * presume.  In that case, change the module ID to be the path
             * relative to the downloaded root directory.
             */
            if (moduleID.endsWith(".jar")) {
                moduleID = deriveModuleID(groupFacadeURI, clientURI);
            }
            return moduleID;
        }

        static boolean matchesName(
                final String moduleID,
                final URI groupFacadeURI,
                final ApplicationClientDescriptor clientFacadeDescriptor,
                final String appClientName) throws IOException {

            /*
             * The ReadableArchive argument should be the facade archive and
             * not the developer's original one, because when we try to open it
             * the archivist needs to have the augmented descriptor (which is
             * in the client facade) not the minimal or non-existent
             * descriptor (which could be in the developer's original client).
             */
            final String displayName = clientFacadeDescriptor.getDisplayName();
            return (   (moduleID != null && moduleID.equals(appClientName))
                    || (displayName != null && displayName.equals(appClientName)));
        }

        private static String classNameToArchivePath(final String className) {
            return new StringBuilder(className.replace('.', '/'))
                    .append(".class").toString();
        }

        private static String deriveModuleID(final URI groupFacadeURI,
                final URI clientArchiveURI) {
            /*
             * The groupFacadeURI will be something like x/y/appName.jar and
             * the clientArchiveURI will be something like x/y/appName/a/b/clientName.jar.
             * The derived moduleID should be the client archive's URI relative
             * to the x/y/appName directory with no file type: in this example a/b/clientName
             */
            URI dirURI = stripDotJar(groupFacadeURI);
            URI clientArchiveRelativeURI = stripDotJar(
                    dirURI.relativize(URI.create("file:" + clientArchiveURI.getRawSchemeSpecificPart())));
            return clientArchiveRelativeURI.getRawSchemeSpecificPart();
        }

        private static URI stripDotJar(final URI uri) {
            String pathWithoutDotJar = uri.getRawSchemeSpecificPart();
            pathWithoutDotJar = pathWithoutDotJar.substring(0,
                    pathWithoutDotJar.length() - ".jar".length());
            return URI.create("file:" + pathWithoutDotJar);
        }
    }
}<|MERGE_RESOLUTION|>--- conflicted
+++ resolved
@@ -122,12 +122,7 @@
                 final ReadableArchive facadeRA,
                 final ReadableArchive clientRA) throws IOException, SAXException {
             archivist.setAnnotationProcessingRequested(true);
-<<<<<<< HEAD
-            final ACCClassLoader tempLoader = new ACCClassLoader(loader.getURLs(), loader.getParent());
-=======
-            PrivilegedAction<TransformingClassLoader> action = () -> new TransformingClassLoader(loader.getURLs(), loader.getParent());
-            final TransformingClassLoader tempLoader = AccessController.doPrivileged(action);
->>>>>>> dd452d0f
+            final TransformingClassLoader tempLoader = new TransformingClassLoader(loader.getURLs(), loader.getParent());
             archivist.setClassLoader(tempLoader);
 
             final ApplicationClientDescriptor acDesc = archivist.open(facadeRA, clientRA);
