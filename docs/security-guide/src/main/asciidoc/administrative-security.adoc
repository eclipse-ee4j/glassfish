type=page
status=published
title=Managing Administrative Security
next=running-in-secure-environment.html
prev=security-in-cluster-mode.html
~~~~~~

= Managing Administrative Security

[[managing-administrative-security]]
== 5 Managing Administrative Security

This chapter describes how to manage administrative security by using
the secure administration feature.

This chapter assumes that you are familiar with security features such
as authentication, authorization, and certificates. If you are not,
first see xref:system-security.adoc#administering-system-security[Administering System Security].

Instructions for accomplishing the tasks specific to {productName} by
using the Administration Console are contained in the Administration
Console online help.

* xref:#secure-administration-overview[Secure Administration Overview]
* xref:#how-secure-admin-works-the-big-picture[How Secure Admin Works: The Big Picture]
* xref:#considerations-when-running-glassfish-server-with-default-security[Considerations When Running {productName} With Default Security]
* xref:#running-secure-admin[Running Secure Admin]
* xref:#additional-considerations-when-creating-local-instances[Additional Considerations When Creating Local Instances]
* xref:#secure-admin-use-case[Secure Admin Use Case]
* xref:#upgrading-an-ssl-enabled-secure-glassfish-installation-to-secure-admin[Upgrading an SSL-Enabled Secure GlassFish Installation to Secure Admin]

[[secure-administration-overview]]

=== Secure Administration Overview

The secure administration feature allows an administrator to secure all
administrative communication between the domain administration server
(DAS), any remote instances, and administration clients such as the
`asadmin` utility, the administration console, and REST clients.

In addition, secure administration helps to prevent DAS-to-DAS and
instance-to-instance traffic, and carefully restricts
administration-client-to-instance traffic.

The secure administration feature, which is henceforth referred to as
secure admin, provides a secure environment, in which you can be
confident that rogue users or processes cannot intercept or corrupt
administration traffic or impersonate legitimate {productName} components.

When you install {productName} or create a new domain, secure admin
is disabled by default. When secure admin is disabled, {productName}
does not encrypt administrative communication among the system
components and does not accept administrative connections from remote hosts.

To keep your environment secure, you should always create new domain
with a new private key and certificates. You should never use supplied
domain1 with provided keystore. The general security rule of the private
key is that once it is generated, it stays with the user or the machine,
never migrates, never leaves its home, and it has just two states:
private and compromised.

The following subcommands enable and disable secure admin:

* enable-secure-admin +
The `enable-secure-admin` subcommand turns on
secure admin. {productName} uses SSL encryption to protect subsequent
administrative traffic and will accept remote administrative
connections. Enabling secure admin affects the entire domain, including
the DAS and all instances. The DAS must be running, and not any
instances, when you run `enable-secure-admin`. You must restart the DAS
immediately after enabling secure admin, and then start any instances
you want to run.
+
[NOTE]
====
The `enable-secure-admin` subcommand fails if any administrative user
has a blank password.
====

* disable-secure-admin +
The `disable-secure-admin` subcommand turns off
secure admin. {productName} no longer encrypts administrative
messages and will no longer accept remote administration connections.
Disabling secure admin affects the entire domain, including the DAS and
all instances. The DAS must be running , and not any instances, when you
run `disable-secure-admin`. You must restart the DAS immediately after
disabling secure admin, and then start any instances you want to run.
+
If secure admin is not enabled, this subcommand has no effect.

This section describes how to use these commands to run secure admin,
and the implications of doing so.

[[how-secure-admin-works-the-big-picture]]

=== How Secure Admin Works: The Big Picture

Secure admin is a domain-wide setting. It affects the DAS and all
instances and all administration clients. This section describes the
following topics:

* xref:#functions-performed-by-secure-admin[Functions Performed by Secure Admin]
* xref:#which-administration-account-is-used[Which Administration Account is Used?]
* xref:#what-authentication-methods-are-used-for-secure-administration[What Authentication Methods Are Used for Secure Administration?]
* xref:#understanding-how-certificate-authentication-is-performed[Understanding How Certificate Authentication is Performed]
* xref:#what-certificates-are-used[What Certificates Are Used?]
* xref:#an-alternate-approach-using-distinguished-names-to-specify-certificates[An Alternate Approach: Using Distinguished Names to Specify Certificates]
* xref:#guarding-against-unwanted-connections[Guarding Against Unwanted Connections]

[[functions-performed-by-secure-admin]]

==== Functions Performed by Secure Admin

The `enable-secure-admin` subcommand performs the following functions.
Subsequent sections describe these functions in more detail.

* Enables the secure admin behavior, optionally setting which aliases
  are to be used for identifying the DAS and instance certificates.

* Adjusts all configurations in the domain, including default-config.

* Adjusts Grizzly settings:
** SSL/TLS is enabled in the DAS's admin listener and the instances'
   admin listeners.
** Port unification (that is, HTTP and HTTPS are handled by the same port),
   http—to—https redirection, and client authentication
  (client-auth=want) are enabled.
** Configures SSL to use the administration truststore.
** Configures SSL to use the administration keystore and the correct
   alias (for the self-signed cert) for authenticating itself.
   (You can use your own certificate instead, as described in xref:#using-your-own-certificates[
   Using Your Own Certificates].

+
The Grizzly configuration on the DAS and each instance is identical,
with the exception that the DAS uses the `s1as` alias for SSL/TLS
authentication and the instances use the `glassfish-instance` alias.
(These alias names are the default, and you can change them.) +
A server restart is required to change the Grizzly adapter behavior. +
The restart also synchronizes the restarted instances. When you start
the instances, the DAS delivers the updated configuration to the instances.

[[which-administration-account-is-used]]

==== Which Administration Account is Used?

If only one administration account exists in the realm, {productName}
treats that account as the current default administration account. In
this case, when you run an `asadmin` command, you do not need to specify
the username. If a password for that username is required, you need to
specify it, typically by using the `--passwordfile` option or by letting
`asadmin` prompt you for it.

By default, {productName} includes a single account for user "admin"
and an empty password. Therefore, if you make no other changes before
you enable secure admin, "admin" is the initial default username and no
password is required. You need to decide whether enabling secure admin
without also requiring a password makes sense in your environment.

If multiple admin accounts exist, then {productName} does not
recognize any admin username as the default. You must then specify a
valid username via the `-—user` option when you use the `asadmin`
command (or by or defining the `AS_ASDMIN_USER` environment variable),
and its associated password (if the associated password is not empty).

The username and password used for a login attempt must match the
username and password (if required) for an account defined in the realm,
and you must have set up the account as a member of the admin group.

[[what-authentication-methods-are-used-for-secure-administration]]

==== What Authentication Methods Are Used for Secure Administration?

The secure admin feature enforces security via the following
authentication methods:

* The DAS and instances authenticate to each other via mutual (two-way)
SSL/TLS certificate authentication. The DAS authenticates to clients via
one-way SSL/TLS certificate authentication.
+
The domain creation process creates a default keystore and truststore,
plus a default private key for the DAS. Secure admin uses this initial
configuration to set up the truststore so that the DAS and instances
always trust each other.
* Remote administration clients (`asadmin`, administration console,
browsers, and IDEs) must accept the public certificate presented by the
DAS. If accepted, remote administration clients then send a user name
and password (HTTP Basic authentication) in the HTTP Authorization
header. The receiving DAS or instance makes sure those credentials are
valid in its realm, and authenticates and authorizes the user.
* A locally-running `asadmin` (that is, connecting to an instance on the
same host) authenticates and authorizes to the co-located instance using
a locally-provisioned password.
* Credentials or other sensitive information sent over the network are
always encrypted if secure admin is enabled. No credentials are sent in
the clear if secure admin is enabled. (If secure admin is disabled,
credentials are sent in the clear.) Messages between administration
clients and the DAS, between the DAS and remote instances, and between
local administration clients and instances are encrypted using SSL/TLS.
This is true even if you explicitly set the `asadmin` `-—secure` option
to false.

xref:#gkobl[Table 5-1] shows which authentication methods are employed
when secure admin is enabled or disabled.

[[gkobl]]

Table 5-1 Authentication Methods Employed

[width="100%",cols="30%,30%,40%",options="header",]
|===
|Access Method |When Secure Admin is Disabled |When Secure Admin is Enabled

|Remote administration access to the DAS
|Rejected.
|Username/password authentication. (Client must also accept server certificate.)

|Communication between DAS and instances
|Cleartext messages. No mutual authentication.
|SSL-encrypted messages. SSL mutual authentication using certificates.

|Communication between administration clients and DAS
|Cleartext messages. No DAS authentication.
|SSL-encrypted messages. DAS uses SSL certificate server authentication.

|Local asadmin client to instance on same node
|Cleartext messages. Locally-provisioned password mechanism is used.
|SSL-encrypted messages. Locally-provisioned password mechanism is used.
|===


[[understanding-how-certificate-authentication-is-performed]]

==== Understanding How Certificate Authentication is Performed

The domain creation process creates a primary (private) key and a
self-signed certificate for the DAS, and a separate private key and
self-signed certificate for remote instances.

Then, when you enable secure admin, the following actions are performed:

* Both private keys are stored in the domain-wide DAS keystore file, keystore.jks.
* Both public certificates are stored in the domain-wide DAS truststore
  file, cacerts.jks.

When the DAS sends a message to an instance:

1. SSL on the instance asks the DAS to provide an SSL/TLS certificate.
2. The DAS sends the certificate with the alias you specified using the
`--adminalias` option when you ran the `enable-secure-admin` subcommand.
3. SSL on the instance makes sure the certificate is valid and
{productName} makes sure that the security Principal associated with
the incoming request (provided automatically by Grizzly and the SSL/TLS
Java implementation) matches the Principal associated with the
adminalias from the instance's truststore.

[[what-certificates-are-used]]

==== What Certificates Are Used?

When you enable secure admin, you can optionally set the `--adminalias`
and `--instancealias` options that tell secure admin which aliases to
use for the DAS and instance certificates.

The DAS uses the alias associated with the `--instancealias` option to
check incoming requests that use SSL/TLS cert authentication.
Conversely, instances use the alias associated with the `--adminalias`
option to check incoming requests with certificate authentication.

By default, `--adminalias` of the `enable-secure-admin` subcommand uses
the `s1as` alias, and the `--instancealias` option uses the
`glassfish-instance` alias, both of which identify the default
self-signed certificates.

You can use your tool of choice, such as keytool, to list the default
self-signed certificates in the keystore, similar to the following:

[NOTE]
====
You can list the contents of the keystore without supplying a password.
However, for a request that affects the private key, such as the
keytool `--certreq` option, the keystore password is required. This
is the master password and has a default value of changeit unless you
change it with the `change-master-password` subcommand.
====

[source]
----
keytool -list -keystore keystore.jks
Enter keystore password:
Keystore type: JKS
Keystore provider: SUN

Your keystore contains 2 entries

glassfish-instance, 16. 6. 2025, PrivateKeyEntry,
Certificate fingerprint (SHA-256): F1:A6:22:25:2E:1A:15:66:FE:C5:93:87:FE:C9:4A:EF:7F:B1:51:D9:54:C2:7D:19:B3:77:45:D4:75:8A:92:D8
s1as, 16. 6. 2025, PrivateKeyEntry,
Certificate fingerprint (SHA-256): 28:D2:74:B2:F0:85:C2:3E:B8:23:77:2C:B9:4B:A9:44:18:04:90:EC:7A:C1:43:A3:74:FA:73:0D:2C:8B:BE:FA
----

The `--adminalias` and `--instancealias` values are maintained. Because
of this design, normal instance creation operations (create-instance
over SSH and create-local-instance) apply the up-to-date keystore,
truststore, and configuration to each instance.

[[self-signed-certificates-and-trust]]

===== Self-Signed Certificates and Trust

The self-signed certificates that {productName} uses might not be
trusted by clients by default because a certificate authority does not
vouch for the authenticity of the certificate. If you enable secure
admin and then contact the DAS using an administration client, that
client will detect whether the certificate is automatically trusted.

Browsers will warn you, let you view the certificate, and ask you to
reject the certificate, accept it once, or accept it indefinitely, as
shown in xref:#gkqpv[Figure 5-1].

[[gkqpv]]


.*Figure 5-1 Sample Browser Response to Untrusted Certificate*
image:img/accept-certif.png[
"This screen shot shows how a browser might respond to an untrusted certificate."]


Similarly, the first time `asadmin` receives an untrusted certificate,
it displays the certificate and lets you accept it or reject it, as
follows: (If you accept it, `asadmin` also accepts that certificate in
the future. )

[source]
----
<<<<<<< HEAD
D:\glassfish8\glassfish\bin>asadmin enable-secure-admin
Command enable-secure-admin executed successfully.


D:\glassfish8\glassfish\bin>asadmin stop-domain domain1
Waiting for the domain to stop .......
Command stop-domain executed successfully.

D:\glassfish8\glassfish\bin>asadmin start-domain domain1
Waiting for domain1 to start ..............................
Successfully started the domain : domain1
domain  Location: D:\glassfish8\glassfish\domains\domain1
Log File: D:\glassfish8\glassfish\domains\domain1\logs\server.log
Admin Port: 4848
Command start-domain executed successfully.

D:\glassfish8\glassfish\bin>asadmin list-domains
=======
asadmin change-admin-password
Enter admin user name [default: admin]>
Enter the admin password>
Enter the new admin password>
Enter the new admin password again>
Command change-admin-password executed successfully.

asadmin enable-secure-admin
Command enable-secure-admin executed successfully.

asadmin stop-domain domain1
Waiting for the domain to stop
Waiting finished after 403 ms.
Command stop-domain executed successfully.

Executing: nohup /usr/lib/jvm/jdk21/bin/java ...
Please look at the server log for more details...
Waiting for domain1 to start .
Waiting finished after 1 830 ms.
Successfully started the domain : domain1
domain  Location: glassfish7/glassfish/domains/domain1
Log File: glassfish7/glassfish/domains/domain1/logs/server.log
Admin Port: 4 848
Command start-domain executed successfully.

asadmin --passwordfile passwordfile.txt --host myhost --port 4848 --user admin get '*'
>>>>>>> dd452d0f
[
[
  Version: V3
  Subject: CN=myhost, OU=GlassFish, O=Eclipse Foundation
  Signature Algorithm: SHA384withRSA, OID = 1.2.840.113549.1.1.12

  Key:  Sun RSA public key, 3072 bits
  params: null
  modulus: 3549735436017293395944399646050811605943532483330731639481598849195313135835601143069278775941912833227184154864170476669765109167152322363083299440076144545884210810695275245235290371125049221504343452636546115539000689261660824058752199649413127695714057216403304620479663537593783643718815826174936353744083157948002549899647579875863433879715246339821979167572445791066895925940334028702098718914449598747058452632825884946661997817063467477967082246499686706849812768296403131210992247963632289343046508299415274685878207623087456003937980779990473138786661103933170076403008263876046472449325091195878634067766001042523423726589500567402223394224478674606376189686528174927512280324403247720016525605021176037293387708549982440787482868276910788669896670774159413950077457746564502690943667525041381015485689956421709895164590278363335180710355827189740931402932913235081939232805280270340849976056857048054492958525153
  public exponent: 65537
  Validity: [From: Mon Jun 16 23:57:45 CEST 2025,
               To: Thu Jun 14 23:57:45 CEST 2035]
  Issuer: CN=dmatej-tux, OU=GlassFish, O=Eclipse Foundation
  SerialNumber: 68:68:c4:b6:10:00:3b:60

Certificate Extensions: 1
[1]: ObjectId: 2.5.29.14 Criticality=false
SubjectKeyIdentifier [
KeyIdentifier [
0000: DE 76 7A 17 89 52 81 A2   16 D7 98 9A F1 88 E0 77  .vz..R.........w
0010: B5 35 45 42                                        .5EB
]
]

]
  Algorithm: [SHA384withRSA]
  Signature:
0000: 2D FC 98 9B B6 4D 0F 13   89 1B 50 17 FF 46 14 84  -....M....P..F..
0010: C2 42 42 4C EF DC 2A 49   FC 6C D4 CE E1 78 36 28  .BBL..*I.l...x6(
0020: CC 24 A1 F0 99 6E 6A 2D   09 A0 C2 56 76 E9 02 0B  .$...nj-...Vv...
0030: B7 AA 19 FE 95 0A BB 7C   35 C8 23 FE CE 01 A9 CE  ........5.#.....
0040: 4D 7D A0 90 14 F6 4A C6   74 68 6E 4A 78 40 1F 82  M.....J.thnJx@..
0050: D0 2D 2D 91 CB 29 B7 14   37 9D B8 4A 41 39 41 63  .--..)..7..JA9Ac
0060: 21 B9 0D 91 CA 94 70 38   35 F1 5A 94 53 12 03 E3  !.....p85.Z.S...
0070: 16 73 DE 5A 2A F4 73 80   2D 3A 12 A4 E2 96 8F 4A  .s.Z*.s.-:.....J
0080: 62 08 E3 CB 2F AE 61 D8   D4 37 14 0D AC 9C D2 38  b.../.a..7.....8
0090: 6F C6 FF B7 BF B7 B0 EC   D7 78 70 55 24 81 AB D8  o........xpU$...
00A0: A8 28 65 F6 87 08 BB CE   29 19 66 B0 8E F2 AB D1  .(e.....).f.....
00B0: B3 12 C1 E9 A5 8C 29 F6   7B 49 B4 77 EA F9 88 D7  ......)..I.w....
00C0: 56 B6 C1 74 6B F5 71 B3   59 E8 CF B3 3F BA 44 F3  V..tk.q.Y...?.D.
00D0: DB 00 5F 9C 47 7A 23 A7   F4 CE 35 E4 9D 38 3E 4E  .._.Gz#...5..8>N
00E0: E8 9F 3F 04 A3 A9 BB 60   B3 7E 76 9D CA DF 82 2C  ..?....`..v....,
00F0: FE 5C 94 91 0A BA D4 DA   DF ED 92 CE F3 09 7D 8C  .\..............
0100: 7C 8F 25 C4 87 25 69 34   C5 DF 6B 66 CE F9 51 73  ..%..%i4..kf..Qs
0110: 9C 40 81 0C 7F 4F FF 9D   E9 F8 A2 24 3F EB 72 5D  .@...O.....$?.r]
0120: 52 F2 D5 7D ED DA 8B 96   07 AC 66 A3 B8 A7 94 35  R.........f....5
0130: 64 B7 15 26 B3 D8 5D 30   65 C0 3D A7 C4 BF D2 CB  d..&..]0e.=.....
0140: 1B E7 2C AB 76 68 72 77   C4 C1 21 69 D0 B8 8F B3  ..,.vhrw..!i....
0150: 4F 00 09 51 0D BF F3 A8   16 00 73 58 F4 E7 95 CF  O..Q......sX....
0160: ED 80 65 6E 01 51 3D 09   F7 EB 1A 7A 76 63 7D DD  ..en.Q=....zvc..
0170: 6D 3D 11 6D 15 01 D6 EC   E4 24 51 9A A5 FC 9C 7E  m=.m.....$Q.....

]
Do you trust the above certificate [y|N] -->y
----

`asadmin` saves certificates you accept in the file `.asadmintruststore`
in your log-in default directory. You do not generally need to work with
the file directly, but if you delete or move the file, `asadmin` will
prompt you again when it receives untrusted certificates.

Some `asadmin` commands such as run-script can contact an instance
directly to retrieve information (but not to make configuration
changes). The instances do not use the same certificate as the DAS, so
in these cases `asadmin` then prompts you to accept or reject the
instance certificate.

[[using-your-own-certificates]]

===== Using Your Own Certificates

By default, `--adminalias` of the `enable-secure-admin` subcommand uses
the `s1as` alias, and the `--instancealias` option uses the
`glassfish-instance` alias, both of which identify the default
self-signed certificates.

You can instead have {productName} use your own certificates for this
purpose by first adding your certificates to the keystore and
truststore, and then running `enable-secure-admin` and specifying the
aliases for your certificates.

It is also possible to use `s1as` and `glassfish-instance` as the alias
names for your own certificates. A benefit of doing so is that you would
not have to specify alias names with the `enable-secure-admin`
subcommand.

In addition, your own certificate identified by the `s1as` alias would
be used in all other cases within the domain where the `s1as` alias is
used (by default), such as in the SSL configuration of the IIOP and
http-listener-2 listeners, and as the `encryption.key.alias` and
`signature.key.alias` used for provider configuration in the SOAP
authentication layer for Message Security configuration.

You may find the wide-reaching effect of using the `s1as` alias with
your own certificate to be either a useful feature or an unintended
consequence. Therefore, you should understand the implications of using
the `s1as` alias before doing so.

If you decide to use the `s1as` and `glassfish-instance` aliases with
your own certificates, you will first need to disable secure admin (if
enabled) and then change or delete the exiting `s1as` alias from both
the `keystore.jks` keystore and `cacerts.jks` truststore for the DAS.
You can use the `--changealias` or `--delete` option of `keytool` to
accomplish this. Then, import your own certificates.

When you enable secure admin, the DAS and the instances then have copies
of the same keystore and truststore

[[an-alternate-approach-using-distinguished-names-to-specify-certificates]]

==== An Alternate Approach: Using Distinguished Names to Specify Certificates

By default, the DAS uses the alias associated with the `--instancealias`
option to check incoming requests that use SSL/TLS cert authentication.
Conversely, instances use the alias associated with the `--adminalias`
option to check incoming requests with certificate authentication.

The xref:reference-manual.adoc#enable-secure-admin-principal[
`enable-secure-admin-principal`] subcommand
provides an alternate approach. `enable-secure-admin-principal`
instructs {productName} to accept admin requests when accompanied by
an SSL certificate with the specified distinguished name (DN).

[NOTE]
====
Any certificate you specify with `enable-secure-admin-principal` must
either be issued by a trusted certificate authority or, if it is
self-signed, must already be in the {productName} truststore.
====

For example, assume that you write your own admin client that uses the
REST interface. When your client establishes the connection, it can
choose which certificate to use for its client cert. You would then
specify the DN of this certificate to `enable-secure-admin-principal`.

You must specify either the DN or the `--alias` option of the
`enable-secure-admin-principal` subcommand.

If you specify the DN, {productName} records the value you specify as
the DN. You specify the DN as a comma-separated list in quotes. For
example,
`"CN=system.amer.oracle.com,OU=GlassFish,O=Oracle Corporation,L=Santa Clara,ST=California,C=US"`.

[NOTE]
====
The `enable-secure-admin-principal` subcommand accepts the string you
enter and does not immediately validate it. However, secure admin must
be able to match the DN you specify in order to use it.
====

If you have sufficient privileges to view the content of the keystore,
you can use keytool to display the DN of a certificate:

[source]
----
keytool -v -list -keystore keystore.jks
Enter keystore password:
Keystore type: JKS
Keystore provider: SUN

Your keystore contains 2 entries

Alias name: glassfish-instance
Creation date: 16. 6. 2025
Entry type: PrivateKeyEntry
Certificate chain length: 1
Certificate[1]:
Owner: CN=localhost-instance, OU=GlassFish, O=Eclipse Foundation
Issuer: CN=localhost-instance, OU=GlassFish, O=Eclipse Foundation
Serial number: e99681e61da6a953
Valid from: Mon Jun 16 17:13:17 CEST 2025 until: Thu Jun 14 17:13:17 CEST 2035
Certificate fingerprints:
         SHA1: 37:6D:39:C1:F5:57:86:07:61:2D:0D:6C:93:E6:13:E5:05:CF:4A:5C
         SHA256: F1:A6:22:25:2E:1A:15:66:FE:C5:93:87:FE:C9:4A:EF:7F:B1:51:D9:54:C2:7D:19:B3:77:45:D4:75:8A:92:D8
Signature algorithm name: SHA384withRSA
Subject Public Key Algorithm: 3072-bit RSA key
Version: 3

Extensions:

#1: ObjectId: 2.5.29.14 Criticality=false
SubjectKeyIdentifier [
KeyIdentifier [
0000: 83 D4 5A 15 9E 87 E8 B3   5C D3 F9 D3 7F 06 2F D0  ..Z.....\...../.
0010: CF E5 AB F0                                        ....
]
]



*******************************************
*******************************************


Alias name: s1as
Creation date: 16. 6. 2025
Entry type: PrivateKeyEntry
Certificate chain length: 1
Certificate[1]:
Owner: CN=localhost, OU=GlassFish, O=Eclipse Foundation
Issuer: CN=localhost, OU=GlassFish, O=Eclipse Foundation
Serial number: a1cbb63cfa2050c4
Valid from: Mon Jun 16 17:13:16 CEST 2025 until: Thu Jun 14 17:13:16 CEST 2035
Certificate fingerprints:
         SHA1: 59:80:01:EB:F7:99:E8:37:BA:6E:49:D1:B7:2B:74:42:8A:89:23:CE
         SHA256: 28:D2:74:B2:F0:85:C2:3E:B8:23:77:2C:B9:4B:A9:44:18:04:90:EC:7A:C1:43:A3:74:FA:73:0D:2C:8B:BE:FA
Signature algorithm name: SHA384withRSA
Subject Public Key Algorithm: 3072-bit RSA key
Version: 3

Extensions:

#1: ObjectId: 2.5.29.14 Criticality=false
SubjectKeyIdentifier [
KeyIdentifier [
0000: 16 BE A5 C1 AB A0 66 8B   63 66 64 02 C8 25 7C A9  ......f.cfd..%..
0010: 0F B1 C8 5E                                        ...^
]
]



*******************************************
*******************************************
----

If you use the "`--alias` aliasname" form, then {productName} looks
in its truststore for a certificate with the specified alias and uses
the DN associated with that certificate. alias-name must be an alias
associated with a certificate currently in the truststore. Therefore,
you may find it most useful for self-signed certificates for which you
know the alias.

If you have sufficient privileges to view the contents of the
truststore, you can use keytool to display the alias of a certificate:

[source]
----
keytool -v -list -keystore cacerts.jks
Enter keystore password:
Keystore type: JKS
Keystore provider: SUN

Your keystore contains 2 entries

Alias name: glassfish-instance
Creation date: 16. 6. 2025
Entry type: trustedCertEntry

Owner: CN=localhost-instance, OU=GlassFish, O=Eclipse Foundation
Issuer: CN=localhost-instance, OU=GlassFish, O=Eclipse Foundation
Serial number: e99681e61da6a953
Valid from: Mon Jun 16 17:13:17 CEST 2025 until: Thu Jun 14 17:13:17 CEST 2035
Certificate fingerprints:
         SHA1: 37:6D:39:C1:F5:57:86:07:61:2D:0D:6C:93:E6:13:E5:05:CF:4A:5C
         SHA256: F1:A6:22:25:2E:1A:15:66:FE:C5:93:87:FE:C9:4A:EF:7F:B1:51:D9:54:C2:7D:19:B3:77:45:D4:75:8A:92:D8
Signature algorithm name: SHA384withRSA
Subject Public Key Algorithm: 3072-bit RSA key
Version: 3

Extensions:

#1: ObjectId: 2.5.29.14 Criticality=false
SubjectKeyIdentifier [
KeyIdentifier [
0000: 83 D4 5A 15 9E 87 E8 B3   5C D3 F9 D3 7F 06 2F D0  ..Z.....\...../.
0010: CF E5 AB F0                                        ....
]
]

*******************************************
*******************************************

Alias name: s1as
Creation date: 16. 6. 2025
Entry type: trustedCertEntry

Owner: CN=localhost, OU=GlassFish, O=Eclipse Foundation
Issuer: CN=localhost, OU=GlassFish, O=Eclipse Foundation
Serial number: a1cbb63cfa2050c4
Valid from: Mon Jun 16 17:13:16 CEST 2025 until: Thu Jun 14 17:13:16 CEST 2035
Certificate fingerprints:
         SHA1: 59:80:01:EB:F7:99:E8:37:BA:6E:49:D1:B7:2B:74:42:8A:89:23:CE
         SHA256: 28:D2:74:B2:F0:85:C2:3E:B8:23:77:2C:B9:4B:A9:44:18:04:90:EC:7A:C1:43:A3:74:FA:73:0D:2C:8B:BE:FA
Signature algorithm name: SHA384withRSA
Subject Public Key Algorithm: 3072-bit RSA key
Version: 3

Extensions:

#1: ObjectId: 2.5.29.14 Criticality=false
SubjectKeyIdentifier [
KeyIdentifier [
0000: 16 BE A5 C1 AB A0 66 8B   63 66 64 02 C8 25 7C A9  ......f.cfd..%..
0010: 0F B1 C8 5E                                        ...^
]
]

*******************************************
*******************************************
----

When you run `enable-secure-admin`, {productName} automatically
records the DNs for the admin alias and the instance alias, whether you
specify those values or use the defaults. You do not need to run
`enable-secure-admin-principal` yourself for those certificates.

Other than these certificates, you must run
`enable-secure-admin-principal` for any other DN that {productName}
should authorize to send admin requests. This includes DNs corresponding
to trusted certificates (those with a certificate chain to a trusted
authority.)

You can run `enable-secure-admin-principal` multiple times so that
{productName} accepts admin requests from a client sending a
certificate with any of the DNs you specify.

The following example shows how to specify a DN for authorizing access
in secure administration:

[source]
----
asadmin enable-secure-admin-principal "CN=myadmin,OU=GlassFish,O=Eclipse Foundation"
Command enable-secure-admin-principal executed successfully.
----

You can use the xref:reference-manual.adoc#disable-secure-admin-principal[`disable-secure-admin-principal`]
subcommand to disable a specific certificate for authenticating and
authorizing access in secure admin. You must specify either the DN or
the `--alias` option of the `disable-secure-admin-principal` subcommand.
To disable multiple certificates for authenticating and authorizing
access in secure admin, run the `disable-secure-admin-principal`
subcommand multiple times.

You can use the xref:reference-manual.adoc#list-secure-admin-principals[`list-secure-admin-principals`]
subcommand to list the certificates for which {productName} accepts
admin requests from clients.

[[guarding-against-unwanted-connections]]

==== Guarding Against Unwanted Connections

Secure admin guards against unwanted connections in several ways:

* DAS-to-DAS, instance-to-instance:

** The DAS and the instances have copies of the same truststore, which
contains the public certificate of the DAS and the separate public
certificate that is used by all instances. In addition, {productName}
includes a unique, generated "domain ID" that servers use to ensure that
admin requests from other {productName}s originate from the correct
domain.

** DAS-to-other-DAS communication is not authenticated because each
different DAS will have its own self-signed certificate that is not in
the truststore of the other DAS.

** DAS-to-itself communication is unlikely unless you were to
misconfigure the admin listener port for an instance on the same host so
it is the same as for the DAS. Similarly, instance-to-instance traffic
is unlikely unless you were to misconfigure listener ports for instances
on the same host.
+
To prevent both of these situations, both cases are handled by making
sure that the connecting Principal (alias) is not the running Principal.
secure admin ensures that if the client has authenticated using SSL/TLS
client authentication that the Principal associated with the remote
client is not the same as the current process. That is, the DAS makes
sure that the Principal is not itself. Similarly, each instance ensures
that the client is not an instance. (The instances share the same
self-signed certificate and therefore are mapped to the same Principal.)
* Remote client-to-instance:
+
Remote `asadmin` clients are unable to connect directly to instances. If
the user on host "test1" runs a local command but specifies a remote
instance on host "test2," `asadmin` on test1 will read and send that
locally-provisioned password. The instance on "test2" will have a
different locally-provisioned password and so the authentication attempt
will fail.
+
Therefore, a user on "test1" will not be able to run a remote command
targeting an instance on "test2."

[[considerations-when-running-glassfish-server-with-default-security]]

=== Considerations When Running {productName} With Default Security

In {productName}, the default admin account is username "admin" with
an empty password. Admin clients provide empty credentials or none at
all, and all are authenticated and authorized as that default admin
user. None of the participants (clients, DAS, or instances) encrypts
network messages.

If this level of security is acceptable in your environment, no changes
are needed and you do not need to enable secure administration. Imposing
a heightened level of security is optional.

However, consider xref:#gkode[Table 5-2], which shows which operations
are accepted and rejected when secure admin is disabled.


[NOTE]
====
When secure admin is disabled, {productName} does allow remote
monitoring (read-only) access via the REST interface.
====


[[gkode]]

Table 5-2 Accepted and Rejected Operations if Secure Admin is Disabled

[width="100%",cols="30%,25%,45%",options="header",]
|===
|Operation |Run From Same System as DAS |Run From Remote System

|`start-local-instance`
|Functions as expected
|Cannot sync with DAS.
The instance starts but cannot communicate with the DAS.
DAS will not see the instance.

|Any other `asadmin` subcommand
|Functions as expected
|Rejected. A user sees the username/password prompt, but even correct entries are rejected.

|Commands that use SSH. For example, `create-instance`.
|Functions as expected; requires prior SSH configuration.
|Functions as expected; requires prior SSH configuration.
|===


[[running-secure-admin]]

=== Running Secure Admin

This section describes how to run secure admin. The section begins with
prerequisites for running secure admin.

[[prerequisites-for-running-secure-admin]]

==== Prerequisites for Running Secure Admin

Before running {productName} with secure admin enabled, you must make
sure that:

1. The DAS is installed, initialized, and running.
2. If one or more remote instances are installed and initialized, they
   must not be running.
3. Any administration clients you require are installed.
4. The DAS communicates on the `-—adminport` you configure when you
   create the domain, and defaults to 4848. An instance communicates on the
   `ASADMIN_LISTENER_PORT` system property you specify for the instance.
5. The user name and password sent by remote administration clients
   (`asadmin`, administration console, browsers, and IDEs) must exist in
   the realm and be in the admin group.
6. The keystore and truststore for the domain exist. (They are created
   by default when you create the domain or install {productName}.)
+
If you are not using the default self-signed certificates, you must add
   your own valid certificates and CA root in the keystore and truststore,
   respectively.
7. If you are not using the default self-signed certificates, create
   two aliases corresponding to certificates in the keystore and
   truststore: one that the DAS will use for authenticating itself in
   administration traffic, and one that the instances will use for
   authenticating itself in administration traffic.

[[an-alternate-approach-using-a-user-name-and-password-for-internal-authentication-and-authorization]]

==== An Alternate Approach: Using A User Name and Password for Internal Authentication and Authorization

By default, secure admin uses the {productName} self-signed
certificates, via the aliases corresponding to these certificates, to
authenticate the DAS and instances with each other and to authorize
secure admin operations. Specifically, the DAS uses the (`s1as`) alias
for authenticating itself and authorizing access in administration
traffic, and instances use the (`glassfish-instance`) alias for
authenticating themselves and authorizing access in secure admin traffic.

As described in xref:#using-your-own-certificates[Using Your Own Certificates], you can
instead use your own certificates and their associated aliases for
authenticating and authorizing the DAS and instances in administration traffic.

As an alternative to this certificate-based authentication and
authorization, you can instead use the
xref:reference-manual.adoc#enable-secure-admin-internal-user[
`enable-secure-admin-internal-user`] subcommand to
instruct all servers in the domain to authenticate to each other, and to
authorize admin operations submitted to each other, using an existing
admin user name and password rather than SSL certificates.

[NOTE]
====
If secure admin is enabled, all {productName} processes continue to
use SSL encryption to secure the content of the admin messages,
regardless of how they authenticate to each other.
====

You might want to use the
xref:reference-manual.adoc#enable-secure-admin-internal-user[
`enable-secure-admin-internal-user`] subcommand if your
use case favors the use of a user name and password combination over the
use of SSL certificates and aliases.

This generally means that you must:

1. Create a valid admin user.
+
[source]
----
asadmin> create-file-user --authrealmname admin-realm --groups
asadmin newAdminUsername
----
2. Create a password alias for the just-created password.
+
[source]
----
asadmin> create-password-alias passwordAliasName
----
3. Use that user name and password for inter-process authentication and
admin authorization.
+
[source]
----
asadmin> enable-secure-admin-internal-user
--passwordalias passwordAliasName
newAdminUsername
----

The following example allows secure admin to use a user name and
password alias for authentication and authorization between the DAS and
instances, instead of certificates.

[source]
----
asadmin> enable-secure-admin-internal-user
--passwordalias passwordAliasName
newAdminUsername
----

If {productName} finds at least one secure admin internal user, then
if secure admin is enabled {productName} processes will not use SSL
authentication and authorization with each other and will instead use
user name password pairs.

Most users who use this subcommand will need to set up only one secure
admin internal user. If you set up more than one secure admin internal
user, you should not make any assumptions about which user name and
password pair {productName} will choose to use for any given admin
request.

As a general practice, you should not use the same user name and
password pair for internal admin communication and for admin user login.
That is, create at least one admin account specifically for internal
admin communication.

You can use the xref:reference-manual.adoc#disable-secure-admin-internal-user[`disable-secure-admin-internal-user`]
subcommand to disable secure admin from using the user name (instead of
SSL certificates) to authenticate the DAS and instances with each other
and to authorize admin operations. To disable multiple user names for
authenticating and authorizing access in secure admin, run the
`disable-secure-admin-internal-user` subcommand multiple times.

You can use the xref:reference-manual.adoc#list-secure-admin-internal-users[`list-secure-admin-internal-users`]
subcommand to list the user names for which {productName}
authenticate the DAS and instances with each other and authorizes admin
operations.

[[example-of-running-enable-secure-admin]]

==== Example of Running enable-secure-admin

The following example shows how to enable secure admin for a domain
using the default admin alias and the default instance alias. You must
restart the DAS immediately after enabling secure admin.

[NOTE]
====
The only indicator that secure admin is enabled is the successful status
from the `enable-secure-admin` subcommand. When secure admin is running,
the DAS and instances do not report the secure admin status.
====

[source]
----
asadmin> enable-secure-admin
Command enable-secure-admin executed successfully.
----

The following example shows how to enable secure admin for a domain
using an admin alias adtest and an instance alias intest. You can also
use this command to modify an existing secure admin configuration to use
different aliases.

[source]
----
asadmin> enable-secure-admin --adminalias adtest --instancealias intest
----

The following example shows how to disable secure admin:
[source]
----
asadmin> disable-secure-admin
Command disable-secure-admin executed successfully.
----

You can use the following command to see the current state of secure
admin in a domain:
[source]
----
asadmin> get secure-admin.enabled
secure-admin.enabled=false
Command get executed successfully.
----

[[additional-considerations-when-creating-local-instances]]

=== Additional Considerations When Creating Local Instances

If you use `xxx-local-instance` commands to set up local instances,
either leave secure admin disabled, or enable it before you create or
start the instances and leave it that way.

However, if you use `xxx-instance` commands over SSH to manage remote
instances, you can enable and disable secure admin, although this is not
recommended because it can result in an inconsistent security model.

[[secure-admin-use-case]]

=== Secure Admin Use Case

This section describes a simple secure admin use case.

In the
`asadmin --secure=false --user me --passwordfile myFile.txt cmd ...` use
case, the user submits a command with `--secure` set to false, and
supplies password credentials.

The important concept to note is that `asadmin` uses HTTPS because of
the DAS redirection, even though the command sets `--secure` to false.
`asadmin` sends the HTTP Authorization header along with the redirected request.

In addition to the flow described here, certificate authentication is
also performed as described in xref:#gkqax[Table 5-3]. Also, the
credentials that the user supplies are assumed to be valid administrator
credentials for the DAS.

[[gkqax]]

Table 5-3 asadmin --secure=false, With Username and Password

[width="100%",cols="34%,33%,33%",options="header",]
|===
|asadmin |Grizzly |AdminAdapter

|Sends HTTP request, no authorization header (because the transport is not secure).
|
|

|
|Returns 3xx status and redirects HTTP to HTTPS.
|

|Follows redirection, this time adding the Authorization header (because transport is now HTTPS).
|
|

|
|
|Authenticates admin user and password from HTTP Authorization
header in the realm Executes command, and responds with success status.
|===


[[upgrading-an-ssl-enabled-secure-glassfish-installation-to-secure-admin]]

=== Upgrading an SSL-Enabled Secure GlassFish Installation to Secure Admin

If you enable secure admin on an SSL-enabled {productName}
installation, secure admin uses the existing <ssl cert-nickname> value
as the DAS adminalias for secure admin.

<|MERGE_RESOLUTION|>--- conflicted
+++ resolved
@@ -333,25 +333,6 @@
 
 [source]
 ----
-<<<<<<< HEAD
-D:\glassfish8\glassfish\bin>asadmin enable-secure-admin
-Command enable-secure-admin executed successfully.
-
-
-D:\glassfish8\glassfish\bin>asadmin stop-domain domain1
-Waiting for the domain to stop .......
-Command stop-domain executed successfully.
-
-D:\glassfish8\glassfish\bin>asadmin start-domain domain1
-Waiting for domain1 to start ..............................
-Successfully started the domain : domain1
-domain  Location: D:\glassfish8\glassfish\domains\domain1
-Log File: D:\glassfish8\glassfish\domains\domain1\logs\server.log
-Admin Port: 4848
-Command start-domain executed successfully.
-
-D:\glassfish8\glassfish\bin>asadmin list-domains
-=======
 asadmin change-admin-password
 Enter admin user name [default: admin]>
 Enter the admin password>
@@ -372,13 +353,12 @@
 Waiting for domain1 to start .
 Waiting finished after 1 830 ms.
 Successfully started the domain : domain1
-domain  Location: glassfish7/glassfish/domains/domain1
-Log File: glassfish7/glassfish/domains/domain1/logs/server.log
+domain  Location: glassfish8/glassfish/domains/domain1
+Log File: glassfish8/glassfish/domains/domain1/logs/server.log
 Admin Port: 4 848
 Command start-domain executed successfully.
 
 asadmin --passwordfile passwordfile.txt --host myhost --port 4848 --user admin get '*'
->>>>>>> dd452d0f
 [
 [
   Version: V3
