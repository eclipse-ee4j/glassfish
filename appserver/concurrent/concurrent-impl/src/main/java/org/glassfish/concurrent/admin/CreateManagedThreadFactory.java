--- conflicted
+++ resolved
@@ -1,9 +1,5 @@
 /*
-<<<<<<< HEAD
- * Copyright (c) 2022-2025 Contributors to the Eclipse Foundation
-=======
  * Copyright (c) 2022, 2025 Contributors to the Eclipse Foundation
->>>>>>> 4dd664fd
  * Copyright (c) 2013, 2018 Oracle and/or its affiliates. All rights reserved.
  *
  * This program and the accompanying materials are made available under the
@@ -102,24 +98,14 @@
     public void execute(AdminCommandContext context) {
         final ActionReport report = context.getActionReport();
 
-<<<<<<< HEAD
-        HashMap<String, String> attrList = new HashMap<>();
-        attrList.put(ResourceConstants.JNDI_NAME, jndiName);
-        attrList.put(ConcurrencyTagNames.CONTEXT_INFO_ENABLED, contextinfoenabled.toString());
-        attrList.put(ConcurrencyTagNames.CONTEXT_INFO, contextinfo);
-        attrList.put(ConcurrencyTagNames.THREAD_PRIORITY, threadpriority.toString());
-        attrList.put(ConcurrencyTagNames.USE_VIRTUAL_THREADS, useVirtualThreads.toString());
-        attrList.put(ServerTags.DESCRIPTION, description);
-        attrList.put(ResourceConstants.ENABLED, enabled.toString());
-=======
         ResourceAttributes attrList = new ResourceAttributes();
         attrList.set(ResourceConstants.JNDI_NAME, jndiName);
         attrList.set(ConcurrencyTagNames.CONTEXT_INFO_ENABLED, contextinfoenabled.toString());
         attrList.set(ConcurrencyTagNames.CONTEXT_INFO, contextinfo);
         attrList.set(ConcurrencyTagNames.THREAD_PRIORITY, threadpriority.toString());
+        attrList.set(ConcurrencyTagNames.USE_VIRTUAL_THREADS, useVirtualThreads.toString());
         attrList.set(ServerTags.DESCRIPTION, description);
         attrList.set(ResourceConstants.ENABLED, enabled.toString());
->>>>>>> 4dd664fd
         ResourceStatus rs;
 
         try {
