--- conflicted
+++ resolved
@@ -20,6 +20,7 @@
 
 import java.util.ArrayList;
 import java.util.HashMap;
+import java.util.LinkedHashMap;
 import java.util.List;
 import java.util.Map;
 import java.util.regex.Matcher;
@@ -34,10 +35,11 @@
  */
 class JvmOptions {
 
-    Map<String, String> sysProps = new HashMap<>();
-    Map<String, String> xxProps = new HashMap<>();
-    Map<String, String> xProps = new HashMap<>();
-    Map<String, String> plainProps = new HashMap<>();
+    Map<String, String> sysProps = new LinkedHashMap<>();
+    Map<String, String> xxProps = new LinkedHashMap<>();
+    Map<String, String> xProps = new LinkedHashMap<>();
+    Map<String, String> longProps = new LinkedHashMap<>();
+    Map<String, String> plainProps = new LinkedHashMap<>();
     int osgiPort = -1;
 
     JvmOptions(List<String> options) throws GFLauncherException {
@@ -55,15 +57,9 @@
                 addXxProp(s);
             } else if (s.startsWith("-X")) {
                 addXProp(s);
-<<<<<<< HEAD
-            }
-            else if (s.startsWith("--")) {
+            } else if (s.startsWith("--")) {
                 addLongProp(s);
-            }
-            else if (s.startsWith("-")) {
-=======
             } else if (s.startsWith("-")) {
->>>>>>> 49019d97
                 addPlainProp(s);
             } else {
                 throw new GFLauncherException("UnknownJvmOptionFormat", s);
@@ -105,25 +101,17 @@
                 options.add("-X" + entry.getKey());
             }
         }
-<<<<<<< HEAD
-        entryIterator = longProps.entrySet().iterator();
-        while (entryIterator.hasNext()) {
-            Map.Entry<String, String> entry = entryIterator.next();
+        
+        for (Map.Entry<String, String> entry : longProps.entrySet()) {
             String value = entry.getValue();
             if (value != null) {
                 ss.add("--" + entry.getKey() + "=" + value);
-            }
-            else {
+            } else {
                 ss.add("--" + entry.getKey());
             }
         }
-        entryIterator = plainProps.entrySet().iterator();
-        while (entryIterator.hasNext()) {
-            Map.Entry<String, String> entry = entryIterator.next();
-=======
-
+        
         for (Map.Entry<String, String> entry : plainProps.entrySet()) {
->>>>>>> 49019d97
             String value = entry.getValue();
             if (value != null) {
                 options.add("-" + entry.getKey() + "=" + value);
@@ -297,15 +285,6 @@
             // already handled -- it is already set to -1
         }
     }
-<<<<<<< HEAD
-    Map<String, String> sysProps = new LinkedHashMap<String, String>();
-    Map<String, String> xxProps = new LinkedHashMap<String, String>();
-    Map<String, String> xProps = new LinkedHashMap<String, String>();
-    Map<String, String> longProps = new LinkedHashMap<String, String>();
-    Map<String, String> plainProps = new LinkedHashMap<String, String>();
-    int osgiPort = -1;
-=======
->>>>>>> 49019d97
 
     // NameValue assumes that for a <name>=<value> pair, the <name> is always
     // the portion of the string before the first equals sign. This also allows the <value> to
