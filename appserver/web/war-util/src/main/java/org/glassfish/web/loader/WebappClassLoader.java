--- conflicted
+++ resolved
@@ -1,9 +1,5 @@
 /*
-<<<<<<< HEAD
- * Copyright (c) 2022, 2024 Contributors to the Eclipse Foundation.
-=======
  * Copyright (c) 2022, 2025 Contributors to the Eclipse Foundation.
->>>>>>> dd452d0f
  * Copyright (c) 1997, 2018 Oracle and/or its affiliates. All rights reserved.
  * Copyright 2004 The Apache Software Foundation
  *
@@ -1347,17 +1343,8 @@
     }
 
 
-<<<<<<< HEAD
-    private String getJavaVersion() {
-        return System.getProperty("java.version");
-=======
     private Version getJavaVersion() {
-        if (SECURITY_MANAGER == null) {
-            return Runtime.version();
-        }
-        PrivilegedAction<Version> action = Runtime::version;
-        return AccessController.doPrivileged(action);
->>>>>>> dd452d0f
+        return Runtime.version();
     }
 
 
