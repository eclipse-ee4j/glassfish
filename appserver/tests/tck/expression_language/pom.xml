--- conflicted
+++ resolved
@@ -31,23 +31,8 @@
 
     <name>TCK: Expression Language</name>
 
-<<<<<<< HEAD
     <description>Aggregates dependencies and runs the Expression Language TCK using jars from GlassFish</description>
 
-    <properties>
-        <!-- 
-            GlassFish properties 
-            
-            Note M6 still has some failures, future M7 passes all
-        -->
-         
-        <glassfish.version>${project.version}</glassfish.version>
-        <glassfish.root>${project.build.directory}</glassfish.root>
-        <glassfish.home>${glassfish.root}/glassfish8</glassfish.home>
-    </properties>
-
-    <dependencies>
-=======
     <properties>
         <ant.home>${project.build.directory}/apache-ant-${ant.version}</ant.home>
         <ant.zip.url>https://archive.apache.org/dist/ant/binaries/apache-ant-${ant.version}-bin.zip</ant.zip.url>
@@ -66,15 +51,7 @@
             <artifactId>glassfish</artifactId>
             <type>zip</type>
         </dependency>
-        <dependency>
-            <groupId>org.glassfish.main.tests.tck</groupId>
-            <artifactId>jakarta-expression-language-tck</artifactId>
-            <version>${project.version}</version>
-            <type>zip</type>
-        </dependency>
->>>>>>> dd452d0f
 
-        <!-- Jakarta Expression Language TCK -->
         <dependency>
             <groupId>jakarta.tck</groupId>
             <artifactId>expression-language-tck</artifactId>
@@ -85,41 +62,11 @@
             <groupId>org.junit.jupiter</groupId>
             <artifactId>junit-jupiter</artifactId>
         </dependency>
-<<<<<<< HEAD
-=======
-        <dependency>
-            <groupId>org.glassfish.main</groupId>
-            <artifactId>glassfish-jul-extension</artifactId>
-        </dependency>
->>>>>>> dd452d0f
     </dependencies>
 
     <build>
         <plugins>
             <plugin>
-<<<<<<< HEAD
-=======
-                <groupId>io.github.download-maven-plugin</groupId>
-                <artifactId>download-maven-plugin</artifactId>
-                <executions>
-                    <execution>
-                        <id>download-ant</id>
-                        <phase>generate-resources</phase>
-                        <goals>
-                            <goal>wget</goal>
-                        </goals>
-                        <configuration>
-                            <skip>${skipITs}</skip>
-                            <url>${ant.zip.url}</url>
-                            <unpack>true</unpack>
-                            <outputDirectory>${project.build.directory}</outputDirectory>
-                        </configuration>
-                    </execution>
-                </executions>
-            </plugin>
-
-            <plugin>
->>>>>>> dd452d0f
                 <artifactId>maven-dependency-plugin</artifactId>
                 <executions>
                     <execution>
@@ -127,7 +74,6 @@
                         <goals>
                             <goal>unpack</goal>
                         </goals>
-                        <phase>pre-integration-test</phase>
                         <configuration>
                             <artifactItems>
                                 <artifactItem>
@@ -148,61 +94,10 @@
                 <artifactId>maven-failsafe-plugin</artifactId>
                 <executions>
                     <execution>
-<<<<<<< HEAD
                         <id>gf-tests</id>
                         <goals>
                             <goal>integration-test</goal>
                             <goal>verify</goal>
-=======
-                        <id>prepare-tck-and-glassfish</id>
-                        <phase>pre-integration-test</phase>
-                        <goals>
-                            <goal>run</goal>
-                        </goals>
-                        <configuration>
-                            <target xmlns:if="ant:if" xmlns:unless="ant:unless">
-                                <taskdef resource="net/sf/antcontrib/antcontrib.properties" classpathref="maven.plugin.classpath" />
-
-                                <macrodef name="tck-setting">
-                                    <attribute name="key" /> <attribute name="value" />
-                                    <sequential>
-                                      <replaceregexp file="${tck.home}/bin/ts.jte" byline="true"
-                                        match="@{key}=.*" replace="@{key}=@{value}" />
-                                    </sequential>
-                                </macrodef>
-
-
-                                <!-- Change configuration -->
-
-                                <tck-setting key="el.classes" value="${tck.home}/lib/javatest.jar:${glassfish.modules}/jakarta.el.jar:${glassfish.modules}/jakarta.el-api.jar:${glassfish.modules}/expressly.jar"/>
-
-                                <tck-setting key="report.dir" value="${tck.home}/expression-languagereport/expression-language"/>
-                                <tck-setting key="work.dir" value="${tck.home}/expression-languagework/expression-language"/>
-
-                                <mkdir dir="${tck.home}/expression-languagereport"/>
-                                <mkdir dir="${tck.home}/expression-languagetckreport/expression-language"/>
-
-                                <replace file="${tck.home}/bin/xml/ts.top.import.xml">
-                                  <replacetoken><![CDATA[<jvmarg value="-Xmx512m"/>]]></replacetoken>
-                                  <replacevalue><![CDATA[<jvmarg value="-Xmx512m"/>
-                                <jvmarg value="-Djavatest.security.noSecurityManager=true"/>]]></replacevalue>
-                                </replace>
-
-                                <replace file="${tck.home}/bin/xml/ts.top.import.xml" if:set="suspend-tck" >
-                                  <replacetoken><![CDATA[<jvmarg value="-Xmx512m"/>]]></replacetoken>
-                                  <replacevalue><![CDATA[<jvmarg value="-Xmx512m"/>
-                                <jvmarg value="-agentlib:jdwp=transport=dt_socket,server=y,suspend=y,address=9008"/>]]></replacevalue>
-                                </replace>
-                            </target>
-                        </configuration>
-                    </execution>
-
-                    <execution>
-                        <id>run-tck-tests</id>
-                        <phase>integration-test</phase>
-                        <goals>
-                            <goal>run</goal>
->>>>>>> dd452d0f
                         </goals>
                         <configuration>
                             <additionalClasspathElements>
