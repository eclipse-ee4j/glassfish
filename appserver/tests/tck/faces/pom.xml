--- conflicted
+++ resolved
@@ -199,22 +199,7 @@
                 </executions>
                 <configuration>
                     <executable>${maven.executable}</executable>
-<<<<<<< HEAD
                     <commandlineArgs>${maven.exec.cmdline}</commandlineArgs>
-=======
-                    <arguments>
-                        <argument>-B</argument>
-                        <argument>-e</argument>
-                        <argument>-s</argument>
-                        <argument>${maven.settings.xml}</argument>
-                        <argument>-f</argument>
-                        <argument>${tck.parentPomFile}</argument>
-                        <argument>clean</argument>
-                        <argument>install</argument>
-                        <argument>-Dglassfish.version=${glassfish.version}</argument>
-                        <argument>-Dmojarra.version=${mojarra.version}</argument>
-                    </arguments>
->>>>>>> dd452d0f
                     <environmentVariables>
                         <LC_ALL>C</LC_ALL>
                         <LANGUAGE>en</LANGUAGE>
@@ -223,9 +208,9 @@
             </plugin>
         </plugins>
     </build>
-    
+
     <profiles>
-        
+
         <profile>
             <!-- Skip old tests with '-DskipOld'.-->
             <id>skipOld</id>
@@ -238,8 +223,8 @@
                 <maven.exec.projects>-pl -:old-faces-tck-parent,-:old-tck-build,-:old-tck-run -Dtck.old.skip=true</maven.exec.projects>
             </properties>
         </profile>
-        
-        
+
+
         <profile>
             <!-- Skip new tests with '-DskipNew'.-->
             <id>skipNew</id>
@@ -252,8 +237,8 @@
                 <maven.exec.projects>-pl :old-faces-tck-parent,:old-tck-build,:old-tck-run</maven.exec.projects>
             </properties>
         </profile>
-        
-        
+
+
         <profile>
             <id>old1</id>
             <activation>
@@ -265,8 +250,8 @@
                 <maven.exec.options>-Drun.test.pattern="^((?!jakarta_faces/component/html).)*$"</maven.exec.options>
             </properties>
         </profile>
-        
-         
+
+
         <profile>
             <id>old2</id>
             <activation>
@@ -278,6 +263,6 @@
                 <maven.exec.options>-Drun.test.pattern="jakarta_faces/component/html"</maven.exec.options>
             </properties>
         </profile>
-    
+
     </profiles>
 </project>