--- conflicted
+++ resolved
@@ -18,7 +18,7 @@
 -->
 <project xmlns="http://maven.apache.org/POM/4.0.0" xmlns:xsi="http://www.w3.org/2001/XMLSchema-instance" xsi:schemaLocation="http://maven.apache.org/POM/4.0.0 http://maven.apache.org/xsd/maven-4.0.0.xsd">
     <modelVersion>4.0.0</modelVersion>
-    
+
     <parent>
         <groupId>org.glassfish.main.tests.tck</groupId>
         <artifactId>glassfish-external-tck-cdi-parent</artifactId>
@@ -28,37 +28,7 @@
     <artifactId>glassfish-external-tck-cdi-model</artifactId>
 
     <name>CDI TCK Model runner 4.0 for Weld (GlassFish)</name>
-<<<<<<< HEAD
-    <description>Aggregates dependencies and runs the CDI TCK (both standalone and on GlassFish)</description>
-
-    <properties>
-        <maven.compiler.release>11</maven.compiler.release>
-        <project.build.sourceEncoding>UTF-8</project.build.sourceEncoding>
-        <project.reporting.outputEncoding>UTF-8</project.reporting.outputEncoding>
-
-        <cdi.tck-4-0.version>4.0.13</cdi.tck-4-0.version>
-
-        <!-- This matches the htmlunit version in TCK -->
-        <htmlunit.version>2.50.0</htmlunit.version>
-        <excluded.groups>se</excluded.groups>
-
-        <glassfish.version>${project.version}</glassfish.version>
-        <glassfish.root>${project.build.directory}</glassfish.root>
-        <glassfish.home>${glassfish.root}/glassfish8</glassfish.home>
-    </properties>
-
-    <dependencyManagement>
-        <dependencies>
-            <dependency>
-                <groupId>jakarta.enterprise</groupId>
-                <artifactId>cdi-tck-lang-model</artifactId>
-                <version>${cdi.tck-4-0.version}</version>
-            </dependency>
-        </dependencies>
-    </dependencyManagement>
-=======
     <description>Aggregates dependencies and runs the CDI Lang Model TCK on GlassFish</description>
->>>>>>> a0e04b14
 
     <dependencies>
         <dependency>
@@ -124,7 +94,7 @@
                     </execution>
                 </executions>
             </plugin>
-            
+
             <plugin>
                 <artifactId>maven-dependency-plugin</artifactId>
                 <executions>
@@ -150,7 +120,7 @@
                      </execution>
                 </executions>
             </plugin>
-            
+
             <plugin>
                 <artifactId>maven-surefire-plugin</artifactId>
                 <configuration>
@@ -186,7 +156,7 @@
             </plugin>
         </plugins>
     </build>
-    
+
     <profiles>
         <profile>
             <id>full</id>
