--- conflicted
+++ resolved
@@ -34,15 +34,8 @@
     <name>Glassfish Full Profile Distribution</name>
 
     <properties>
-<<<<<<< HEAD
-        <patch.classes>${project.build.directory}/dependency</patch.classes>
         <glassfish.modules>${project.build.directory}/stage/glassfish8/glassfish/modules</glassfish.modules>
         <glassfish.appclient>${project.build.directory}/stage/glassfish8/glassfish/lib/appclient</glassfish.appclient>
-        <patches>${basedir}/src/main/patches</patches>
-=======
-        <glassfish.modules>${project.build.directory}/stage/glassfish7/glassfish/modules</glassfish.modules>
-        <glassfish.appclient>${project.build.directory}/stage/glassfish7/glassfish/lib/appclient</glassfish.appclient>
->>>>>>> 4dd664fd
     </properties>
 
     <dependencies>
@@ -90,74 +83,7 @@
                 <artifactId>maven-antrun-plugin</artifactId>
                 <executions>
                     <execution>
-<<<<<<< HEAD
                         <id>apply-patches</id>
-                        <phase>prepare-package</phase>
-                        <goals>
-                            <goal>run</goal>
-                        </goals>
-                        <configuration>
-                            <target xmlns:if="ant:if" xmlns:unless="ant:unless">
-                                <taskdef resource="net/sf/antcontrib/antcontrib.properties" classpathref="maven.plugin.classpath" />
-                                <macrodef name="jarupdate">
-                                    <attribute name="basedir"/>
-                                    <attribute name="includes"/>
-                                    <attribute name="destfile"/>
-                                    <sequential>
-                                        <local name="destfile.filename"/>
-                                        <basename property="destfile.filename" file="@{destfile}"/>
-                                        <echo>${line.separator}PATCHING ${destfile.filename}${line.separator}</echo>
-                                        <zip destfile="@{destfile}.tmp">
-                                            <zipfileset src="@{destfile}" excludes="@{includes}"/>
-                                        </zip>
-                                        <move file="@{destfile}.tmp" tofile="@{destfile}" />
-                                        <local name="includes.content"/>
-                                        <loadfile property="includes.content" srcFile="@{basedir}/@{includes}"/>
-                                        <echo>${line.separator}New contents of @{includes}:${line.separator}${line.separator}</echo>
-                                        <echo>${includes.content}</echo>
-                                        <zip update="true" basedir="@{basedir}" includes="@{includes}" destfile="@{destfile}" />
-                                    </sequential>
-                                </macrodef>
-                                <jarupdate
-                                    basedir="${patches}/microprofile-jwt-auth-api" includes="META-INF/MANIFEST.MF"
-                                    destfile="${glassfish.modules}/microprofile-jwt-auth-api.jar"
-                                />
-                                <!-- To support Annnotations 4 -->
-                                <jarupdate
-                                    basedir="${patches}/microprofile-rest-client-api" includes="META-INF/MANIFEST.MF"
-                                    destfile="${glassfish.modules}/microprofile-rest-client-api.jar"
-                                />
-                                <jarupdate
-                                           basedir="${patches}/microprofile-health-api" includes="META-INF/MANIFEST.MF"
-                                           destfile="${glassfish.modules}/microprofile-health-api.jar"
-                                />
-                                <jarupdate
-                                    basedir="${patches}/hibernate-validator" includes="META-INF/MANIFEST.MF"
-                                    destfile="${glassfish.modules}/hibernate-validator.jar"
-                                />
-
-                                <!-- To support Annnotations 4 -->
-                                <jarupdate
-                                    basedir="${patches}/hibernate-validator-cdi" includes="META-INF/MANIFEST.MF"
-                                    destfile="${glassfish.modules}/hibernate-validator-cdi.jar"
-                                />
-
-                                <!-- Path for OSGI locator osgiresourcelocator -->
-                                <jarupdate
-                                    basedir="${patches}/jersey-common" includes="META-INF/MANIFEST.MF"
-                                    destfile="${glassfish.modules}/jersey-common.jar"
-                                />
-
-                                <!-- To have a manifest at all -->
-                                <jarupdate
-                                    basedir="${patches}/jakarta-data-api" includes="META-INF/MANIFEST.MF"
-                                    destfile="${glassfish.modules}/jakarta.data-api.jar"
-                                />
-                            </target>
-                        </configuration>
-=======
-                        <id>apply patches</id>
->>>>>>> 4dd664fd
                     </execution>
                 </executions>
             </plugin>
