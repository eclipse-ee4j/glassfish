--- conflicted
+++ resolved
@@ -54,13 +54,7 @@
         <module>pages_tags</module>
         <module>pages_debugging</module>
         <module>servlet</module>
-<<<<<<< HEAD
-=======
         <module>security</module>
-        <module>authentication</module>
-        <module>authorization</module>
-        <module>cdi</module>
->>>>>>> 085e1292
         <module>microprofile</module>
         <module>validation</module>
         <module>websocket</module>
