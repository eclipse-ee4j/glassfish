--- conflicted
+++ resolved
@@ -133,14 +133,8 @@
                                         <zip update="true" basedir="@{basedir}" includes="@{includes}" destfile="@{destfile}" />
                                     </sequential>
                                 </macrodef>
-<<<<<<< HEAD
-
-                               
-                                <jarupdate
-=======
                                 
                                 <jarupdate if:set="java17orGreater"
->>>>>>> b389a64a
                                     basedir="${patches}/microprofile-jwt-auth-api" includes="META-INF/MANIFEST.MF"
                                     destfile="${glassfish.modules}/microprofile-jwt-auth-api.jar"
                                 />
