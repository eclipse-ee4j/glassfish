/*
 * Copyright (c) 2022, 2025 Contributors to the Eclipse Foundation
 * Copyright (c) 2011, 2018 Oracle and/or its affiliates. All rights reserved.
 *
 * This program and the accompanying materials are made available under the
 * terms of the Eclipse Public License v. 2.0, which is available at
 * http://www.eclipse.org/legal/epl-2.0.
 *
 * This Source Code may also be made available under the following Secondary
 * Licenses when the conditions for such availability set forth in the
 * Eclipse Public License v. 2.0 are satisfied: GNU General Public License,
 * version 2 with the GNU Classpath Exception, which is available at
 * https://www.gnu.org/software/classpath/license.html.
 *
 * SPDX-License-Identifier: EPL-2.0 OR GPL-2.0 WITH Classpath-exception-2.0
 */

package org.glassfish.security.common;

import com.sun.enterprise.util.i18n.StringManager;

import java.io.BufferedReader;
import java.io.File;
import java.io.FileOutputStream;
import java.io.FileReader;
import java.io.IOException;
import java.util.ArrayList;
import java.util.Arrays;
import java.util.HashMap;
import java.util.List;
import java.util.Map;
import java.util.Set;
import java.util.StringTokenizer;

import static com.sun.enterprise.util.Utility.convertCharArrayToByteArray;
import static java.nio.charset.StandardCharsets.UTF_8;
import static org.glassfish.security.common.SharedSecureRandom.SECURE_RANDOM;


/**
 * Helper class for implementing file password authentication.
 *
 * <P>
 * This class provides administration methods for the file realm. It is used by the FileRealm class to provide the
 * FileRealm functionality. But some administration classes that need direct access to the File without using the
 * security module use this class directly.
 *
 * <P>
 * Format of the keyfile used by this class is one line per user containing <code>username;password;groups</code> where:
 * <ul>
 * <li>username - Name string.
 * <li>password - A salted SHA hash (SSHA) of the user password or "RESET"
 * <li>groups - A comma separated list of group memberships.
 * </ul>
 * <P>
 * If the password is "RESET", then the password must be reset before that user can authenticate.
 *
 * <P>
 * The file realm needs the following properties in its configuration:
 * <ul>
 * <li>file - Full path to the keyfile to load
 * <li>jaas-ctx - JAAS context name used to access LoginModule for authentication.
 * </ul>
 *
 * @author Tom Mueller
 */
public final class FileRealmHelper {
    // These are property names which should be in auth-realm in server.xml
    public static final String PARAM_KEYFILE = "file";

    // Separators in keyfile (user;pwd-info;group[,group]*)
    private static final String FIELD_SEP = ";";
    private static final String GROUP_SEP = ",";
    private static final String COMMENT = "#";

    // Valid non-alphanumeric/whitespace chars in user/group name
    public static final String MISC_VALID_CHARS = "_-.";

    // Number of bytes of salt for SSHA
    private static final int SALT_SIZE = 8;

    // Contains cache of keyfile data
    private final HashMap<String, User> userTable = new HashMap<>(); // user=>FileRealmUser
    private final HashMap<String, Integer> groupSizeMap = new HashMap<>(); // maps of groups with value cardinality of group
    private final File keyfile;

    private static final String SSHA_TAG = "{SSHA}";
    private static final String algoSHA = "SHA";
    private static final String algoSHA256 = "SHA-256";
    private static final String resetKey = "RESET";
    private static final StringManager sm = StringManager.getManager(FileRealmHelper.class);

    /**
     * Constructor.
     *
     * <P>
     * The created FileRealmHelper instance is not registered in the Realm registry. This constructor can be used by admin
     * tools to create a FileRealmHelper instance which can be edited by adding or removing users and then saved to disk,
     * without affecting the installed realm instance.
     *
     * <P>
     * The file provided should always exist. A default (empty) keyfile is installed with the server so this should always
     * be the case unless the user has manually deleted this file. If this file path provided does not point to an existing
     * file this constructor will first attempt to create it. If this succeeds the constructor returns normally and an empty
     * keyfile will have been created; otherwise an exception is thrown.
     *
     * @param keyfile Full path to the keyfile to read for user data.
     * @exception IOException If the configuration parameters identify a corrupt keyfile
     */
<<<<<<< HEAD
    public FileRealmHelper(String keyfileName) throws IOException {
        keyfile = new File(keyfileName);

=======
    public FileRealmHelper(File keyfile) throws IOException {
        this.keyfile = keyfile;
>>>>>>> 3dc52fb9
        // if not existent, try to create
        if (!keyfile.exists()) {
            if (keyfile.createNewFile() == false) {
                throw new IOException(sm.getString("filerealm.badwrite", keyfile));
            }
        }

        loadKeyFile();
    }

    /**
     * Returns names of all the users in this particular realm.
     *
     * @return enumeration of user names (strings)
     */
    public Set<String> getUserNames() {
        return userTable.keySet();
    }

    /**
     * Returns the information recorded about a particular named user.
     *
     * @param name Name of the user whose information is desired.
     * @return The user object, or null if the user doesn't exist.
     */
    public FileRealmHelper.User getUser(String name) {
        return userTable.get(name);
    }

    /**
     * Returns names of all the groups in this particular realm. Note that this will not return assign-groups.
     *
     * @return enumeration of group names (strings)
     */
    public Set<String> getGroupNames() {
        return groupSizeMap.keySet();
    }

    /**
     * Returns the name of all the groups that this user belongs to.
     *
     * @param username Name of the user in this realm whose group listing is needed.
     * @return Array of group names (strings) or null if the user does not exist.
     */
    public String[] getGroupNames(String username) {
        User user = userTable.get(username);
        if (user == null) {
            return null;
        }

        return user.getGroups();
    }

    /**
     * Authenticates a user.
     *
     * <P>
     * This method is invoked by the FileLoginModule in order to authenticate a user in the file realm. The authentication
     * decision is kept within the realm class implementation in order to keep the password cache in a single location with
     * no public accessors, to simplify future improvements.
     *
     * @param username Name of user to authenticate.
     * @param password Password provided by client.
     * @returns Array of group names the user belongs to, or null if authentication fails.
     */
    public String[] authenticate(String username, char[] password) {
        User user = userTable.get(username);
        if (user == null) {
            return null;
        }

        if (resetKey.equals(user.getAlgo())) {
            return null;
        }

        boolean ok = false;

        try {
            ok = SSHA.verify(user.getSalt(), user.getHash(), convertCharArrayToByteArray(password, UTF_8), user.getAlgo());
        } catch (Exception e) {
            return null;
        }

        if (!ok) {
            return null;
        }

        return user.getGroups();
    }

    /**
     * Test whether their is a user in the FileRealm that has a password that
     * has been set, i.e., something other than the resetKey.
     */
    public boolean hasAuthenticatableUser() {
        for (User user : userTable.values()) {
            if (!resetKey.equals(user.getAlgo())) {
                return true;
            }
        }

        return false;
    }

    /**
     * Return false if any char of the string is not alphanumeric or space
     * or other permitted character.
     * For a username it will allow an @ symbol. To allow for the case of type
     * <i>username@foo.com</i>. It will not allow the same symbol for a group name
     * @param s the name to be validated
     * @param userName true if the string is a username, false if it is
     * a group name
     *
     * @param String the name to be validated
     * @param boolean true if the string is a username, false if it is a group name
     *
     */
    private static boolean isValid(String s, boolean userName) {
        for (int i = 0; i < s.length(); i++) {
            char c = s.charAt(i);
            if (!Character.isLetterOrDigit(c) && !Character.isWhitespace(c) && MISC_VALID_CHARS.indexOf(c) == -1) {
                if (userName && (c == '@')) {
                    continue;
                }
                return false;
            }
        }
        return true;
    }

    /**
     * Validates syntax of a user name.
     *
     * <P>
     * This method throws an exception if the provided value is not valid. The message of the exception provides a reason
     * why it is not valid. This is used internally by add/modify User to validate the client-provided values. It is not
     * necessary for the client to call these methods first. However, these are provided as public methods for convenience
     * in case some client (e.g. GUI client) wants to provide independent field validation prior to calling add/modify user.
     *
     * @param name User name to validate.
     * @throws IllegalArgumentException Thrown if the value is not valid.
     *
     */
    public static void validateUserName(String name) throws IllegalArgumentException {
        if (name == null || name.length() == 0) {
            String msg = sm.getString("filerealm.noname");
            throw new IllegalArgumentException(msg);
        }

        if (!isValid(name, true)) {
            String msg = sm.getString("filerealm.badname", name);
            throw new IllegalArgumentException(msg);
        }

        if (!name.equals(name.trim())) {
            String msg = sm.getString("filerealm.badspaces", name);
            throw new IllegalArgumentException(msg);
        }
    }

    /**
     * Validates syntax of a password.
     *
     * <P>
     * This method throws an exception if the provided value is not valid. The message of the exception provides a reason
     * why it is not valid. This is used internally by add/modify User to validate the client-provided values. It is not
     * necessary for the client to call these methods first. However, these are provided as public methods for convenience
     * in case some client (e.g. GUI client) wants to provide independent field validation prior to calling add/modify user.
     *
     * @param pwd Password to validate.
     * @throws IllegalArgumentException Thrown if the value is not valid.
     *
     */
    public static void validatePassword(char[] pwd) throws IllegalArgumentException {
        if (Arrays.equals(null, pwd)) {
            String msg = sm.getString("filerealm.emptypwd");
            throw new IllegalArgumentException(msg);
        }
        for (char c : pwd) {
            if (Character.isSpaceChar(c)) {
                String msg = sm.getString("filerealm.badspacespwd");
                throw new IllegalArgumentException(msg);
            }
        }
    }

    /**
     * Validates syntax of a group name.
     *
     * <P>
     * This method throws an exception if the provided value is not valid. The message of the exception provides a reason
     * why it is not valid. This is used internally by add/modify User to validate the client-provided values. It is not
     * necessary for the client to call these methods first. However, these are provided as public methods for convenience
     * in case some client (e.g. GUI client) wants to provide independent field validation prior to calling add/modify user.
     *
     * @param group Group name to validate.
     * @throws IllegalArgumentException Thrown if the value is not valid.
     *
     */
    public static void validateGroupName(String group) throws IllegalArgumentException {
        if (group == null || group.length() == 0) {
            String msg = sm.getString("filerealm.nogroup");
            throw new IllegalArgumentException(msg);
        }

        if (!isValid(group, false)) {
            String msg = sm.getString("filerealm.badchars", group);
            throw new IllegalArgumentException(msg);
        }

        if (!group.equals(group.trim())) {
            String msg = sm.getString("filerealm.badspaces", group);
            throw new IllegalArgumentException(msg);
        }
    }

    /**
     * Validates syntax of a list of group names.
     *
     * <P>
     * This is equivalent to calling validateGroupName on every element of the groupList.
     *
     * @param groupList Array of group names to validate.
     * @throws IllegalArgumentException Thrown if the value is not valid.
     *
     *
     */
    public static void validateGroupList(String[] groupList) throws IllegalArgumentException {
        if (groupList == null || groupList.length == 0) {
            return; // empty list is ok
        }

        for (String element : groupList) {
            validateGroupName(element);
        }

    }

    /**
     * Adds new user to file realm. User cannot exist already.
     *
     * @param name User name.
     * @param password Cleartext password for the user.
     * @param groupList List of groups to which user belongs.
     * @throws IllegalArgumentException If there are problems adding user.
     *
     */
    public synchronized void addUser(String name, char[] password, String[] groupList) throws IllegalArgumentException {
        validateUserName(name);
        validatePassword(password);
        validateGroupList(groupList);

        if (userTable.containsKey(name)) {
            String msg = sm.getString("filerealm.dupuser", name);
            throw new IllegalArgumentException(msg);
        }

        addGroupNames(groupList);
        User ud = createNewUser(name, password, groupList);
        userTable.put(name, ud);
    }

    /**
     * Remove user from file realm. User must exist.
     *
     * @param name User name.
     * @throws IllegalArgumentException If user does not exist.
     *
     */
    public synchronized void removeUser(String name) throws IllegalArgumentException {
        if (!userTable.containsKey(name)) {
            String msg = sm.getString("filerealm.nouser", name);
            throw new IllegalArgumentException(msg);
        }

        User oldUser = userTable.get(name);
        userTable.remove(name);
        reduceGroups(oldUser.getGroups());
    }

    /**
     * Update data for an existing user. User must exist.
     *
     * @param name Current name of the user to update.
     * @param newName New name to give this user. It can be the same as
     *     the original name. Otherwise it must be a new user name which
     *     does not already exist as a user.
     * @param password Cleartext password for the user. If non-null the user
     *     password is changed to this value. If null, the original password
     *     is retained.
     * @param groups List of groups to which user belongs.
     * @throws IllegalArgumentException If there are problems adding user.
     */
    public synchronized void updateUser(String name, String newName, char[] password, String[] groups) throws IllegalArgumentException {
        // user to modify must exist first
        validateUserName(name);
        if (!userTable.containsKey(name)) {
            String msg = sm.getString("filerealm.nouser", name);
            throw new IllegalArgumentException(msg);
        }

        // do general validation
        validateUserName(newName);
        validateGroupList(groups);
        if (password != null) { // null here means re-use previous so is ok
            validatePassword(password);
        }

        // can't duplicate unless modifying itself
        if (!name.equals(newName) && userTable.containsKey(newName)) {
            String msg = sm.getString("filerealm.dupuser", name);
            throw new IllegalArgumentException(msg);
        }

        User oldUser = userTable.get(name);
        assert (oldUser != null);

        // create user using new name
        User newUser = new User(newName);

        // set groups as provided by parameter
        // use old groups if no new groups given
        if (groups != null) {
            changeGroups(oldUser.getGroups(), groups);
            newUser.setGroups(groups);
        } else {
            newUser.setGroups(oldUser.getGroups());
        }

        // use old password if no new pwd given
        if (password == null) {
            newUser.setSalt(oldUser.getSalt());
            newUser.setHash(oldUser.getHash());
            // If the original algo was RESET, change it to
            // the default - SHA-256
            if (oldUser.getAlgo().equals(resetKey)) {
                newUser.setAlgo(algoSHA256);
            } else {
                newUser.setAlgo(oldUser.getAlgo());
            }

        } else {
            setPassword(newUser, password);
            // ALways update passwords with SHA-256 algo
            newUser.setAlgo(algoSHA256);
        }
        userTable.remove(name);
        userTable.put(newName, newUser);
    }

    /**
     * Write keyfile data out to disk. The file generation is sychronized within this class only, caller is responsible for
     * any other file locking or revision management as deemed necessary.
     *
     * @throws IOException if there is a failure
     */
    public synchronized void persist() throws IOException {
        try (FileOutputStream out = new FileOutputStream(keyfile)) {
            for (Map.Entry<String, User> uval : userTable.entrySet()) {
                String algo = uval.getValue().getAlgo();
                String entry = encodeUser(uval.getKey(), uval.getValue(), algo);
                out.write(entry.getBytes(UTF_8));
            }
        } catch (IOException e) {
            throw e;
        } catch (Exception e) {
            String msg = sm.getString("filerealm.badwrite", keyfile);
            throw new IOException(msg, e);
        }
    }

    /**
     * Add group names to the groups table. It is assumed all entries are valid group names.
     *
     */
    private void addGroupNames(String[] groupList) {
        if (groupList != null) {
            for (String element : groupList) {
                Integer groupSize = groupSizeMap.get(element);
                groupSizeMap.put(element, Integer.valueOf((groupSize != null) ? (groupSize.intValue() + 1) : 1));
            }
        }
    }

    /**
     * This method reduces the group size by 1 and remove group name from internal group list if resulting group size is 0.
     */
    private void reduceGroups(String[] groupList) {
        if (groupList != null) {
            for (String element : groupList) {
                Integer groupSize = groupSizeMap.get(element);
                if (groupSize != null) {
                    int gpSize = groupSize.intValue() - 1;
                    if (gpSize > 0) {
                        groupSizeMap.put(element, Integer.valueOf(gpSize));
                    } else {
                        groupSizeMap.remove(element);
                    }
                }
            }
        }
    }

    /**
     * This method update the internal group list.
     */
    private void changeGroups(String[] oldGroupList, String[] newGroupList) {
        addGroupNames(newGroupList);
        reduceGroups(oldGroupList);
    }

    /**
     * Load keyfile from config and populate internal cache.
     */
    private void loadKeyFile() throws IOException {
        try (BufferedReader input = new BufferedReader(new FileReader(keyfile, UTF_8));) {
            while (input.ready()) {
                String line = input.readLine();
                if (line != null && !line.startsWith(COMMENT) && line.indexOf(FIELD_SEP) >= 0) {
                    User ud = decodeUser(line, groupSizeMap);
                    userTable.put(ud.getName(), ud);
                }
            }
        } catch (Exception e) {
            throw new IOException("Could not load key file " + keyfile, e);
        }
    }

    /**
     * Encodes one user entry containing info stored in FileRealmUser object.
     *
     * @param name User name.
     * @param ud User object containing info.
     * @returns String containing a line with encoded user data.
     * @throws IASSecurityException Thrown on failure.
     *
     */
    private static String encodeUser(String name, User ud, String algo) {
        StringBuilder sb = new StringBuilder();

        sb.append(name);
        sb.append(FIELD_SEP);
        if (resetKey.equals(algo)) {
            sb.append(resetKey);
        } else {
            String ssha = SSHA.encode(ud.getSalt(), ud.getHash(), algo);
            sb.append(ssha);
        }
        sb.append(FIELD_SEP);

        String[] groups = ud.getGroups();
        if (groups != null) {
            for (int grp = 0; grp < groups.length; grp++) {
                if (grp > 0) {
                    sb.append(GROUP_SEP);
                }
                sb.append(groups[grp]);
            }
        }
        sb.append("\n");
        return sb.toString();
    }

    /**
     * Decodes a line from the keyfile.
     *
     * @param encodedLine A line from the keyfile containing user data.
     * @param newGroupSizeMap Groups found in the encodedLine are added to this map.
     * @returns FileRealmUser Representing the loaded user.
     * @throws IllegalArgumentException Thrown on failure.
     *
     */
    private static User decodeUser(String encodedLine, Map newGroupSizeMap) throws IllegalArgumentException {
        StringTokenizer st = new StringTokenizer(encodedLine, FIELD_SEP);
        String algo = algoSHA256;

        String user = null;
        String pwdInfo = null;
        String groupList = null;

        try { // these must be present
            user = st.nextToken();
            pwdInfo = st.nextToken();
        } catch (Exception e) {
            String msg = sm.getString("filerealm.syntaxerror", encodedLine);
            throw new IllegalArgumentException(msg);
        }

        if (st.hasMoreTokens()) { // groups are optional
            groupList = st.nextToken();
        }

        User ud = new User(user);
        if (resetKey.equals(pwdInfo)) {
            ud.setAlgo(resetKey);
        } else {

            if (encodedLine.contains(SSHA_TAG)) {
                algo = algoSHA;
            }

            int resultLength = 32;
            if (algoSHA.equals(algo)) {
                resultLength = 20;
            }

            byte[] hash = new byte[resultLength];
            byte[] salt = SSHA.decode(pwdInfo, hash, algo);

            ud.setHash(hash);
            ud.setSalt(salt);
            ud.setAlgo(algo);
        }

        List<String> membership = new ArrayList<>();

        if (groupList != null) {
            StringTokenizer gst = new StringTokenizer(groupList, GROUP_SEP);
            while (gst.hasMoreTokens()) {
                String g = gst.nextToken();
                membership.add(g);
                Integer groupSize = (Integer) newGroupSizeMap.get(g);
                newGroupSizeMap.put(g, Integer.valueOf((groupSize != null) ? (groupSize.intValue() + 1) : 1));
            }
        }
        ud.setGroups(membership.toArray(new String[membership.size()]));

        return ud;
    }

    /**
     * Produce a user with given data.
     *
     * @param name User name.
     * @param pwd Cleartext password.
     * @param groups Group membership.
     * @returns FileRealmUser Representing the created user.
     *
     */
    private static User createNewUser(String name, char[] pwd, String[] groups) {
        User ud = new User(name);

        if (groups == null) {
            groups = new String[0];
        }
        ud.setGroups(groups);

        // Always create new users with SHA-256
        ud.setAlgo(algoSHA256);

        setPassword(ud, pwd);

        return ud;
    }

    /**
     * Sets the password in a user object. Of course the password is not really stored so a salt is generated, hash
     * computed, and these two values are stored in the user object provided.
     *
     */
    private static void setPassword(User user, char[] pwd) throws IllegalArgumentException {
        assert (user != null);
        // Copy the password to another reference before storing it to the
        // instance field.
        final byte[] pwdBytes;
        try {
            pwdBytes = convertCharArrayToByteArray(pwd, UTF_8);
        } catch(Exception ex) {
            throw new IllegalArgumentException(ex);
        }

        byte[] salt = new byte[SALT_SIZE];
        SECURE_RANDOM.nextBytes(salt);
        user.setSalt(salt);
        String algo = user.getAlgo();
        if (algo == null) {
            algo = algoSHA256;
        }

        byte[] hash = SSHA.compute(salt, pwdBytes, algo);
        user.setHash(hash);
    }

    /**
     * Represents a FileRealm user.
     */
    public static class User implements UserPrincipal {

        private static final long serialVersionUID = 1L;
        private final String name;
        private String[] groups;
        private String realm;
        private byte[] salt;
        private byte[] hash;
        private String algo;

        /**
         * Constructor.
         */
        public User(String name) {
            this.name = name;
        }

        /**
         * Constructor.
         *
         * @param name User name.
         * @param groups Group memerships.
         * @param realm Realm.
         * @param salt SSHA salt.
         * @param hash SSHA password hash.
         */
        public User(String name, String[] groups, String realm, byte[] salt, byte[] hash, String algo) {
            this.name = name;
            this.groups = groups;
            this.realm = realm;
            this.hash = hash;
            this.salt = salt;
            this.algo = algo;
        }

        /**
         * Gets the name of the Principal as a java.lang.String
         *
         * @return the name of the principal.
         */
        @Override
        public String getName() {
            return name;
        }

        /**
         * Returns salt value.
         */
        public byte[] getSalt() {
            return salt;
        }

        /**
         * Set salt value.
         */
        public void setSalt(byte[] salt) {
            this.salt = salt;
        }

        /**
         * Get hash value.
         */
        public byte[] getHash() {
            return hash;
        }

        /**
         * Set hash value.
         */
        public void setHash(byte[] hash) {
            this.hash = hash;
        }

        /**
         * Return the names of the groups this user belongs to.
         *
         * @return String[] List of group memberships.
         */
        public String[] getGroups() {
            return groups;
        }

        /**
         * Set group membership.
         */
        public void setGroups(String[] grp) {
            this.groups = grp;
        }

        /**
         * @return the algo
         */
        public String getAlgo() {
            return algo;
        }

        /**
         * @param algo the algo to set
         */
        public void setAlgo(String algo) {
            this.algo = algo;
        }

        @Override
        public boolean equals(Object obj) {
            if (obj == null) {
                return false;
            }
            if (getClass() != obj.getClass()) {
                return false;
            }
            final User other = (User) obj;
            if (!Arrays.deepEquals(this.groups, other.groups)) {
                return false;
            }
            if ((this.realm == null) ? (other.realm != null) : !this.realm.equals(other.realm)) {
                return false;
            }
            if (!Arrays.equals(this.salt, other.salt)) {
                return false;
            }
            if (!Arrays.equals(this.hash, other.hash)) {
                return false;
            }
            if ((this.algo == null) ? (other.algo != null) : !this.algo.equals(other.algo)) {
                return false;
            }
            return super.equals(obj);
        }

        @Override
        public int hashCode() {
            int hc = 5;
            hc = 17 * hc + Arrays.deepHashCode(this.groups);
            hc = 17 * hc + (this.realm == null ? 0 : this.realm.hashCode());
            hc = 17 * hc + Arrays.hashCode(this.salt);
            hc = 17 * hc + Arrays.hashCode(this.hash);
            hc = 17 * hc + (this.algo == null ? 0 : this.algo.hashCode());
            hc = 17 * super.hashCode();
            return hc;
        }

        /**
         * @return same as {@link #getName()}
         */
        @Override
        public String toString() {
            return getName();
        }
    }
}<|MERGE_RESOLUTION|>--- conflicted
+++ resolved
@@ -107,14 +107,8 @@
      * @param keyfile Full path to the keyfile to read for user data.
      * @exception IOException If the configuration parameters identify a corrupt keyfile
      */
-<<<<<<< HEAD
-    public FileRealmHelper(String keyfileName) throws IOException {
-        keyfile = new File(keyfileName);
-
-=======
     public FileRealmHelper(File keyfile) throws IOException {
         this.keyfile = keyfile;
->>>>>>> 3dc52fb9
         // if not existent, try to create
         if (!keyfile.exists()) {
             if (keyfile.createNewFile() == false) {
