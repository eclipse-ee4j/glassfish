<?xml version="1.0" encoding="UTF-8"?>
<!--

    Copyright (c) 2021, 2024 Contributors to the Eclipse Foundation. All rights reserved.

    This program and the accompanying materials are made available under the
    terms of the Eclipse Public License v. 2.0, which is available at
    http://www.eclipse.org/legal/epl-2.0.

    This Source Code may also be made available under the following Secondary
    Licenses when the conditions for such availability set forth in the
    Eclipse Public License v. 2.0 are satisfied: GNU General Public License,
    version 2 with the GNU Classpath Exception, which is available at
    https://www.gnu.org/software/classpath/license.html.

    SPDX-License-Identifier: EPL-2.0 OR GPL-2.0 WITH Classpath-exception-2.0

-->
<project xmlns="http://maven.apache.org/POM/4.0.0" xmlns:xsi="http://www.w3.org/2001/XMLSchema-instance" xsi:schemaLocation="http://maven.apache.org/POM/4.0.0 https://maven.apache.org/xsd/maven-4.0.0.xsd">
    <modelVersion>4.0.0</modelVersion>

    <parent>
        <groupId>org.glassfish.main.tests.tck</groupId>
        <artifactId>tck-download</artifactId>
        <version>8.0.0-SNAPSHOT</version>
    </parent>

    <artifactId>jakarta-pages-tck</artifactId>
    <packaging>pom</packaging>
    <name>TCK: Install Jakarta Pages TCK</name>

    <properties>
<<<<<<< HEAD
        <tck.test.pages.file>jakarta-pages-tck-${tck.test.pages.version}.zip</tck.test.pages.file>
        <tck.test.pages.url>https://download.eclipse.org/jakartaee/pages/4.0/${tck.test.pages.file}</tck.test.pages.url>
        <tck.test.pages.version>4.0.0</tck.test.pages.version>
=======
        <tck.artifactFileName>jakarta-pages-tck-3.1.0.zip</tck.artifactFileName>
        <tck.artifactUrl>https://download.eclipse.org/ee4j/jakartaee-tck/jakartaee10/staged/eftl/${tck.artifactFileName}</tck.artifactUrl>
>>>>>>> dd452d0f
    </properties>

    <build>
        <plugins>
            <plugin>
                <groupId>io.github.download-maven-plugin</groupId>
                <artifactId>download-maven-plugin</artifactId>
                <configuration>
                    <url>${tck.test.pages.url}</url>
                    <unpack>true</unpack>
                    <outputDirectory>${project.build.directory}</outputDirectory>
                </configuration>
                <executions>
                    <execution>
<<<<<<< HEAD
                        <id>download-pages-tck</id>
                        <goals>
                            <goal>wget</goal>
                        </goals>
=======
                        <id>download-tck</id>
>>>>>>> dd452d0f
                        <phase>generate-resources</phase>
                    </execution>
                </executions>
            </plugin>

            <plugin>
                <groupId>org.codehaus.mojo</groupId>
                <artifactId>build-helper-maven-plugin</artifactId>
                <executions>
                    <execution>
<<<<<<< HEAD
                        <id>install-pages-tck-jar</id>
                        <goals>
                            <goal>install-file</goal>
                        </goals>
                        <phase>process-resources</phase>
                        <configuration>
                            <file>${project.build.directory}/pages-tck/artifacts/jakarta-pages-tck-4.0.0.jar</file>
                            <groupId>jakarta.tck</groupId>
                            <artifactId>jakarta-pages-tck</artifactId>
                            <version>${tck.test.pages.version}</version>
                            <packaging>jar</packaging>
                            <generatePom>true</generatePom>
                        </configuration>
=======
                        <id>attach-tck</id>
                        <phase>package</phase>
>>>>>>> dd452d0f
                    </execution>
                </executions>
            </plugin>

        </plugins>
    </build>
</project><|MERGE_RESOLUTION|>--- conflicted
+++ resolved
@@ -30,14 +30,8 @@
     <name>TCK: Install Jakarta Pages TCK</name>
 
     <properties>
-<<<<<<< HEAD
-        <tck.test.pages.file>jakarta-pages-tck-${tck.test.pages.version}.zip</tck.test.pages.file>
-        <tck.test.pages.url>https://download.eclipse.org/jakartaee/pages/4.0/${tck.test.pages.file}</tck.test.pages.url>
-        <tck.test.pages.version>4.0.0</tck.test.pages.version>
-=======
-        <tck.artifactFileName>jakarta-pages-tck-3.1.0.zip</tck.artifactFileName>
-        <tck.artifactUrl>https://download.eclipse.org/ee4j/jakartaee-tck/jakartaee10/staged/eftl/${tck.artifactFileName}</tck.artifactUrl>
->>>>>>> dd452d0f
+        <tck.artifactFileName>jakarta-pages-tck-4.0.0.zip</tck.artifactFileName>
+        <tck.artifactUrl>https://download.eclipse.org/jakartaee/pages/4.0/${tck.artifactFileName}</tck.artifactUrl>
     </properties>
 
     <build>
@@ -52,14 +46,7 @@
                 </configuration>
                 <executions>
                     <execution>
-<<<<<<< HEAD
-                        <id>download-pages-tck</id>
-                        <goals>
-                            <goal>wget</goal>
-                        </goals>
-=======
                         <id>download-tck</id>
->>>>>>> dd452d0f
                         <phase>generate-resources</phase>
                     </execution>
                 </executions>
@@ -70,28 +57,11 @@
                 <artifactId>build-helper-maven-plugin</artifactId>
                 <executions>
                     <execution>
-<<<<<<< HEAD
-                        <id>install-pages-tck-jar</id>
-                        <goals>
-                            <goal>install-file</goal>
-                        </goals>
-                        <phase>process-resources</phase>
-                        <configuration>
-                            <file>${project.build.directory}/pages-tck/artifacts/jakarta-pages-tck-4.0.0.jar</file>
-                            <groupId>jakarta.tck</groupId>
-                            <artifactId>jakarta-pages-tck</artifactId>
-                            <version>${tck.test.pages.version}</version>
-                            <packaging>jar</packaging>
-                            <generatePom>true</generatePom>
-                        </configuration>
-=======
                         <id>attach-tck</id>
                         <phase>package</phase>
->>>>>>> dd452d0f
                     </execution>
                 </executions>
             </plugin>
-
         </plugins>
     </build>
 </project>