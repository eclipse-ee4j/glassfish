--- conflicted
+++ resolved
@@ -37,26 +37,6 @@
 
         <tck.home>${project.build.directory}/connectors-tck</tck.home>
         <tck.tests.home>${tck.home}/src/com/sun/ts/tests/connector</tck.tests.home>
-<<<<<<< HEAD
-
-        <glassfish.home>${project.build.directory}/glassfish8</glassfish.home>
-        <glassfish.version>${project.version}</glassfish.version>
-        <glassfish.asadmin>${glassfish.home}/glassfish/bin/asadmin</glassfish.asadmin>
-
-        <jacoco.includes>org/glassfish/**\:com/sun/enterprise/**</jacoco.includes>
-
-        <port.admin>14848</port.admin>
-        <port.derby>11527</port.derby>
-        <port.http>18080</port.http>
-        <port.https>18181</port.https>
-        <port.jms>17676</port.jms>
-        <port.jmx>18686</port.jmx>
-        <port.orb>13700</port.orb>
-        <port.orb.mutual>13920</port.orb.mutual>
-        <port.orb.ssl>13820</port.orb.ssl>
-        <port.harness.log>12000</port.harness.log>
-=======
->>>>>>> dd452d0f
     </properties>
 
     <dependencies>
