/*
 * Copyright (c) 2022, 2024 Contributors to the Eclipse Foundation
 * Copyright (c) 2010, 2018 Oracle and/or its affiliates. All rights reserved.
 *
 * This program and the accompanying materials are made available under the
 * terms of the Eclipse Public License v. 2.0, which is available at
 * http://www.eclipse.org/legal/epl-2.0.
 *
 * This Source Code may also be made available under the following Secondary
 * Licenses when the conditions for such availability set forth in the
 * Eclipse Public License v. 2.0 are satisfied: GNU General Public License,
 * version 2 with the GNU Classpath Exception, which is available at
 * https://www.gnu.org/software/classpath/license.html.
 *
 * SPDX-License-Identifier: EPL-2.0 OR GPL-2.0 WITH Classpath-exception-2.0
 */

package com.sun.enterprise.glassfish.bootstrap;

import com.sun.enterprise.glassfish.bootstrap.cfg.AsenvConf;
import com.sun.enterprise.glassfish.bootstrap.cfg.OsgiPlatform;
import com.sun.enterprise.glassfish.bootstrap.cfg.ServerFiles;
import com.sun.enterprise.glassfish.bootstrap.cfg.StartupContextCfg;
import com.sun.enterprise.glassfish.bootstrap.cfg.StartupContextUtil;
import com.sun.enterprise.glassfish.bootstrap.cp.ClassLoaderBuilder;
import com.sun.enterprise.glassfish.bootstrap.cp.GlassfishBootstrapClassLoader;
import com.sun.enterprise.glassfish.bootstrap.log.LogFacade;

import java.io.File;
import java.io.PrintStream;
import java.lang.reflect.Method;
import java.nio.file.Path;
import java.util.Properties;
import java.util.logging.Level;

import static com.sun.enterprise.glassfish.bootstrap.StartupContextCfgFactory.createStartupContextCfg;
import static com.sun.enterprise.glassfish.bootstrap.cfg.BootstrapKeys.PLATFORM_PROPERTY_KEY;
import static com.sun.enterprise.glassfish.bootstrap.log.LogFacade.BOOTSTRAP_LOGGER;
import static com.sun.enterprise.module.bootstrap.ArgumentManager.argsToMap;
import static java.util.logging.Level.SEVERE;
import static org.glassfish.main.jul.cfg.GlassFishLoggingConstants.CLASS_INITIALIZER;
import static org.glassfish.main.jul.cfg.GlassFishLoggingConstants.KEY_TRACING_ENABLED;

/**
 * @author Sanjeeb.Sahoo@Sun.COM
 * @author David Matejcek
 */
public class GlassFishMain {

    /**
     * true enable 'logging of logging' so you can watch the order of actions in standard outputs.
     */
    private static final String ENV_AS_TRACE_LOGGING = "AS_TRACE_LOGGING";
    /**
     * <ul>
     * <li>true defers log record resolution to a moment when logging configuration is loaded from
     * logging.properties.
     * <li>false means that log record's level is compared with default logger settings which is
     * usually INFO/WARNING. Records with FINE, FINER, FINEST will be lost.
     * </ul>
     */
    private static final String ENV_AS_TRACE_BOOTSTRAP = "AS_TRACE_BOOTSTRAP";

    private static final String DEFAULT_DOMAINS_DIR_PROPNAME = "AS_DEF_DOMAINS_PATH";

    // logging system may override original output streams.
    private static final PrintStream STDOUT = System.out;

    public static void main(final String[] args) throws Exception {
        final File installRoot = StartupContextUtil.detectInstallRoot();
        final ClassLoader jdkExtensionCL = ClassLoader.getSystemClassLoader().getParent();
        final GlassfishBootstrapClassLoader gfBootCL = new GlassfishBootstrapClassLoader(installRoot, jdkExtensionCL);
        initializeLogManager(gfBootCL);

        checkJdkVersion();

        final Properties argsAsProps = argsToMap(args);
        final OsgiPlatform platform = OsgiPlatform.valueOf(whichPlatform());
        STDOUT.println("Launching GlassFish on " + platform + " platform");

        final Path instanceRoot = findInstanceRoot(installRoot, argsAsProps);
        final ServerFiles files = new ServerFiles(installRoot.toPath(), instanceRoot);
        final StartupContextCfg startupContextCfg = createStartupContextCfg(platform, files, args);
        final ClassLoader launcherCL = ClassLoaderBuilder.createLauncherCL(startupContextCfg, gfBootCL);

        final Class<?> launcherClass = launcherCL.loadClass(Launcher.class.getName());
        final Object launcher = launcherClass.getDeclaredConstructor().newInstance();
        final Method method = launcherClass.getMethod("launch", Properties.class);

        // launcherCL is used only to load the RuntimeBuilder service.
        // on all other places is used classloader which loaded the GlassfishRuntime class
        // -> it must not be loaded by any parent classloader, it's children would be ignored.
<<<<<<< HEAD
        try {
            method.invoke(launcher, startupCtx);
        } catch (Throwable t) {
            String root = (String) startupCtx.get("com.sun.aas.instanceRoot") + "/logs/serverx.log";

            try (PrintStream exceptionStream = new PrintStream(root)) {
                t.printStackTrace(exceptionStream);
            }
        }
=======
        method.invoke(launcher, startupContextCfg.toProperties());
>>>>>>> 5154e3ba

        // also note that debugging is not possible until the debug port is open.
    }


    /**
     * The GlassFishLogManager must be set before the first usage of any JUL component,
     * it would be replaced by another implementation otherwise.
     */
    private static void initializeLogManager(final GlassfishBootstrapClassLoader gfMainCL) throws Exception {
        final Class<?> loggingInitializer = gfMainCL.loadClass(CLASS_INITIALIZER);
        final Properties loggingCfg = createDefaultLoggingProperties();
        loggingInitializer.getMethod("tryToSetAsDefault", Properties.class).invoke(loggingInitializer, loggingCfg);
    }


    private static void checkJdkVersion() {
        int version = Runtime.version().feature();
        if (version < 11) {
            BOOTSTRAP_LOGGER.log(SEVERE, LogFacade.BOOTSTRAP_INCORRECT_JDKVERSION, new Object[] {11, version});
            System.exit(1);
        }
    }


    private static String whichPlatform() {
        final String platformSysOption = System.getProperty(PLATFORM_PROPERTY_KEY);
        if (platformSysOption != null && !platformSysOption.isBlank()) {
            return platformSysOption.trim();
        }
        final String platformEnvOption = System.getenv(PLATFORM_PROPERTY_KEY);
        if (platformEnvOption != null && !platformEnvOption.isBlank()) {
            return platformEnvOption.trim();
        }
        return OsgiPlatform.Felix.name();
    }


    /**
     * IMPORTANT - check for instance BEFORE domain.  We will always come up
     * with a default domain but there is no such thing as a default instance.
     */
    private static Path findInstanceRoot(File installRoot, Properties args) {
        File instanceDir = getInstanceRoot(args);
        if (instanceDir == null) {
            // that means that this is a DAS.
            instanceDir = getDomainRoot(args, installRoot);
        }
        verifyDomainRoot(instanceDir);
        return instanceDir.toPath();
    }


    private static File getInstanceRoot(Properties args) {
        String instanceDir = getParam(args, "instancedir");
        if (isSet(instanceDir)) {
            return new File(instanceDir);
        }
        return null;
    }


    /**
     * Determines the root directory of the domain that we'll start.
     *
     * @param installRoot
     */
    private static File getDomainRoot(Properties args, File installRoot) {
        // first see if it is specified directly
        String domainDir = getParam(args, "domaindir");
        if (isSet(domainDir)) {
            return new File(domainDir);
        }

        // now see if they specified the domain name -- we will look in the default domains-dir
        File defDomainsRoot = getDefaultDomainsDir(installRoot);
        String domainName = getParam(args, "domain");

        if (isSet(domainName)) {
            return new File(defDomainsRoot, domainName);
        }

        // OK - they specified nothing.  Get the one-and-only domain in the domains-dir
        return getDefaultDomain(defDomainsRoot);
    }


    private static File getDefaultDomainsDir(File installRoot) {
        AsenvConf asEnv = AsenvConf.parseAsEnv(installRoot);
        String dirname = asEnv.getProperty(DEFAULT_DOMAINS_DIR_PROPNAME);
        if (!isSet(dirname)) {
            throw new RuntimeException(DEFAULT_DOMAINS_DIR_PROPNAME + " is not set.");
        }

        File domainsDir = absolutize(new File(dirname));
        if (!domainsDir.isDirectory()) {
            throw new RuntimeException(DEFAULT_DOMAINS_DIR_PROPNAME + "[" + dirname + "]"
                + " is specifying a file that is NOT a directory.");
        }
        return domainsDir;
    }


    private static File getDefaultDomain(File domainsDir) {
        File[] domains = domainsDir.listFiles(File::isDirectory);

        // By default we will start an unspecified domain if it is the only
        // domain in the default domains dir

        if (domains == null || domains.length == 0) {
            throw new RuntimeException("no domain directories found under " + domainsDir);
        }

        if (domains.length > 1) {
            throw new RuntimeException("Multiple domains[" + domains.length + "] found under "
                    + domainsDir + " -- you must specify a domain name as -domain <name>");
        }

        return domains[0];
    }


    /**
     * Verifies correctness of the root directory of the domain that we'll start.
     *
     * @param domainRoot
     */
    private static void verifyDomainRoot(File domainRoot) {
        if (domainRoot == null) {
            throw new RuntimeException("Internal Error: The domain dir is null.");
        } else if (!domainRoot.exists()) {
            throw new RuntimeException("the domain directory does not exist");
        } else if (!domainRoot.isDirectory()) {
            throw new RuntimeException("the domain directory is not a directory.");
        } else if (!domainRoot.canWrite()) {
            throw new RuntimeException("the domain directory is not writable.");
        } else if (!new File(domainRoot, "config").isDirectory()) {
            throw new RuntimeException("the domain directory is corrupt - there is no config subdirectory.");
        }
    }


    private static Properties createDefaultLoggingProperties() {
        final Properties cfg = new Properties();
        cfg.setProperty("handlers",
            "org.glassfish.main.jul.handler.SimpleLogHandler,org.glassfish.main.jul.handler.GlassFishLogHandler");
        cfg.setProperty("org.glassfish.main.jul.handler.SimpleLogHandler.formatter",
            "org.glassfish.main.jul.formatter.UniformLogFormatter");
        // useful to track any startup race conditions etc. Logging is always in game.
        if ("true".equals(System.getenv(ENV_AS_TRACE_LOGGING))) {
            cfg.setProperty(KEY_TRACING_ENABLED, "true");
        }
        cfg.setProperty("systemRootLogger.level", Level.INFO.getName());
        cfg.setProperty(".level", Level.INFO.getName());
        // better startup performance vs. losing log records.
        if ("true".equals(System.getenv(ENV_AS_TRACE_BOOTSTRAP))) {
            cfg.setProperty("org.glassfish.main.jul.record.resolveLevelWithIncompleteConfiguration", "false");
        } else {
            cfg.setProperty("org.glassfish.main.jul.record.resolveLevelWithIncompleteConfiguration", "true");
        }

        return cfg;
    }


    private static String getParam(Properties map, String name) {
        // allow both "-" and "--"
        String val = map.getProperty("-" + name);
        if (val == null) {
            val = map.getProperty("--" + name);
        }
        return val;
    }


    private static File absolutize(File f) {
        try {
            return f.getCanonicalFile();
        } catch (Exception e) {
            return f.getAbsoluteFile();
        }
    }


    private static boolean isSet(String s) {
        return s != null && !s.isEmpty();
    }
}<|MERGE_RESOLUTION|>--- conflicted
+++ resolved
@@ -90,19 +90,15 @@
         // launcherCL is used only to load the RuntimeBuilder service.
         // on all other places is used classloader which loaded the GlassfishRuntime class
         // -> it must not be loaded by any parent classloader, it's children would be ignored.
-<<<<<<< HEAD
         try {
-            method.invoke(launcher, startupCtx);
+            method.invoke(launcher, startupContextCfg.toProperties());
         } catch (Throwable t) {
-            String root = (String) startupCtx.get("com.sun.aas.instanceRoot") + "/logs/serverx.log";
-
+            String root = startupContextCfg.getProperty("com.sun.aas.instanceRoot") + "/logs/serverx.log";
             try (PrintStream exceptionStream = new PrintStream(root)) {
                 t.printStackTrace(exceptionStream);
             }
-        }
-=======
-        method.invoke(launcher, startupContextCfg.toProperties());
->>>>>>> 5154e3ba
+            throw t;
+        }
 
         // also note that debugging is not possible until the debug port is open.
     }
@@ -121,8 +117,8 @@
 
     private static void checkJdkVersion() {
         int version = Runtime.version().feature();
-        if (version < 11) {
-            BOOTSTRAP_LOGGER.log(SEVERE, LogFacade.BOOTSTRAP_INCORRECT_JDKVERSION, new Object[] {11, version});
+        if (version < 21) {
+            BOOTSTRAP_LOGGER.log(SEVERE, LogFacade.BOOTSTRAP_INCORRECT_JDKVERSION, new Object[] {21, version});
             System.exit(1);
         }
     }
