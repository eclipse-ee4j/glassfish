--- conflicted
+++ resolved
@@ -1,5 +1,5 @@
 /*
- * Copyright (c) 2022, 2024 Contributors to the Eclipse Foundation
+ * Copyright (c) 2022, 2025 Contributors to the Eclipse Foundation
  * Copyright (c) 2010, 2018 Oracle and/or its affiliates. All rights reserved.
  *
  * This program and the accompanying materials are made available under the
@@ -27,11 +27,7 @@
 import org.glassfish.embeddable.GlassFishProperties;
 import org.glassfish.embeddable.GlassFishRuntime;
 
-<<<<<<< HEAD
-import static com.sun.enterprise.glassfish.bootstrap.cfg.BootstrapKeys.PLATFORM_PROPERTY_KEY;
-=======
 import static org.glassfish.embeddable.GlassFishVariable.OSGI_PLATFORM;
->>>>>>> dd452d0f
 
 /**
  *
@@ -50,67 +46,30 @@
     private void start() throws Exception {
         try {
             Properties props = new Properties();
-            props.setProperty(PLATFORM_PROPERTY_KEY, System.getProperty(PLATFORM_PROPERTY_KEY, OsgiPlatform.Felix.name()));
+            props.setProperty(OSGI_PLATFORM.getPropertyName(),
+                System.getProperty(OSGI_PLATFORM.getSystemPropertyName(), OsgiPlatform.Felix.name()));
 
             long startTime = System.currentTimeMillis();
 
-            // Don't use thread context classloader, otherwise the META-INF/services will not be found.
-            GlassFishRuntime glassFishRuntime = GlassFishRuntime.bootstrap(new BootstrapProperties(props), getClass().getClassLoader());
+            GlassFishRuntime glassFishRuntime = GlassFishRuntime.bootstrap(
+                    new BootstrapProperties(props), getClass().getClassLoader());  // don't use thread context classloader, otherwise the META-INF/services will not be found.
             long timeTaken = System.currentTimeMillis() - startTime;
 
-            logger.info("created gfr = " + glassFishRuntime + ", timeTaken = " + timeTaken);
+            logger.info("created glassFishRuntime = " + glassFishRuntime + ", timeTaken = " + timeTaken);
 
             startTime = System.currentTimeMillis();
             GlassFish glassFish = glassFishRuntime.newGlassFish(new GlassFishProperties(props));
             timeTaken = System.currentTimeMillis() - startTime;
-            System.out.println("created gf = " + glassFish + ", timeTaken = " + timeTaken);
+            System.out.println("created GlassFish = " + glassFish + ", timeTaken = " + timeTaken);
+
 
             startTime = System.currentTimeMillis();
             glassFish.start();
             timeTaken = System.currentTimeMillis() - startTime;
-            System.out.println("started gf, timeTaken = " + timeTaken);
+            System.out.println("started GlassFish, timeTaken = " + timeTaken);
 
         } catch (Exception ex) {
             throw new RuntimeException(ex);
         }
     }
-
-<<<<<<< HEAD
-=======
-    private void privilegedStart() throws Exception {
-        AccessController.doPrivileged(new PrivilegedAction<Void>() {
-            @Override
-            public Void run() {
-                try {
-                    Properties props = new Properties();
-                    props.setProperty(OSGI_PLATFORM.getPropertyName(),
-                        System.getProperty(OSGI_PLATFORM.getSystemPropertyName(), OsgiPlatform.Felix.name()));
-
-                    long startTime = System.currentTimeMillis();
-
-                    GlassFishRuntime gfr = GlassFishRuntime.bootstrap(
-                            new BootstrapProperties(props), getClass().getClassLoader());  // don't use thread context classloader, otherwise the META-INF/services will not be found.
-                    long timeTaken = System.currentTimeMillis() - startTime;
-
-                    logger.info("created gfr = " + gfr + ", timeTaken = " + timeTaken);
-
-                    startTime = System.currentTimeMillis();
-                    GlassFish gf = gfr.newGlassFish(new GlassFishProperties(props));
-                    timeTaken = System.currentTimeMillis() - startTime;
-                    System.out.println("created gf = " + gf + ", timeTaken = " + timeTaken);
-
-
-                    startTime = System.currentTimeMillis();
-                    gf.start();
-                    timeTaken = System.currentTimeMillis() - startTime;
-                    System.out.println("started gf, timeTaken = " + timeTaken);
-
-                } catch (Exception ex) {
-                    throw new RuntimeException(ex);
-                }
-                return null;
-            }
-        });
-    }
->>>>>>> dd452d0f
 }