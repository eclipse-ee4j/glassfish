--- conflicted
+++ resolved
@@ -29,15 +29,7 @@
     <packaging>glassfish-jar</packaging>
 
     <name>Eclipse JNoSQL Jakarta Persistence Integration</name>
-<<<<<<< HEAD
 
-    <properties>
-        <persistence.osgi.bundle.classpath>${project.build.directory}/dependencies/jnosql-jakarta-persistence-${jnosql.version}.jar${path.separator}${project.build.directory}/dependencies/jnosql-mapping-core-${jnosql.version}.jar${path.separator}${project.build.directory}/dependencies/jnosql-mapping-api-core-${jnosql.version}.jar${path.separator}${project.build.directory}/dependencies/jnosql-communication-core-${jnosql.version}.jar</persistence.osgi.bundle.classpath>
-    </properties>
-
-=======
-    
->>>>>>> 9524433d
     <dependencies>
         <dependency>
             <groupId>jakarta.enterprise</groupId>
@@ -152,7 +144,6 @@
             <!-- Adds the manifest file created by the org.apache.felix:maven-bundle-plugin -->
             <plugin>
                 <artifactId>maven-jar-plugin</artifactId>
-                <version>3.4.2</version>
                 <configuration>
                     <archive>
                         <manifestFile>${project.build.outputDirectory}/META-INF/MANIFEST.MF</manifestFile>
