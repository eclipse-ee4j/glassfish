<?xml version="1.0" encoding="UTF-8"?>
<!--

<<<<<<< HEAD
    Copyright (c) 2021, 2024 Contributors to the Eclipse Foundation. All rights reserved.
=======
    Copyright (c) 2021, 2025 Contributors to the Eclipse Foundation. All rights reserved.
>>>>>>> dd452d0f

    This program and the accompanying materials are made available under the
    terms of the Eclipse Public License v. 2.0, which is available at
    http://www.eclipse.org/legal/epl-2.0.

    This Source Code may also be made available under the following Secondary
    Licenses when the conditions for such availability set forth in the
    Eclipse Public License v. 2.0 are satisfied: GNU General Public License,
    version 2 with the GNU Classpath Exception, which is available at
    https://www.gnu.org/software/classpath/license.html.

    SPDX-License-Identifier: EPL-2.0 OR GPL-2.0 WITH Classpath-exception-2.0

-->

<project xmlns="http://maven.apache.org/POM/4.0.0" xmlns:xsi="http://www.w3.org/2001/XMLSchema-instance" xsi:schemaLocation="http://maven.apache.org/POM/4.0.0 https://maven.apache.org/xsd/maven-4.0.0.xsd">
    <modelVersion>4.0.0</modelVersion>

    <parent>
        <groupId>org.glassfish.main.tests.tck</groupId>
        <artifactId>tck</artifactId>
        <version>8.0.0-SNAPSHOT</version>
    </parent>

    <artifactId>glassfish-external-tck-authentication</artifactId>
    <packaging>pom</packaging>

    <name>TCK: Authentication</name>


<<<<<<< HEAD
    <description>This verifies the compliance of Eclipse Glassfish using the Jakarta Authentication standalone TCK</description>

    <properties>
        <glassfish.version>${project.version}</glassfish.version>
        <tck.root>${project.build.directory}</tck.root>
        <maven.executable>${maven.home}/bin/mvn</maven.executable>
        <maven.settings.xml>${user.home}/.m2/settings.xml</maven.settings.xml>
=======
        <tck.home>${project.build.directory}/authentication-tck</tck.home>
        <tck.tests.home>${tck.home}/src/com/sun/ts/tests/jsf</tck.tests.home>
>>>>>>> dd452d0f
    </properties>

    <dependencies>
        <dependency>
<<<<<<< HEAD
=======
            <groupId>org.glassfish.main.distributions</groupId>
            <artifactId>glassfish</artifactId>
            <type>zip</type>
        </dependency>
        <dependency>
>>>>>>> dd452d0f
            <groupId>org.glassfish.main.tests.tck</groupId>
            <artifactId>jakarta-authentication-tck</artifactId>
            <type>zip</type>
            <version>${project.version}</version>
        </dependency>
    </dependencies>

    <build>
        <plugins>
            <plugin>
<<<<<<< HEAD
=======
                <groupId>io.github.download-maven-plugin</groupId>
                <artifactId>download-maven-plugin</artifactId>
                <executions>
                    <execution>
                        <id>download-ant</id>
                        <phase>generate-resources</phase>
                        <goals>
                            <goal>wget</goal>
                        </goals>
                        <configuration>
                            <skip>${skipITs}</skip>
                            <url>${ant.zip.url}</url>
                            <unpack>true</unpack>
                            <outputDirectory>${project.build.directory}</outputDirectory>
                        </configuration>
                    </execution>
                </executions>
            </plugin>

            <plugin>
>>>>>>> dd452d0f
                <artifactId>maven-dependency-plugin</artifactId>
                <executions>
                    <execution>
                        <id>unpack</id>
                        <phase>pre-integration-test</phase>
                        <goals>
                            <goal>unpack</goal>
                        </goals>
                        <configuration>
                            <artifactItems>
                                <artifactItem>
                                    <groupId>org.glassfish.main.tests.tck</groupId>
                                    <artifactId>jakarta-authentication-tck</artifactId>
                                    <type>zip</type>
                                    <version>${project.version}</version>
                                    <overWrite>false</overWrite>
                                    <outputDirectory>${tck.root}</outputDirectory>
                                </artifactItem>
                            </artifactItems>
                        </configuration>
                    </execution>
                </executions>
            </plugin>
            <plugin>
                <groupId>org.codehaus.mojo</groupId>
                <artifactId>exec-maven-plugin</artifactId>
                <executions>
                    <execution>
<<<<<<< HEAD
=======
                        <id>prepare-tck-and-glassfish</id>
                        <phase>pre-integration-test</phase>
                        <goals>
                            <goal>run</goal>
                        </goals>
                        <configuration>
                            <target xmlns:if="ant:if" xmlns:unless="ant:unless">
                                <taskdef resource="net/sf/antcontrib/antcontrib.properties"
                                     classpathref="maven.plugin.classpath" />

                                <macrodef name="tck-property-update">
                                    <attribute name="key" />
                                    <attribute name="value" />
                                    <sequential>
                                      <replaceregexp byline="true"
                                        file="${tck.home}/bin/ts.jte"
                                        match="@{key}=.*"
                                        replace="@{key}=@{value}" />
                                    </sequential>
                                </macrodef>
                                <macrodef name="tck-property-add">
                                    <attribute name="key" />
                                    <attribute name="value" />
                                    <sequential>
                                        <concat append="true" destfile="${tck.home}/bin/ts.jte">@{key}=@{value}${line.separator}</concat>
                                    </sequential>
                                </macrodef>
                                <macrodef name="tck-line-update">
                                    <attribute name="pattern" />
                                    <attribute name="replacement" />
                                    <sequential>
                                      <replaceregexp byline="true"
                                        file="${tck.home}/bin/ts.jte"
                                        match="@{pattern}"
                                        replace="@{replacement}" />
                                    </sequential>
                                </macrodef>
                                <macrodef name="tck-keystore-suffix">
                                    <attribute name="file" />
                                    <sequential>
                                        <replaceregexp flags="g"
                                          file="@{file}"
                                          match="/cacerts\.jks"
                                          replace="/cacerts.p12" />
                                        <replaceregexp flags="g"
                                          file="@{file}"
                                          match="/keystore\.jks"
                                          replace="/keystore.p12" />
                                    </sequential>
                                </macrodef>

                                <property name="jacc.truststore" value="${project.build.directory}/cacerts.p12"/>
                                <property name="jacc.truststore.password" value="changeit"/>
                                <property name="s1as.truststore" value="${glassfish.home}/glassfish/domains/domain1/config/cacerts.p12"/>
                                <property name="s1as.truststore.password" value="changeit"/>

                                <tck-line-update
                                    pattern="^(\s+)-Djavax.net.ssl.trustStore=\$\{s1as.domain\}/\$\{sjsas.instance.config.dir\}/cacerts.jks"
                                    replacement="\1-Djavax.net.ssl.trustStore=${jacc.truststore} -Djavax.net.ssl.trustStorePassword=${jacc.truststore.password}" />
                                <tck-line-update
                                    pattern="^(\s+)-Djavax.net.ssl.trustStore=\$\{ri.domain\}/\$\{ri.instance.config.dir\}/cacerts.jks"
                                    replacement="\1-Djavax.net.ssl.trustStore=${jacc.truststore} -Djavax.net.ssl.trustStorePassword=${jacc.truststore.password}" />
                                <tck-line-update
                                    pattern="^(.*/)admin-cli.jar(.*)"
                                    replacement="\1hk2.jar:${jaspic.home}/modules/jakarta.activation-api.jar\2" />
                                <tck-line-update
                                    pattern="^(.*\$\{JAVA_HOME\}/bin/java)(.*)"
                                    replacement="\1 --module-path ${jaspic.home}/lib/bootstrap --add-modules ALL-MODULE-PATH \2" />
                                <!-- Caused StackOverflow in JDK 11+21 -->
                                <tck-line-update
                                    pattern="^.*-Djava.protocol.handler.pkgs=javax.net.ssl.*"
                                    replacement="\\\\" />

                                <tck-property-update key="jaspic.home" value="${glassfish.home}/glassfish"/>
                                <tck-property-update key="harness.log.traceflag" value="true"/>
                                <tck-property-update key="s1as.jvm.options" value="-Dj2eelogin.name=${user}:-Dj2eelogin.password=${password}"/>

                                <tck-property-update key="vendor.authconfig.factory" value="org.glassfish.epicyro.config.factory.file.AuthConfigFileFactory"/>

                                <tck-property-update key="glassfish.admin.port" value="${port.admin}"/>
                                <tck-property-update key="s1as.admin.port" value="${port.admin}"/>
                                <tck-property-update key="database.port" value="${port.derby}"/>
                                <tck-property-update key="orb.port" value="${port.orb}"/>
                                <tck-property-update key="webServerHost" value="localhost"/>
                                <tck-property-update key="webServerPort" value="${port.http}"/>
                                <tck-property-update key="securedWebServicePort" value="${port.https}"/>
                                <tck-property-update key="harness.log.port" value="${port.harness.log}"/>

                                <tck-property-update key="report.dir" value="${tck.home}/authenticationtckreport/authentication"/>
                                <tck-property-update key="work.dir" value="${tck.home}/authenticationwork/authentication"/>

                                <!--
                                    # It's an open question why these settings are not just part of ts.jte to begin with.
                                    # It's also an open question why the Authentication TCK insists on these being defined
                                -->
                                <tck-property-add key="persistence.unit.name.2" value="JPATCK2"/>
                                <tck-property-add key="persistence.unit.name" value="CTS-EM"/>
                                <tck-property-add key="jakarta.persistence.provider" value="org.eclipse.persistence.jpa.PersistenceProvider"/>
                                <tck-property-add key="jakarta.persistence.jdbc.driver" value="org.apache.derby.jdbc.ClientDriver"/>
                                <tck-property-add key="jakarta.persistence.jdbc.url" value="jdbc:derby://localhost:${port.derby}/derbyDB;create=true"/>
                                <tck-property-add key="jakarta.persistence.jdbc.user" value="cts1"/>
                                <tck-property-add key="jakarta.persistence.jdbc.password" value="cts1"/>
                                <tck-property-add key="jpa.provider.implementation.specific.properties" value="eclipselink.logging.level=OFF"/>
                                <tck-property-add key="persistence.second.level.caching.supported" value="true"/>

                                <tck-property-add key="jacc.truststore" value="${jacc.truststore}" />
                                <tck-property-add key="s1as.truststore" value="${s1as.truststore}" />

                                <tck-keystore-suffix file="${tck.home}/bin/xml/impl/glassfish/common.xml" />
                                <tck-keystore-suffix file="${tck.home}/bin/xml/impl/glassfish/s1as.xml" />

                                <limit maxwait="60">
                                    <exec executable="${glassfish.asadmin}" dir="${glassfish.home}/glassfish/bin">
                                        <env key="AS_JAVA" value="${java.home}"/>
                                        <arg value="delete-domain"/>
                                        <arg value="domain1" />
                                    </exec>
                                    <exec executable="${glassfish.asadmin}" dir="${glassfish.home}/glassfish/bin" failonerror="true">
                                        <env key="AS_JAVA" value="${java.home}"/>
                                        <arg value="create-domain"/>
                                        <arg value="--domainproperties=domain.adminPort=${port.admin}:domain.instancePort=${port.http}:http.ssl.port=${port.https}:jms.port=${port.jms}:domain.jmxPort=${port.jmx}:orb.listener.port=${port.orb}:orb.ssl.port=${port.orb.ssl}:orb.mutualauth.port=${port.orb.mutual}" />
                                        <arg value="--user=admin" />
                                        <arg value="--nopassword" />
                                        <arg value="domain1" />
                                    </exec>
                                    <exec executable="${glassfish.asadmin}" dir="${glassfish.home}/glassfish/bin" failonerror="true">
                                        <env key="AS_JAVA" value="${java.home}"/>
                                        <arg value="start-domain"/>
                                    </exec>
                                    <exec executable="${java.home}/bin/keytool" >
                                        <env key="JAVA_HOME" value="${java.home}" />
                                        <arg line=" -importkeystore"/>
                                        <arg line=" -srcalias s1as"/>
                                        <arg line=" -destalias s1as"/>
                                        <arg line=" -srckeystore ${s1as.truststore}"/>
                                        <arg line=" -noprompt"/>
                                        <arg line=" -trustcacerts"/>
                                        <arg line=" -destkeystore ${jacc.truststore}"/>
                                        <arg line=" -srcstorepass ${s1as.truststore.password}"/>
                                        <arg line=" -deststorepass ${jacc.truststore.password}"/>
                                    </exec>

                                    <if>
                                        <isset property="jacoco.version" />
                                        <then>
                                            <exec executable="${glassfish.asadmin}" dir="${glassfish.home}/glassfish/bin" failonerror="true">
                                                <env key="AS_JAVA" value="${java.home}"/>
                                                <arg value="create-jvm-options" />
                                                <arg value="--port=${port.admin}" />
                                                <arg value="&quot;-javaagent\:${settings.localRepository}/org/jacoco/org.jacoco.agent/${jacoco.version}/org.jacoco.agent-${jacoco.version}-runtime.jar=destfile=${project.build.directory}/jacoco-it.exec,includes=${jacoco.includes}&quot;" />
                                            </exec>
                                        </then>
                                    </if>
                                    <exec executable="${glassfish.asadmin}" dir="${glassfish.home}/glassfish/bin" failonerror="true">
                                        <env key="AS_JAVA" value="${java.home}"/>
                                        <arg value="stop-domain"/>
                                        <arg value="domain1"/>
                                    </exec>
                                </limit>

                                <mkdir dir="${tck.home}/authenticationtckreport"/>
                                <mkdir dir="${tck.home}/authenticationtckreport/authenticationtck"/>

                                <replace file="${tck.home}/bin/xml/ts.top.import.xml">
                                  <replacetoken><![CDATA[<jvmarg value="-Xmx512m"/>]]></replacetoken>
                                  <replacevalue><![CDATA[<jvmarg value="-Xmx512m"/>
                                <jvmarg value="-Djavatest.security.noSecurityManager=true"/>]]></replacevalue>
                                </replace>

                                <replace file="${tck.home}/bin/xml/ts.top.import.xml" if:set="tck.suspend" >
                                  <replacetoken><![CDATA[<jvmarg value="-Xmx512m"/>]]></replacetoken>
                                  <replacevalue><![CDATA[<jvmarg value="-Xmx512m"/>
                                <jvmarg value="-agentlib:jdwp=transport=dt_socket,server=y,suspend=y,address=9008"/>]]></replacevalue>
                                </replace>
                            </target>
                        </configuration>
                    </execution>

                    <execution>
                        <id>configure-tck-tests</id>
                        <phase>pre-integration-test</phase>
                        <goals>
                            <goal>run</goal>
                        </goals>
                        <configuration>
                            <target xmlns:if="ant:if" xmlns:unless="ant:unless">
                                <taskdef resource="net/sf/antcontrib/antcontrib.properties"
                                         classpathref="maven.plugin.classpath" />
                                <limit maxwait="20">
                                    <exec executable="${glassfish.asadmin}" dir="${glassfish.home}/glassfish/bin" failonerror="true">
                                        <env key="AS_JAVA" value="${java.home}"/>
                                        <arg value="start-domain"/>
                                    </exec>
                                </limit>

                                <exec executable="${ant.home}/bin/ant" dir="${tck.home}/bin" failonerror="true">
                                    <env key="AS_JAVA" value="${java.home}"/>
                                    <env key="JAVA_HOME" value="${java.home}"/>
                                    <arg value="config.vi"  />
                                </exec>
                                <exec executable="${ant.home}/bin/ant" dir="${tck.home}/bin" failonerror="true">
                                    <env key="AS_JAVA" value="${java.home}"/>
                                    <env key="JAVA_HOME" value="${java.home}"/>
                                    <arg value="enable.jaspic"  />
                                </exec>

                                <!-- Restart GlassFish in debug mode if so requested -->
                                <sequential if:set="glassfish.suspend">
                                    <exec executable="${glassfish.asadmin}" dir="${glassfish.home}/glassfish/bin" failonerror="true">
                                        <env key="AS_JAVA" value="${java.home}"/>
                                        <arg value="stop-domain" />
                                    </exec>
                                    <echo message="Starting GlassFish in suspended mode, waiting on port 9009" />
                                    <exec executable="${glassfish.asadmin}" dir="${glassfish.home}/glassfish/bin" failonerror="true">
                                        <env key="AS_JAVA" value="${java.home}"/>
                                        <arg value="start-domain"/>
                                        <arg value="--suspend" if:set="glassfish.suspend"/>
                                    </exec>
                                </sequential>
                            </target>
                        </configuration>
                    </execution>

                     <execution>
                        <id>run-tck-tests</id>
>>>>>>> dd452d0f
                        <phase>integration-test</phase>
                        <goals>
                            <goal>exec</goal>
                        </goals>
<<<<<<< HEAD
=======
                        <configuration>
                            <target xmlns:if="ant:if" xmlns:unless="ant:unless">
                                <taskdef resource="net/sf/antcontrib/antcontrib.properties"
                                         classpathref="maven.plugin.classpath" />

                                <echo level="info" message="Start running all tests" />
                                <exec executable="${ant.home}/bin/ant" dir="${tck.home}/bin" resultproperty="testResult">
                                    <env key="AS_JAVA" value="${java.home}"/>
                                    <env key="JAVA_HOME" value="${java.home}"/>
                                    <env key="LC_ALL" value="C" />
                                    <arg value="-Dmultiple.tests=${run.test}" if:set="run.test" />
                                    <arg value="runclient.nobinaryfinder" if:set="run.test" />
                                    <arg value="run.all" unless:set="run.test" />
                                </exec>

                                <exec executable="${glassfish.asadmin}" dir="${glassfish.home}/glassfish/bin">
                                    <env key="AS_JAVA" value="${java.home}"/>
                                    <arg value="stop-domain" />
                                </exec>

                                <if>
                                    <not>
                                        <equals arg1="${testResult}" arg2="0" />
                                    </not>
                                    <then>
                                        <echo message="Running tests failed." />
                                        <loadfile property="contents" srcFile="${glassfish.home}/glassfish/domains/domain1/logs/server.log" />
                                        <fail status="${testResult}" message="${contents}" />
                                    </then>
                                </if>
                            </target>
                        </configuration>
>>>>>>> dd452d0f
                    </execution>
                </executions>
                <configuration>
                    <executable>${maven.executable}</executable>
                    <arguments>
                        <argument>-B</argument>
                        <argument>-e</argument>
                        <argument>-s</argument>
                        <argument>${maven.settings.xml}</argument>
                        <argument>-f</argument>
                        <argument>${tck.root}/authentication-tck-3.1.0/tck/pom.xml</argument>
                        <argument>clean</argument>
                        <argument>install</argument>
                        <argument>-Dglassfish.version=${glassfish.version}</argument>
                        <argument>-Dmaven.multiModuleProjectDirectory=${tck.root}/authentication-tck-3.1.0/tck</argument>
                    </arguments>
                    <environmentVariables>
                        <LC_ALL>C</LC_ALL>
                    </environmentVariables>
                </configuration>
            </plugin>
        </plugins>
    </build>
</project><|MERGE_RESOLUTION|>--- conflicted
+++ resolved
@@ -1,11 +1,7 @@
 <?xml version="1.0" encoding="UTF-8"?>
 <!--
 
-<<<<<<< HEAD
-    Copyright (c) 2021, 2024 Contributors to the Eclipse Foundation. All rights reserved.
-=======
     Copyright (c) 2021, 2025 Contributors to the Eclipse Foundation. All rights reserved.
->>>>>>> dd452d0f
 
     This program and the accompanying materials are made available under the
     terms of the Eclipse Public License v. 2.0, which is available at
@@ -36,30 +32,25 @@
     <name>TCK: Authentication</name>
 
 
-<<<<<<< HEAD
     <description>This verifies the compliance of Eclipse Glassfish using the Jakarta Authentication standalone TCK</description>
 
     <properties>
-        <glassfish.version>${project.version}</glassfish.version>
-        <tck.root>${project.build.directory}</tck.root>
         <maven.executable>${maven.home}/bin/mvn</maven.executable>
         <maven.settings.xml>${user.home}/.m2/settings.xml</maven.settings.xml>
-=======
+        <ant.home>${project.build.directory}/apache-ant-${ant.version}</ant.home>
+        <ant.zip.url>https://archive.apache.org/dist/ant/binaries/apache-ant-${ant.version}-bin.zip</ant.zip.url>
+
         <tck.home>${project.build.directory}/authentication-tck</tck.home>
         <tck.tests.home>${tck.home}/src/com/sun/ts/tests/jsf</tck.tests.home>
->>>>>>> dd452d0f
     </properties>
 
     <dependencies>
         <dependency>
-<<<<<<< HEAD
-=======
             <groupId>org.glassfish.main.distributions</groupId>
             <artifactId>glassfish</artifactId>
             <type>zip</type>
         </dependency>
         <dependency>
->>>>>>> dd452d0f
             <groupId>org.glassfish.main.tests.tck</groupId>
             <artifactId>jakarta-authentication-tck</artifactId>
             <type>zip</type>
@@ -70,8 +61,6 @@
     <build>
         <plugins>
             <plugin>
-<<<<<<< HEAD
-=======
                 <groupId>io.github.download-maven-plugin</groupId>
                 <artifactId>download-maven-plugin</artifactId>
                 <executions>
@@ -92,7 +81,6 @@
             </plugin>
 
             <plugin>
->>>>>>> dd452d0f
                 <artifactId>maven-dependency-plugin</artifactId>
                 <executions>
                     <execution>
@@ -120,294 +108,32 @@
                 <groupId>org.codehaus.mojo</groupId>
                 <artifactId>exec-maven-plugin</artifactId>
                 <executions>
-                    <execution>
-<<<<<<< HEAD
-=======
-                        <id>prepare-tck-and-glassfish</id>
-                        <phase>pre-integration-test</phase>
-                        <goals>
-                            <goal>run</goal>
-                        </goals>
-                        <configuration>
-                            <target xmlns:if="ant:if" xmlns:unless="ant:unless">
-                                <taskdef resource="net/sf/antcontrib/antcontrib.properties"
-                                     classpathref="maven.plugin.classpath" />
-
-                                <macrodef name="tck-property-update">
-                                    <attribute name="key" />
-                                    <attribute name="value" />
-                                    <sequential>
-                                      <replaceregexp byline="true"
-                                        file="${tck.home}/bin/ts.jte"
-                                        match="@{key}=.*"
-                                        replace="@{key}=@{value}" />
-                                    </sequential>
-                                </macrodef>
-                                <macrodef name="tck-property-add">
-                                    <attribute name="key" />
-                                    <attribute name="value" />
-                                    <sequential>
-                                        <concat append="true" destfile="${tck.home}/bin/ts.jte">@{key}=@{value}${line.separator}</concat>
-                                    </sequential>
-                                </macrodef>
-                                <macrodef name="tck-line-update">
-                                    <attribute name="pattern" />
-                                    <attribute name="replacement" />
-                                    <sequential>
-                                      <replaceregexp byline="true"
-                                        file="${tck.home}/bin/ts.jte"
-                                        match="@{pattern}"
-                                        replace="@{replacement}" />
-                                    </sequential>
-                                </macrodef>
-                                <macrodef name="tck-keystore-suffix">
-                                    <attribute name="file" />
-                                    <sequential>
-                                        <replaceregexp flags="g"
-                                          file="@{file}"
-                                          match="/cacerts\.jks"
-                                          replace="/cacerts.p12" />
-                                        <replaceregexp flags="g"
-                                          file="@{file}"
-                                          match="/keystore\.jks"
-                                          replace="/keystore.p12" />
-                                    </sequential>
-                                </macrodef>
-
-                                <property name="jacc.truststore" value="${project.build.directory}/cacerts.p12"/>
-                                <property name="jacc.truststore.password" value="changeit"/>
-                                <property name="s1as.truststore" value="${glassfish.home}/glassfish/domains/domain1/config/cacerts.p12"/>
-                                <property name="s1as.truststore.password" value="changeit"/>
-
-                                <tck-line-update
-                                    pattern="^(\s+)-Djavax.net.ssl.trustStore=\$\{s1as.domain\}/\$\{sjsas.instance.config.dir\}/cacerts.jks"
-                                    replacement="\1-Djavax.net.ssl.trustStore=${jacc.truststore} -Djavax.net.ssl.trustStorePassword=${jacc.truststore.password}" />
-                                <tck-line-update
-                                    pattern="^(\s+)-Djavax.net.ssl.trustStore=\$\{ri.domain\}/\$\{ri.instance.config.dir\}/cacerts.jks"
-                                    replacement="\1-Djavax.net.ssl.trustStore=${jacc.truststore} -Djavax.net.ssl.trustStorePassword=${jacc.truststore.password}" />
-                                <tck-line-update
-                                    pattern="^(.*/)admin-cli.jar(.*)"
-                                    replacement="\1hk2.jar:${jaspic.home}/modules/jakarta.activation-api.jar\2" />
-                                <tck-line-update
-                                    pattern="^(.*\$\{JAVA_HOME\}/bin/java)(.*)"
-                                    replacement="\1 --module-path ${jaspic.home}/lib/bootstrap --add-modules ALL-MODULE-PATH \2" />
-                                <!-- Caused StackOverflow in JDK 11+21 -->
-                                <tck-line-update
-                                    pattern="^.*-Djava.protocol.handler.pkgs=javax.net.ssl.*"
-                                    replacement="\\\\" />
-
-                                <tck-property-update key="jaspic.home" value="${glassfish.home}/glassfish"/>
-                                <tck-property-update key="harness.log.traceflag" value="true"/>
-                                <tck-property-update key="s1as.jvm.options" value="-Dj2eelogin.name=${user}:-Dj2eelogin.password=${password}"/>
-
-                                <tck-property-update key="vendor.authconfig.factory" value="org.glassfish.epicyro.config.factory.file.AuthConfigFileFactory"/>
-
-                                <tck-property-update key="glassfish.admin.port" value="${port.admin}"/>
-                                <tck-property-update key="s1as.admin.port" value="${port.admin}"/>
-                                <tck-property-update key="database.port" value="${port.derby}"/>
-                                <tck-property-update key="orb.port" value="${port.orb}"/>
-                                <tck-property-update key="webServerHost" value="localhost"/>
-                                <tck-property-update key="webServerPort" value="${port.http}"/>
-                                <tck-property-update key="securedWebServicePort" value="${port.https}"/>
-                                <tck-property-update key="harness.log.port" value="${port.harness.log}"/>
-
-                                <tck-property-update key="report.dir" value="${tck.home}/authenticationtckreport/authentication"/>
-                                <tck-property-update key="work.dir" value="${tck.home}/authenticationwork/authentication"/>
-
-                                <!--
-                                    # It's an open question why these settings are not just part of ts.jte to begin with.
-                                    # It's also an open question why the Authentication TCK insists on these being defined
-                                -->
-                                <tck-property-add key="persistence.unit.name.2" value="JPATCK2"/>
-                                <tck-property-add key="persistence.unit.name" value="CTS-EM"/>
-                                <tck-property-add key="jakarta.persistence.provider" value="org.eclipse.persistence.jpa.PersistenceProvider"/>
-                                <tck-property-add key="jakarta.persistence.jdbc.driver" value="org.apache.derby.jdbc.ClientDriver"/>
-                                <tck-property-add key="jakarta.persistence.jdbc.url" value="jdbc:derby://localhost:${port.derby}/derbyDB;create=true"/>
-                                <tck-property-add key="jakarta.persistence.jdbc.user" value="cts1"/>
-                                <tck-property-add key="jakarta.persistence.jdbc.password" value="cts1"/>
-                                <tck-property-add key="jpa.provider.implementation.specific.properties" value="eclipselink.logging.level=OFF"/>
-                                <tck-property-add key="persistence.second.level.caching.supported" value="true"/>
-
-                                <tck-property-add key="jacc.truststore" value="${jacc.truststore}" />
-                                <tck-property-add key="s1as.truststore" value="${s1as.truststore}" />
-
-                                <tck-keystore-suffix file="${tck.home}/bin/xml/impl/glassfish/common.xml" />
-                                <tck-keystore-suffix file="${tck.home}/bin/xml/impl/glassfish/s1as.xml" />
-
-                                <limit maxwait="60">
-                                    <exec executable="${glassfish.asadmin}" dir="${glassfish.home}/glassfish/bin">
-                                        <env key="AS_JAVA" value="${java.home}"/>
-                                        <arg value="delete-domain"/>
-                                        <arg value="domain1" />
-                                    </exec>
-                                    <exec executable="${glassfish.asadmin}" dir="${glassfish.home}/glassfish/bin" failonerror="true">
-                                        <env key="AS_JAVA" value="${java.home}"/>
-                                        <arg value="create-domain"/>
-                                        <arg value="--domainproperties=domain.adminPort=${port.admin}:domain.instancePort=${port.http}:http.ssl.port=${port.https}:jms.port=${port.jms}:domain.jmxPort=${port.jmx}:orb.listener.port=${port.orb}:orb.ssl.port=${port.orb.ssl}:orb.mutualauth.port=${port.orb.mutual}" />
-                                        <arg value="--user=admin" />
-                                        <arg value="--nopassword" />
-                                        <arg value="domain1" />
-                                    </exec>
-                                    <exec executable="${glassfish.asadmin}" dir="${glassfish.home}/glassfish/bin" failonerror="true">
-                                        <env key="AS_JAVA" value="${java.home}"/>
-                                        <arg value="start-domain"/>
-                                    </exec>
-                                    <exec executable="${java.home}/bin/keytool" >
-                                        <env key="JAVA_HOME" value="${java.home}" />
-                                        <arg line=" -importkeystore"/>
-                                        <arg line=" -srcalias s1as"/>
-                                        <arg line=" -destalias s1as"/>
-                                        <arg line=" -srckeystore ${s1as.truststore}"/>
-                                        <arg line=" -noprompt"/>
-                                        <arg line=" -trustcacerts"/>
-                                        <arg line=" -destkeystore ${jacc.truststore}"/>
-                                        <arg line=" -srcstorepass ${s1as.truststore.password}"/>
-                                        <arg line=" -deststorepass ${jacc.truststore.password}"/>
-                                    </exec>
-
-                                    <if>
-                                        <isset property="jacoco.version" />
-                                        <then>
-                                            <exec executable="${glassfish.asadmin}" dir="${glassfish.home}/glassfish/bin" failonerror="true">
-                                                <env key="AS_JAVA" value="${java.home}"/>
-                                                <arg value="create-jvm-options" />
-                                                <arg value="--port=${port.admin}" />
-                                                <arg value="&quot;-javaagent\:${settings.localRepository}/org/jacoco/org.jacoco.agent/${jacoco.version}/org.jacoco.agent-${jacoco.version}-runtime.jar=destfile=${project.build.directory}/jacoco-it.exec,includes=${jacoco.includes}&quot;" />
-                                            </exec>
-                                        </then>
-                                    </if>
-                                    <exec executable="${glassfish.asadmin}" dir="${glassfish.home}/glassfish/bin" failonerror="true">
-                                        <env key="AS_JAVA" value="${java.home}"/>
-                                        <arg value="stop-domain"/>
-                                        <arg value="domain1"/>
-                                    </exec>
-                                </limit>
-
-                                <mkdir dir="${tck.home}/authenticationtckreport"/>
-                                <mkdir dir="${tck.home}/authenticationtckreport/authenticationtck"/>
-
-                                <replace file="${tck.home}/bin/xml/ts.top.import.xml">
-                                  <replacetoken><![CDATA[<jvmarg value="-Xmx512m"/>]]></replacetoken>
-                                  <replacevalue><![CDATA[<jvmarg value="-Xmx512m"/>
-                                <jvmarg value="-Djavatest.security.noSecurityManager=true"/>]]></replacevalue>
-                                </replace>
-
-                                <replace file="${tck.home}/bin/xml/ts.top.import.xml" if:set="tck.suspend" >
-                                  <replacetoken><![CDATA[<jvmarg value="-Xmx512m"/>]]></replacetoken>
-                                  <replacevalue><![CDATA[<jvmarg value="-Xmx512m"/>
-                                <jvmarg value="-agentlib:jdwp=transport=dt_socket,server=y,suspend=y,address=9008"/>]]></replacevalue>
-                                </replace>
-                            </target>
-                        </configuration>
-                    </execution>
-
-                    <execution>
-                        <id>configure-tck-tests</id>
-                        <phase>pre-integration-test</phase>
-                        <goals>
-                            <goal>run</goal>
-                        </goals>
-                        <configuration>
-                            <target xmlns:if="ant:if" xmlns:unless="ant:unless">
-                                <taskdef resource="net/sf/antcontrib/antcontrib.properties"
-                                         classpathref="maven.plugin.classpath" />
-                                <limit maxwait="20">
-                                    <exec executable="${glassfish.asadmin}" dir="${glassfish.home}/glassfish/bin" failonerror="true">
-                                        <env key="AS_JAVA" value="${java.home}"/>
-                                        <arg value="start-domain"/>
-                                    </exec>
-                                </limit>
-
-                                <exec executable="${ant.home}/bin/ant" dir="${tck.home}/bin" failonerror="true">
-                                    <env key="AS_JAVA" value="${java.home}"/>
-                                    <env key="JAVA_HOME" value="${java.home}"/>
-                                    <arg value="config.vi"  />
-                                </exec>
-                                <exec executable="${ant.home}/bin/ant" dir="${tck.home}/bin" failonerror="true">
-                                    <env key="AS_JAVA" value="${java.home}"/>
-                                    <env key="JAVA_HOME" value="${java.home}"/>
-                                    <arg value="enable.jaspic"  />
-                                </exec>
-
-                                <!-- Restart GlassFish in debug mode if so requested -->
-                                <sequential if:set="glassfish.suspend">
-                                    <exec executable="${glassfish.asadmin}" dir="${glassfish.home}/glassfish/bin" failonerror="true">
-                                        <env key="AS_JAVA" value="${java.home}"/>
-                                        <arg value="stop-domain" />
-                                    </exec>
-                                    <echo message="Starting GlassFish in suspended mode, waiting on port 9009" />
-                                    <exec executable="${glassfish.asadmin}" dir="${glassfish.home}/glassfish/bin" failonerror="true">
-                                        <env key="AS_JAVA" value="${java.home}"/>
-                                        <arg value="start-domain"/>
-                                        <arg value="--suspend" if:set="glassfish.suspend"/>
-                                    </exec>
-                                </sequential>
-                            </target>
-                        </configuration>
-                    </execution>
-
                      <execution>
                         <id>run-tck-tests</id>
->>>>>>> dd452d0f
                         <phase>integration-test</phase>
                         <goals>
                             <goal>exec</goal>
                         </goals>
-<<<<<<< HEAD
-=======
                         <configuration>
-                            <target xmlns:if="ant:if" xmlns:unless="ant:unless">
-                                <taskdef resource="net/sf/antcontrib/antcontrib.properties"
-                                         classpathref="maven.plugin.classpath" />
-
-                                <echo level="info" message="Start running all tests" />
-                                <exec executable="${ant.home}/bin/ant" dir="${tck.home}/bin" resultproperty="testResult">
-                                    <env key="AS_JAVA" value="${java.home}"/>
-                                    <env key="JAVA_HOME" value="${java.home}"/>
-                                    <env key="LC_ALL" value="C" />
-                                    <arg value="-Dmultiple.tests=${run.test}" if:set="run.test" />
-                                    <arg value="runclient.nobinaryfinder" if:set="run.test" />
-                                    <arg value="run.all" unless:set="run.test" />
-                                </exec>
-
-                                <exec executable="${glassfish.asadmin}" dir="${glassfish.home}/glassfish/bin">
-                                    <env key="AS_JAVA" value="${java.home}"/>
-                                    <arg value="stop-domain" />
-                                </exec>
-
-                                <if>
-                                    <not>
-                                        <equals arg1="${testResult}" arg2="0" />
-                                    </not>
-                                    <then>
-                                        <echo message="Running tests failed." />
-                                        <loadfile property="contents" srcFile="${glassfish.home}/glassfish/domains/domain1/logs/server.log" />
-                                        <fail status="${testResult}" message="${contents}" />
-                                    </then>
-                                </if>
-                            </target>
+                            <executable>${maven.executable}</executable>
+                            <environmentVariables>
+                                <LC_ALL>C</LC_ALL>
+                            </environmentVariables>
+                            <arguments>
+                                <argument>-B</argument>
+                                <argument>-e</argument>
+                                <argument>-s</argument>
+                                <argument>${maven.settings.xml}</argument>
+                                <argument>-f</argument>
+                                <argument>${tck.root}/authentication-tck-3.1.0/tck/pom.xml</argument>
+                                <argument>clean</argument>
+                                <argument>install</argument>
+                                <argument>-Dglassfish.version=${glassfish.version}</argument>
+                                <argument>-Dmaven.multiModuleProjectDirectory=${tck.home}/tck</argument>
+                            </arguments>
                         </configuration>
->>>>>>> dd452d0f
                     </execution>
                 </executions>
-                <configuration>
-                    <executable>${maven.executable}</executable>
-                    <arguments>
-                        <argument>-B</argument>
-                        <argument>-e</argument>
-                        <argument>-s</argument>
-                        <argument>${maven.settings.xml}</argument>
-                        <argument>-f</argument>
-                        <argument>${tck.root}/authentication-tck-3.1.0/tck/pom.xml</argument>
-                        <argument>clean</argument>
-                        <argument>install</argument>
-                        <argument>-Dglassfish.version=${glassfish.version}</argument>
-                        <argument>-Dmaven.multiModuleProjectDirectory=${tck.root}/authentication-tck-3.1.0/tck</argument>
-                    </arguments>
-                    <environmentVariables>
-                        <LC_ALL>C</LC_ALL>
-                    </environmentVariables>
-                </configuration>
             </plugin>
         </plugins>
     </build>
