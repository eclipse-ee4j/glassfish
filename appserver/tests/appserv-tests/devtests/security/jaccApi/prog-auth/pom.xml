<?xml version="1.0" encoding="UTF-8"?>
<!--

    Copyright (c) 2017, 2021 Oracle and/or its affiliates. All rights reserved.

    This program and the accompanying materials are made available under the
    terms of the Eclipse Public License v. 2.0, which is available at
    http://www.eclipse.org/legal/epl-2.0.

    This Source Code may also be made available under the following Secondary
    Licenses when the conditions for such availability set forth in the
    Eclipse Public License v. 2.0 are satisfied: GNU General Public License,
    version 2 with the GNU Classpath Exception, which is available at
    https://www.gnu.org/software/classpath/license.html.

    SPDX-License-Identifier: EPL-2.0 OR GPL-2.0 WITH Classpath-exception-2.0

-->

<project xmlns="http://maven.apache.org/POM/4.0.0" xmlns:xsi="http://www.w3.org/2001/XMLSchema-instance" xsi:schemaLocation="http://maven.apache.org/POM/4.0.0 http://maven.apache.org/xsd/maven-4.0.0.xsd">
    <modelVersion>4.0.0</modelVersion>
    <groupId>org.glassfish.jaccApi.test</groupId>
    <artifactId>prog-auth</artifactId>
<<<<<<< HEAD
    <version>7.0.0-SNAPSHOT</version>
=======
>>>>>>> 6f92b833
    <packaging>pom</packaging>

    <parent>
        <groupId>org.glassfish.main.tests</groupId>
        <artifactId>ant-tests</artifactId>
        <version>6.2.6-SNAPSHOT</version>
        <relativePath>../../../..</relativePath>
    </parent>

    <name>Programmatic authentication with Jakarta Authorization api</name>

    <modules>
        <module>common</module>
        <module>programmatic-authentication</module>
    </modules>
    <dependencyManagement>
        <dependencies>
            <dependency>
                <groupId>org.jboss.arquillian</groupId>
                <artifactId>arquillian-bom</artifactId>
                <version>1.6.0.Final</version>
                <scope>import</scope>
                <type>pom</type>
            </dependency>
        </dependencies>
    </dependencyManagement>

    <dependencies>
        <dependency>
            <groupId>junit</groupId>
            <artifactId>junit</artifactId>
            <version>4.13.2</version>
            <scope>test</scope>
        </dependency>

        <dependency>
            <groupId>org.jboss.arquillian.junit</groupId>
            <artifactId>arquillian-junit-container</artifactId>
            <scope>test</scope>
        </dependency>

        <dependency>
            <groupId>net.sourceforge.htmlunit</groupId>
            <artifactId>htmlunit</artifactId>
            <version>2.58.0</version>
            <scope>test</scope>
        </dependency>
        <dependency>
            <groupId>jakarta.platform</groupId>
            <artifactId>jakarta.jakartaee-api</artifactId>
            <version>9.1.0</version>
            <scope>provided</scope>
        </dependency>
        <dependency>
            <groupId>org.jboss.arquillian.container</groupId>
            <artifactId>arquillian-glassfish-remote-3.1</artifactId>
            <version>1.0.2</version>
            <scope>test</scope>
        </dependency>
        <dependency>
            <groupId>com.sun.ejte.ccl.reporter</groupId>
            <artifactId>SimpleReporterAdapter</artifactId>
            <version>1.0</version>
            <scope>system</scope>
            <systemPath>${APS_HOME}/lib/reporter.jar</systemPath>
        </dependency>
    </dependencies>

    <build>
        <plugins>
           <plugin>
              <artifactId>maven-failsafe-plugin</artifactId>
              <executions>
                <execution>
                  <goals>
                    <goal>integration-test</goal>
                    <goal>verify</goal>
                  </goals>
                </execution>
              </executions>
              <configuration>
                <systemPropertyVariables>
                  <finalName>${project.build.finalName}</finalName>
                </systemPropertyVariables>
                <environmentVariables>
                  <GLASSFISH_HOME>${env.S1AS_HOME}/..</GLASSFISH_HOME>
                </environmentVariables>
              </configuration>
            </plugin>
        </plugins>
    </build>

</project><|MERGE_RESOLUTION|>--- conflicted
+++ resolved
@@ -21,16 +21,12 @@
     <modelVersion>4.0.0</modelVersion>
     <groupId>org.glassfish.jaccApi.test</groupId>
     <artifactId>prog-auth</artifactId>
-<<<<<<< HEAD
-    <version>7.0.0-SNAPSHOT</version>
-=======
->>>>>>> 6f92b833
     <packaging>pom</packaging>
 
     <parent>
         <groupId>org.glassfish.main.tests</groupId>
         <artifactId>ant-tests</artifactId>
-        <version>6.2.6-SNAPSHOT</version>
+        <version>7.0.0-SNAPSHOT</version>
         <relativePath>../../../..</relativePath>
     </parent>
 
