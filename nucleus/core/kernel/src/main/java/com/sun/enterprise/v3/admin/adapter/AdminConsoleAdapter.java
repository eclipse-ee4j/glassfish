--- conflicted
+++ resolved
@@ -471,17 +471,10 @@
             writeAdminServiceProperty(ServerTags.ADMIN_CONSOLE_DOWNLOAD_LOCATION,
                     "${" + SystemPropertyConstants.INSTALL_ROOT_PROPERTY + "}/lib/install/applications/admingui.war");
         } else {
-<<<<<<< HEAD
-            //For any non-absolute path, we start from the installation, ie glassfish8
-            //eg, v3 prelude upgrade, where the location property was "glassfish/lib..."
-            String locValue = locProp.getValue();
-            warFile = new File(locValue);
-=======
             // For any non-absolute path, we start from the installation, ie glassfish7
             // eg, v3 prelude upgrade, where the location property was "glassfish/lib..."
             String locationValue = locationProperty.getValue();
             warFile = Path.of(locationValue);
->>>>>>> 47b1081b
             if (!warFile.isAbsolute()) {
                 warFile = Path.of(System.getProperty(SystemPropertyConstants.INSTALL_ROOT_PROPERTY)).resolveSibling(locationValue);
             }
