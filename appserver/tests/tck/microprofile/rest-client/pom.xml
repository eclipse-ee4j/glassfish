--- conflicted
+++ resolved
@@ -33,20 +33,8 @@
 
     <name>TCK: MicroProfile Rest Client</name>
 
-    <properties>
-        <failFast>false</failFast>
-        <failsafe.argLine>
-            ${maven.test.jvmoptions}
-            -Dglassfish.maxHeapSize=2g
-            -Dee.omnifish.arquillian.prependDeploySequence=true
-            -DfailFast=${failFast}
-        </failsafe.argLine>
-    </properties>
-
     <dependencies>
         <dependency>
-<<<<<<< HEAD
-=======
             <groupId>org.eclipse.microprofile.rest.client</groupId>
             <artifactId>microprofile-rest-client-tck</artifactId>
             <version>4.0</version>
@@ -63,7 +51,6 @@
             <scope>test</scope>
         </dependency>
         <dependency>
->>>>>>> 4dd664fd
             <groupId>ee.omnifish.arquillian</groupId>
             <artifactId>arquillian-glassfish-server-managed</artifactId>
         </dependency>
@@ -79,8 +66,6 @@
             <groupId>org.glassfish.main</groupId>
             <artifactId>glassfish-jul-extension</artifactId>
         </dependency>
-<<<<<<< HEAD
-=======
         <dependency>
             <groupId>org.wiremock</groupId>
             <artifactId>wiremock</artifactId>
@@ -92,7 +77,6 @@
             <groupId>org.testng</groupId>
             <artifactId>testng</artifactId>
         </dependency>
->>>>>>> 4dd664fd
 
         <dependency>
             <groupId>jakarta.activation</groupId>
@@ -105,11 +89,6 @@
             <scope>provided</scope>
         </dependency>
         <dependency>
-            <groupId>jakarta.json</groupId>
-            <artifactId>jakarta.json-api</artifactId>
-            <scope>provided</scope>
-        </dependency>
-        <dependency>
             <groupId>org.eclipse.microprofile.rest.client</groupId>
             <artifactId>microprofile-rest-client-api</artifactId>
             <scope>provided</scope>
@@ -118,128 +97,6 @@
             <groupId>io.helidon.microprofile.config</groupId>
             <artifactId>helidon-microprofile-config</artifactId>
             <scope>provided</scope>
-        </dependency>
-
-        <dependency>
-            <groupId>org.glassfish.jersey.ext.microprofile</groupId>
-            <artifactId>jersey-mp-rest-client</artifactId>
-            <scope>test</scope>
-        </dependency>
-
-        <dependency>
-            <groupId>org.testng</groupId>
-            <artifactId>testng</artifactId>
-        </dependency>
-        <dependency>
-            <groupId>org.eclipse.microprofile.rest.client</groupId>
-            <artifactId>microprofile-rest-client-tck</artifactId>
-            <version>${microprofile.rest-client.version}</version>
-            <scope>test</scope>
-            <!-- Brings older version of wiremock -->
-            <exclusions>
-                <exclusion>
-                    <groupId>com.github.tomakehurst</groupId>
-                    <artifactId>wiremock</artifactId>
-                </exclusion>
-            </exclusions>
-        </dependency>
-
-        <!-- WireMock is not ready for wars, so we use WireMockLibraryIncluder to add it, including transitive dependencies. -->
-        <dependency>
-            <groupId>org.apache.commons</groupId>
-            <artifactId>commons-lang3</artifactId>
-            <scope>runtime</scope>
-        </dependency>
-        <dependency>
-            <groupId>org.hamcrest</groupId>
-            <artifactId>hamcrest</artifactId>
-            <scope>runtime</scope>
-        </dependency>
-        <dependency>
-            <groupId>org.slf4j</groupId>
-            <artifactId>slf4j-jdk14</artifactId>
-            <version>2.0.17</version>
-            <scope>runtime</scope>
-        </dependency>
-        <dependency>
-            <groupId>org.slf4j</groupId>
-            <artifactId>jcl-over-slf4j</artifactId>
-            <version>2.0.17</version>
-            <scope>runtime</scope>
-        </dependency>
-        <dependency>
-            <groupId>org.apache.httpcomponents</groupId>
-            <artifactId>httpclient</artifactId>
-            <version>4.5.14</version>
-            <scope>runtime</scope>
-            <exclusions>
-                <!-- We use SLF4J redirected to JUL -->
-                <exclusion>
-                    <groupId>commons-logging</groupId>
-                    <artifactId>commons-logging</artifactId>
-                </exclusion>
-            </exclusions>
-        </dependency>
-        <dependency>
-            <groupId>org.eclipse.jetty</groupId>
-            <artifactId>jetty-server</artifactId>
-            <version>9.2.30.v20200428</version>
-            <scope>runtime</scope>
-        </dependency>
-        <dependency>
-            <groupId>org.eclipse.jetty</groupId>
-            <artifactId>jetty-servlet</artifactId>
-            <version>9.2.30.v20200428</version>
-            <scope>runtime</scope>
-        </dependency>
-        <dependency>
-            <groupId>org.eclipse.jetty</groupId>
-            <artifactId>jetty-servlets</artifactId>
-            <version>9.2.30.v20200428</version>
-            <scope>runtime</scope>
-        </dependency>
-        <dependency>
-            <groupId>org.eclipse.parsson</groupId>
-            <artifactId>parsson</artifactId>
-            <scope>runtime</scope>
-        </dependency>
-        <!-- The TCK 3.0.1 cannot use newer version -->
-        <dependency>
-            <groupId>com.github.tomakehurst</groupId>
-            <artifactId>wiremock</artifactId>
-            <version>2.27.2</version>
-            <scope>runtime</scope>
-            <exclusions>
-                <!-- We use hamcrest 3.0 instead of hamcrest-core 2.2 -->
-                <exclusion>
-                    <groupId>org.hamcrest</groupId>
-                    <artifactId>hamcrest-core</artifactId>
-                </exclusion>
-                <!-- We override older versions with 2.0-->
-                <exclusion>
-                    <groupId>org.slf4j</groupId>
-                    <artifactId>*</artifactId>
-                </exclusion>
-                <!-- We have newer version -->
-                <exclusion>
-                    <groupId>org.apache.httpcomponents</groupId>
-                    <artifactId>httpclient</artifactId>
-                </exclusion>
-                <!-- We have newer version -->
-                <exclusion>
-                    <groupId>org.eclipse.jetty</groupId>
-                    <artifactId>*</artifactId>
-                </exclusion>
-                <!-- Not needed -->
-                <exclusion>
-                    <groupId>com.jayway.jsonpath</groupId>
-                    <artifactId>json-path</artifactId>
-                </exclusion>
-                <exclusion>
-                    <groupId>com.flipkart.zjsonpatch</groupId>
-                    <artifactId>zjsonpatch</artifactId>
-                </exclusion>
-            </exclusions>
         </dependency>
     </dependencies>
 
@@ -269,6 +126,13 @@
                         </goals>
                     </execution>
                 </executions>
+                <dependencies>
+                    <dependency>
+                        <groupId>org.apache.commons</groupId>
+                        <artifactId>commons-lang3</artifactId>
+                        <version>${commons-lang3.version}</version>
+                    </dependency>
+                </dependencies>
             </plugin>
 
             <plugin>
@@ -285,6 +149,10 @@
                     <suiteXmlFiles>
                         <suiteXmlFile>tck-suite.xml</suiteXmlFile>
                     </suiteXmlFiles>
+                    <systemPropertyVariables>
+                        <!-- A workaround for the ConfigKeyForMultipleInterfacesTest -->
+                        <ee.omnifish.arquillian.prependDeploySequence>true</ee.omnifish.arquillian.prependDeploySequence>
+                    </systemPropertyVariables>
                 </configuration>
             </plugin>
         </plugins>
