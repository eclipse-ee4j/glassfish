<?xml version="1.0" encoding="UTF-8"?>
<<<<<<< HEAD
<!--

    Copyright (c) 2009, 2021 Oracle and/or its affiliates. All rights reserved.

    This program and the accompanying materials are made available under the
    terms of the Eclipse Public License v. 2.0, which is available at
    http://www.eclipse.org/legal/epl-2.0.

    This Source Code may also be made available under the following Secondary
    Licenses when the conditions for such availability set forth in the
    Eclipse Public License v. 2.0 are satisfied: GNU General Public License,
    version 2 with the GNU Classpath Exception, which is available at
    https://www.gnu.org/software/classpath/license.html.

    SPDX-License-Identifier: EPL-2.0 OR GPL-2.0 WITH Classpath-exception-2.0

-->

<xsd:schema xmlns="http://www.w3.org/2001/XMLSchema"
        targetNamespace="https://jakarta.ee/xml/ns/jakartaee"
        xmlns:jakartaee="https://jakarta.ee/xml/ns/jakartaee"
        xmlns:xsd="http://www.w3.org/2001/XMLSchema"
        elementFormDefault="qualified"
        attributeFormDefault="unqualified"
        version="10">

=======
<xsd:schema xmlns="http://www.w3.org/2001/XMLSchema"
            targetNamespace="https://jakarta.ee/xml/ns/jakartaee"
            xmlns:jakartaee="https://jakarta.ee/xml/ns/jakartaee"
            xmlns:xsd="http://www.w3.org/2001/XMLSchema"
            elementFormDefault="qualified"
            attributeFormDefault="unqualified"
            version="10">
>>>>>>> 54e853b7
  <xsd:annotation>
    <xsd:documentation>
      <xi:include xmlns:xi="http://www.w3.org/2001/XInclude" href="license.inc" parse="text"/>
    </xsd:documentation>
  </xsd:annotation>

  <xsd:annotation>
    <xsd:documentation>
      <![CDATA[

    This is the XML Schema for the application 10 deployment
    descriptor.  The deployment descriptor must be named
    "META-INF/application.xml" in the application's ear file.
    All application deployment descriptors must indicate
    the application schema by using the Jakarta EE namespace:

    https://jakarta.ee/xml/ns/jakartaee

    and indicate the version of the schema by
    using the version element as shown below:

        <application xmlns="https://jakarta.ee/xml/ns/jakartaee"
          xmlns:xsi="http://www.w3.org/2001/XMLSchema-instance"
          xsi:schemaLocation="https://jakarta.ee/xml/ns/jakartaee 
        https://jakarta.ee/xml/ns/jakartaee/application_10.xsd"
          version="10">
          ...
        </application>

    The instance documents may indicate the published version of
    the schema using the xsi:schemaLocation attribute for Jakarta EE
    namespace with the following location:

    https://jakarta.ee/xml/ns/jakartaee/application_10.xsd

    ]]>
    </xsd:documentation>
  </xsd:annotation>

  <xsd:annotation>
    <xsd:documentation>
      <xi:include xmlns:xi="http://www.w3.org/2001/XInclude" href="common.inc" parse="text"/>
    </xsd:documentation>
  </xsd:annotation>

  <!-- **************************************************** -->

  <xsd:include schemaLocation="jakartaee_10.xsd"/>

  <!-- **************************************************** -->


  <xsd:element name="application"
               type="jakartaee:applicationType">
    <xsd:annotation>
      <xsd:documentation>

    The application element is the root element of a Jakarta EE
    application deployment descriptor.

      </xsd:documentation>
    </xsd:annotation>

    <xsd:unique name="context-root-uniqueness">
      <xsd:annotation>
    <xsd:documentation>

      The context-root element content must be unique
      in the ear. 

    </xsd:documentation>
      </xsd:annotation>
      <xsd:selector xpath="jakartaee:module/jakartaee:web"/>
      <xsd:field    xpath="jakartaee:context-root"/>
    </xsd:unique>

    <xsd:unique name="security-role-uniqueness">
      <xsd:annotation>
    <xsd:documentation>

      The security-role-name element content
      must be unique in the ear.  

    </xsd:documentation>
      </xsd:annotation>
      <xsd:selector xpath="jakartaee:security-role"/>
      <xsd:field    xpath="jakartaee:role-name"/>
    </xsd:unique>

  </xsd:element>

  <!-- **************************************************** -->

  <xsd:complexType name="applicationType">
    <xsd:annotation>
      <xsd:documentation>

    The applicationType defines the structure of the
    application. 

      </xsd:documentation>
    </xsd:annotation>

    <xsd:sequence>
      <xsd:element name="application-name"
<<<<<<< HEAD
           type="jakartaee:string"
           minOccurs="0"/>
      <xsd:group ref="jakartaee:descriptionGroup"/>
      <xsd:element name="initialize-in-order"
           type="jakartaee:generic-booleanType"
           minOccurs="0"
           maxOccurs="1">
=======
                   type="jakartaee:string"
                   minOccurs="0"/>
      <xsd:group ref="jakartaee:descriptionGroup"/>
      <xsd:element name="initialize-in-order"
                   type="jakartaee:generic-booleanType"
                   minOccurs="0"
                   maxOccurs="1">
>>>>>>> 54e853b7
        <xsd:annotation>
          <xsd:documentation>
            If initialize-in-order is true, modules must be initialized
            in the order they're listed in this deployment descriptor,
            with the exception of application client modules, which can
            be initialized in any order.
            If initialize-in-order is not set or set to false, the order
            of initialization is unspecified and may be product-dependent.
          </xsd:documentation>
        </xsd:annotation>
      </xsd:element>
      <xsd:element name="module"
<<<<<<< HEAD
           type="jakartaee:moduleType"
           maxOccurs="unbounded">
    <xsd:annotation>
      <xsd:documentation>
=======
                   type="jakartaee:moduleType"
                   maxOccurs="unbounded">
        <xsd:annotation>
          <xsd:documentation>
>>>>>>> 54e853b7

        The application deployment descriptor must have one
        module element for each Jakarta EE module in the
        application package. A module element is defined 
        by moduleType definition. 

      </xsd:documentation>
    </xsd:annotation>
      </xsd:element>
      <xsd:element name="security-role"
<<<<<<< HEAD
           type="jakartaee:security-roleType"
           minOccurs="0"
           maxOccurs="unbounded"/>
      <xsd:element name="library-directory"
           type="jakartaee:pathType"
           minOccurs="0"
           maxOccurs="1">
    <xsd:annotation>
      <xsd:documentation>
=======
                   type="jakartaee:security-roleType"
                   minOccurs="0"
                   maxOccurs="unbounded"/>
      <xsd:element name="library-directory"
                   type="jakartaee:pathType"
                   minOccurs="0"
                   maxOccurs="1">
        <xsd:annotation>
          <xsd:documentation>
>>>>>>> 54e853b7

        The library-directory element specifies the pathname
        of a directory within the application package, relative
        to the top level of the application package.  All files
        named "*.jar" in this directory must be made available
        in the class path of all components included in this
        application package.  If this element isn't specified,
        the directory named "lib" is searched.  An empty element
        may be used to disable searching.

      </xsd:documentation>
    </xsd:annotation>
      </xsd:element>
      <xsd:element name="env-entry"
                   type="jakartaee:env-entryType"
<<<<<<< HEAD
                   minOccurs="0" maxOccurs="unbounded"/>
      <xsd:element name="ejb-ref"
                   type="jakartaee:ejb-refType"
                   minOccurs="0" maxOccurs="unbounded"/>
      <xsd:element name="ejb-local-ref"
                   type="jakartaee:ejb-local-refType"
                   minOccurs="0" maxOccurs="unbounded"/>
      <xsd:group ref="jakartaee:service-refGroup"/>
      <xsd:element name="resource-ref"
                   type="jakartaee:resource-refType"
                   minOccurs="0" maxOccurs="unbounded"/>
      <xsd:element name="resource-env-ref"
                   type="jakartaee:resource-env-refType"
                   minOccurs="0" maxOccurs="unbounded"/>
      <xsd:element name="message-destination-ref"
                   type="jakartaee:message-destination-refType"
                   minOccurs="0" maxOccurs="unbounded"/>
      <xsd:element name="persistence-context-ref"
                   type="jakartaee:persistence-context-refType"
                   minOccurs="0" maxOccurs="unbounded"/>
      <xsd:element name="persistence-unit-ref"
                   type="jakartaee:persistence-unit-refType"
                   minOccurs="0" maxOccurs="unbounded"/>
      <xsd:element name="message-destination"
           type="jakartaee:message-destinationType"
           minOccurs="0"
           maxOccurs="unbounded"/>
      <xsd:element name="data-source"
                   type="jakartaee:data-sourceType"
                   minOccurs="0" maxOccurs="unbounded"/>
      <xsd:element name="jms-connection-factory" 
                   type="jakartaee:jms-connection-factoryType" 
                   minOccurs="0" maxOccurs="unbounded"/>
      <xsd:element name="jms-destination" 
                   type="jakartaee:jms-destinationType" 
                   minOccurs="0" maxOccurs="unbounded"/>
      <xsd:element name="mail-session" 
                   type="jakartaee:mail-sessionType" 
                   minOccurs="0" maxOccurs="unbounded"/>
      <xsd:element name="connection-factory" 
                   type="jakartaee:connection-factory-resourceType" 
                   minOccurs="0" maxOccurs="unbounded"/> 
      <xsd:element name="administered-object" 
                   type="jakartaee:administered-objectType" 
                   minOccurs="0" maxOccurs="unbounded"/>
      <xsd:element name="context-service"
                   type="jakartaee:context-serviceType"
                   minOccurs="0" maxOccurs="unbounded"/>
      <xsd:element name="managed-executor"
                   type="jakartaee:managed-executorType"
                   minOccurs="0" maxOccurs="unbounded"/>
      <xsd:element name="managed-scheduled-executor"
                   type="jakartaee:managed-scheduled-executorType"
                   minOccurs="0" maxOccurs="unbounded"/>
      <xsd:element name="managed-thread-factory"
                   type="jakartaee:managed-thread-factoryType"
                   minOccurs="0" maxOccurs="unbounded"/>
    </xsd:sequence>
    <xsd:attribute name="version"
           type="jakartaee:dewey-versionType"
           fixed="10"
           use="required">
=======
                   minOccurs="0"
                   maxOccurs="unbounded"/>
      <xsd:element name="ejb-ref"
                   type="jakartaee:ejb-refType"
                   minOccurs="0"
                   maxOccurs="unbounded"/>
      <xsd:element name="ejb-local-ref"
                   type="jakartaee:ejb-local-refType"
                   minOccurs="0"
                   maxOccurs="unbounded"/>
      <xsd:group ref="jakartaee:service-refGroup"/>
      <xsd:element name="resource-ref"
                   type="jakartaee:resource-refType"
                   minOccurs="0"
                   maxOccurs="unbounded"/>
      <xsd:element name="resource-env-ref"
                   type="jakartaee:resource-env-refType"
                   minOccurs="0"
                   maxOccurs="unbounded"/>
      <xsd:element name="message-destination-ref"
                   type="jakartaee:message-destination-refType"
                   minOccurs="0"
                   maxOccurs="unbounded"/>
      <xsd:element name="persistence-context-ref"
                   type="jakartaee:persistence-context-refType"
                   minOccurs="0"
                   maxOccurs="unbounded"/>
      <xsd:element name="persistence-unit-ref"
                   type="jakartaee:persistence-unit-refType"
                   minOccurs="0"
                   maxOccurs="unbounded"/>
      <xsd:element name="message-destination"
                   type="jakartaee:message-destinationType"
                   minOccurs="0"
                   maxOccurs="unbounded"/>
      <xsd:element name="data-source"
                   type="jakartaee:data-sourceType"
                   minOccurs="0"
                   maxOccurs="unbounded"/>
      <xsd:element name="jms-connection-factory"
                   type="jakartaee:jms-connection-factoryType"
                   minOccurs="0"
                   maxOccurs="unbounded"/>
      <xsd:element name="jms-destination"
                   type="jakartaee:jms-destinationType"
                   minOccurs="0"
                   maxOccurs="unbounded"/>
      <xsd:element name="mail-session"
                   type="jakartaee:mail-sessionType"
                   minOccurs="0"
                   maxOccurs="unbounded"/>
      <xsd:element name="connection-factory"
                   type="jakartaee:connection-factory-resourceType"
                   minOccurs="0"
                   maxOccurs="unbounded"/>
      <xsd:element name="administered-object"
                   type="jakartaee:administered-objectType"
                   minOccurs="0"
                   maxOccurs="unbounded"/>
      <xsd:element name="context-service"
                   type="jakartaee:context-serviceType"
                   minOccurs="0"
                   maxOccurs="unbounded"/>
      <xsd:element name="managed-executor"
                   type="jakartaee:managed-executorType"
                   minOccurs="0"
                   maxOccurs="unbounded"/>
      <xsd:element name="managed-scheduled-executor"
                   type="jakartaee:managed-scheduled-executorType"
                   minOccurs="0"
                   maxOccurs="unbounded"/>
      <xsd:element name="managed-thread-factory"
                   type="jakartaee:managed-thread-factoryType"
                   minOccurs="0"
                   maxOccurs="unbounded"/>
    </xsd:sequence>
    <xsd:attribute name="version"
                   type="jakartaee:dewey-versionType"
                   fixed="10"
                   use="required">
>>>>>>> 54e853b7
      <xsd:annotation>
    <xsd:documentation>

      The required value for the version is 10.

    </xsd:documentation>
      </xsd:annotation>
    </xsd:attribute>
<<<<<<< HEAD

    <xsd:attribute name="id" type="xsd:ID"/>
=======
    <xsd:attribute name="id"
                   type="xsd:ID"/>
>>>>>>> 54e853b7
  </xsd:complexType>

  <!-- **************************************************** -->

  <xsd:complexType name="moduleType">
    <xsd:annotation>
      <xsd:documentation>

    The moduleType defines a single Jakarta EE module and contains a
    connector, ejb, java, or web element, which indicates the
    module type and contains a path to the module file, and an
    optional alt-dd element, which specifies an optional URI to
    the post-assembly version of the deployment descriptor.

      </xsd:documentation>
    </xsd:annotation>

    <xsd:sequence>
      <xsd:choice>
<<<<<<< HEAD
    <xsd:element name="connector"
             type="jakartaee:pathType">
      <xsd:annotation>
        <xsd:documentation>

          The connector element specifies the URI of a
          resource adapter archive file, relative to the
          top level of the application package.

        </xsd:documentation>
      </xsd:annotation>
    </xsd:element>
    <xsd:element name="ejb"
             type="jakartaee:pathType">
      <xsd:annotation>
        <xsd:documentation>

          The ejb element specifies the URI of an ejb-jar,
          relative to the top level of the application
          package.

        </xsd:documentation>
      </xsd:annotation>
    </xsd:element>
    <xsd:element name="java"
             type="jakartaee:pathType">
      <xsd:annotation>
        <xsd:documentation>

          The java element specifies the URI of a java
          application client module, relative to the top
          level of the application package.

        </xsd:documentation>
      </xsd:annotation>
    </xsd:element>
    <xsd:element name="web"
             type="jakartaee:webType"/>
      </xsd:choice>
      <xsd:element name="alt-dd"
           type="jakartaee:pathType"
           minOccurs="0">
    <xsd:annotation>
      <xsd:documentation>
=======
        <xsd:element name="connector"
                     type="jakartaee:pathType">
          <xsd:annotation>
            <xsd:documentation>

              The connector element specifies the URI of a
              resource adapter archive file, relative to the
              top level of the application package.
              
            </xsd:documentation>
          </xsd:annotation>
        </xsd:element>
        <xsd:element name="ejb"
                     type="jakartaee:pathType">
          <xsd:annotation>
            <xsd:documentation>

              The ejb element specifies the URI of an ejb-jar,
              relative to the top level of the application
              package.
              
            </xsd:documentation>
          </xsd:annotation>
        </xsd:element>
        <xsd:element name="java"
                     type="jakartaee:pathType">
          <xsd:annotation>
            <xsd:documentation>

              The java element specifies the URI of a java
              application client module, relative to the top
              level of the application package.
              
            </xsd:documentation>
          </xsd:annotation>
        </xsd:element>
        <xsd:element name="web"
                     type="jakartaee:webType"/>
      </xsd:choice>
      <xsd:element name="alt-dd"
                   type="jakartaee:pathType"
                   minOccurs="0">
        <xsd:annotation>
          <xsd:documentation>
>>>>>>> 54e853b7

        The alt-dd element specifies an optional URI to the
        post-assembly version of the deployment descriptor
        file for a particular Jakarta EE module.  The URI must
        specify the full pathname of the deployment
        descriptor file relative to the application's root
        directory. If alt-dd is not specified, the deployer
        must read the deployment descriptor from the default
        location and file name required by the respective
        component specification.

      </xsd:documentation>
    </xsd:annotation>
      </xsd:element>
    </xsd:sequence>
    <xsd:attribute name="id"
                   type="xsd:ID"/>
  </xsd:complexType>

  <!-- **************************************************** -->

  <xsd:complexType name="webType">
    <xsd:annotation>
      <xsd:documentation>

    The webType defines the web-uri and context-root of
    a web application module.

      </xsd:documentation>
    </xsd:annotation>
    <xsd:sequence>
      <xsd:element name="web-uri"
<<<<<<< HEAD
           type="jakartaee:pathType">
    <xsd:annotation>
      <xsd:documentation>
=======
                   type="jakartaee:pathType">
        <xsd:annotation>
          <xsd:documentation>
>>>>>>> 54e853b7

        The web-uri element specifies the URI of a web
        application file, relative to the top level of the
        application package.

      </xsd:documentation>
    </xsd:annotation>
      </xsd:element>
      <xsd:element name="context-root"
<<<<<<< HEAD
           type="jakartaee:string">
=======
                   type="jakartaee:string">
        <xsd:annotation>
          <xsd:documentation>
>>>>>>> 54e853b7

    <xsd:annotation>
      <xsd:documentation>

        The context-root element specifies the context root
        of a web application.

      </xsd:documentation>
    </xsd:annotation>
      </xsd:element>
    </xsd:sequence>
    <xsd:attribute name="id"
                   type="xsd:ID"/>
  </xsd:complexType>
</xsd:schema><|MERGE_RESOLUTION|>--- conflicted
+++ resolved
@@ -1,32 +1,4 @@
 <?xml version="1.0" encoding="UTF-8"?>
-<<<<<<< HEAD
-<!--
-
-    Copyright (c) 2009, 2021 Oracle and/or its affiliates. All rights reserved.
-
-    This program and the accompanying materials are made available under the
-    terms of the Eclipse Public License v. 2.0, which is available at
-    http://www.eclipse.org/legal/epl-2.0.
-
-    This Source Code may also be made available under the following Secondary
-    Licenses when the conditions for such availability set forth in the
-    Eclipse Public License v. 2.0 are satisfied: GNU General Public License,
-    version 2 with the GNU Classpath Exception, which is available at
-    https://www.gnu.org/software/classpath/license.html.
-
-    SPDX-License-Identifier: EPL-2.0 OR GPL-2.0 WITH Classpath-exception-2.0
-
--->
-
-<xsd:schema xmlns="http://www.w3.org/2001/XMLSchema"
-        targetNamespace="https://jakarta.ee/xml/ns/jakartaee"
-        xmlns:jakartaee="https://jakarta.ee/xml/ns/jakartaee"
-        xmlns:xsd="http://www.w3.org/2001/XMLSchema"
-        elementFormDefault="qualified"
-        attributeFormDefault="unqualified"
-        version="10">
-
-=======
 <xsd:schema xmlns="http://www.w3.org/2001/XMLSchema"
             targetNamespace="https://jakarta.ee/xml/ns/jakartaee"
             xmlns:jakartaee="https://jakarta.ee/xml/ns/jakartaee"
@@ -34,121 +6,131 @@
             elementFormDefault="qualified"
             attributeFormDefault="unqualified"
             version="10">
->>>>>>> 54e853b7
   <xsd:annotation>
     <xsd:documentation>
-      <xi:include xmlns:xi="http://www.w3.org/2001/XInclude" href="license.inc" parse="text"/>
+
+      Copyright (c) 2009, 2021 Oracle and/or its affiliates. All rights reserved.
+      
+      This program and the accompanying materials are made available under the
+      terms of the Eclipse Public License v. 2.0, which is available at
+      http://www.eclipse.org/legal/epl-2.0.
+      
+      This Source Code may also be made available under the following Secondary
+      Licenses when the conditions for such availability set forth in the
+      Eclipse Public License v. 2.0 are satisfied: GNU General Public License,
+      version 2 with the GNU Classpath Exception, which is available at
+      https://www.gnu.org/software/classpath/license.html.
+      
+      SPDX-License-Identifier: EPL-2.0 OR GPL-2.0 WITH Classpath-exception-2.0
+      
     </xsd:documentation>
   </xsd:annotation>
 
   <xsd:annotation>
     <xsd:documentation>
       <![CDATA[
-
-    This is the XML Schema for the application 10 deployment
-    descriptor.  The deployment descriptor must be named
-    "META-INF/application.xml" in the application's ear file.
-    All application deployment descriptors must indicate
-    the application schema by using the Jakarta EE namespace:
-
-    https://jakarta.ee/xml/ns/jakartaee
-
-    and indicate the version of the schema by
-    using the version element as shown below:
-
-        <application xmlns="https://jakarta.ee/xml/ns/jakartaee"
-          xmlns:xsi="http://www.w3.org/2001/XMLSchema-instance"
-          xsi:schemaLocation="https://jakarta.ee/xml/ns/jakartaee 
-        https://jakarta.ee/xml/ns/jakartaee/application_10.xsd"
-          version="10">
-          ...
-        </application>
-
-    The instance documents may indicate the published version of
-    the schema using the xsi:schemaLocation attribute for Jakarta EE
-    namespace with the following location:
-
-    https://jakarta.ee/xml/ns/jakartaee/application_10.xsd
-
-    ]]>
+      This is the XML Schema for the application 10 deployment
+      descriptor.  The deployment descriptor must be named
+      "META-INF/application.xml" in the application's ear file.
+      All application deployment descriptors must indicate
+      the application schema by using the Jakarta EE namespace:
+      
+      https://jakarta.ee/xml/ns/jakartaee
+      
+      and indicate the version of the schema by
+      using the version element as shown below:
+      
+      <application xmlns="https://jakarta.ee/xml/ns/jakartaee"
+      xmlns:xsi="http://www.w3.org/2001/XMLSchema-instance"
+      xsi:schemaLocation="https://jakarta.ee/xml/ns/jakartaee 
+      	https://jakarta.ee/xml/ns/jakartaee/application_10.xsd"
+      version="10">
+      ...
+      </application>
+      
+      The instance documents may indicate the published version of
+      the schema using the xsi:schemaLocation attribute for Jakarta EE
+      namespace with the following location:
+      
+      https://jakarta.ee/xml/ns/jakartaee/application_10.xsd
+      
+      ]]>
     </xsd:documentation>
   </xsd:annotation>
 
   <xsd:annotation>
     <xsd:documentation>
-      <xi:include xmlns:xi="http://www.w3.org/2001/XInclude" href="common.inc" parse="text"/>
+
+      The following conventions apply to all Jakarta EE
+      deployment descriptor elements unless indicated otherwise.
+      
+      - In elements that specify a pathname to a file within the
+      same JAR file, relative filenames (i.e., those not
+      starting with "/") are considered relative to the root of
+      the JAR file's namespace.  Absolute filenames (i.e., those
+      starting with "/") also specify names in the root of the
+      JAR file's namespace.  In general, relative names are
+      preferred.  The exception is .war files where absolute
+      names are preferred for consistency with the Servlet API.
+      
     </xsd:documentation>
   </xsd:annotation>
 
-  <!-- **************************************************** -->
-
   <xsd:include schemaLocation="jakartaee_10.xsd"/>
 
-  <!-- **************************************************** -->
-
+
+<!-- **************************************************** -->
 
   <xsd:element name="application"
                type="jakartaee:applicationType">
     <xsd:annotation>
       <xsd:documentation>
 
-    The application element is the root element of a Jakarta EE
-    application deployment descriptor.
-
+        The application element is the root element of a Jakarta EE
+        application deployment descriptor.
+        
       </xsd:documentation>
     </xsd:annotation>
-
     <xsd:unique name="context-root-uniqueness">
       <xsd:annotation>
-    <xsd:documentation>
-
-      The context-root element content must be unique
-      in the ear. 
-
-    </xsd:documentation>
+        <xsd:documentation>
+
+          The context-root element content must be unique
+          in the ear. 
+          
+        </xsd:documentation>
       </xsd:annotation>
       <xsd:selector xpath="jakartaee:module/jakartaee:web"/>
-      <xsd:field    xpath="jakartaee:context-root"/>
+      <xsd:field xpath="jakartaee:context-root"/>
     </xsd:unique>
-
     <xsd:unique name="security-role-uniqueness">
       <xsd:annotation>
-    <xsd:documentation>
-
-      The security-role-name element content
-      must be unique in the ear.  
-
-    </xsd:documentation>
+        <xsd:documentation>
+
+          The security-role-name element content
+          must be unique in the ear.  
+          
+        </xsd:documentation>
       </xsd:annotation>
       <xsd:selector xpath="jakartaee:security-role"/>
-      <xsd:field    xpath="jakartaee:role-name"/>
+      <xsd:field xpath="jakartaee:role-name"/>
     </xsd:unique>
-
   </xsd:element>
 
-  <!-- **************************************************** -->
+
+<!-- **************************************************** -->
 
   <xsd:complexType name="applicationType">
     <xsd:annotation>
       <xsd:documentation>
 
-    The applicationType defines the structure of the
-    application. 
-
+        The applicationType defines the structure of the
+        application. 
+        
       </xsd:documentation>
     </xsd:annotation>
-
     <xsd:sequence>
       <xsd:element name="application-name"
-<<<<<<< HEAD
-           type="jakartaee:string"
-           minOccurs="0"/>
-      <xsd:group ref="jakartaee:descriptionGroup"/>
-      <xsd:element name="initialize-in-order"
-           type="jakartaee:generic-booleanType"
-           minOccurs="0"
-           maxOccurs="1">
-=======
                    type="jakartaee:string"
                    minOccurs="0"/>
       <xsd:group ref="jakartaee:descriptionGroup"/>
@@ -156,51 +138,34 @@
                    type="jakartaee:generic-booleanType"
                    minOccurs="0"
                    maxOccurs="1">
->>>>>>> 54e853b7
-        <xsd:annotation>
-          <xsd:documentation>
+        <xsd:annotation>
+          <xsd:documentation>
+
             If initialize-in-order is true, modules must be initialized
             in the order they're listed in this deployment descriptor,
             with the exception of application client modules, which can
             be initialized in any order.
             If initialize-in-order is not set or set to false, the order
             of initialization is unspecified and may be product-dependent.
+            
           </xsd:documentation>
         </xsd:annotation>
       </xsd:element>
       <xsd:element name="module"
-<<<<<<< HEAD
-           type="jakartaee:moduleType"
-           maxOccurs="unbounded">
-    <xsd:annotation>
-      <xsd:documentation>
-=======
                    type="jakartaee:moduleType"
                    maxOccurs="unbounded">
         <xsd:annotation>
           <xsd:documentation>
->>>>>>> 54e853b7
-
-        The application deployment descriptor must have one
-        module element for each Jakarta EE module in the
-        application package. A module element is defined 
-        by moduleType definition. 
-
-      </xsd:documentation>
-    </xsd:annotation>
+
+            The application deployment descriptor must have one
+            module element for each Jakarta EE module in the
+            application package. A module element is defined 
+            by moduleType definition. 
+            
+          </xsd:documentation>
+        </xsd:annotation>
       </xsd:element>
       <xsd:element name="security-role"
-<<<<<<< HEAD
-           type="jakartaee:security-roleType"
-           minOccurs="0"
-           maxOccurs="unbounded"/>
-      <xsd:element name="library-directory"
-           type="jakartaee:pathType"
-           minOccurs="0"
-           maxOccurs="1">
-    <xsd:annotation>
-      <xsd:documentation>
-=======
                    type="jakartaee:security-roleType"
                    minOccurs="0"
                    maxOccurs="unbounded"/>
@@ -210,86 +175,21 @@
                    maxOccurs="1">
         <xsd:annotation>
           <xsd:documentation>
->>>>>>> 54e853b7
-
-        The library-directory element specifies the pathname
-        of a directory within the application package, relative
-        to the top level of the application package.  All files
-        named "*.jar" in this directory must be made available
-        in the class path of all components included in this
-        application package.  If this element isn't specified,
-        the directory named "lib" is searched.  An empty element
-        may be used to disable searching.
-
-      </xsd:documentation>
-    </xsd:annotation>
+
+            The library-directory element specifies the pathname
+            of a directory within the application package, relative
+            to the top level of the application package.  All files
+            named "*.jar" in this directory must be made available
+            in the class path of all components included in this
+            application package.  If this element isn't specified,
+            the directory named "lib" is searched.  An empty element
+            may be used to disable searching.
+            
+          </xsd:documentation>
+        </xsd:annotation>
       </xsd:element>
       <xsd:element name="env-entry"
                    type="jakartaee:env-entryType"
-<<<<<<< HEAD
-                   minOccurs="0" maxOccurs="unbounded"/>
-      <xsd:element name="ejb-ref"
-                   type="jakartaee:ejb-refType"
-                   minOccurs="0" maxOccurs="unbounded"/>
-      <xsd:element name="ejb-local-ref"
-                   type="jakartaee:ejb-local-refType"
-                   minOccurs="0" maxOccurs="unbounded"/>
-      <xsd:group ref="jakartaee:service-refGroup"/>
-      <xsd:element name="resource-ref"
-                   type="jakartaee:resource-refType"
-                   minOccurs="0" maxOccurs="unbounded"/>
-      <xsd:element name="resource-env-ref"
-                   type="jakartaee:resource-env-refType"
-                   minOccurs="0" maxOccurs="unbounded"/>
-      <xsd:element name="message-destination-ref"
-                   type="jakartaee:message-destination-refType"
-                   minOccurs="0" maxOccurs="unbounded"/>
-      <xsd:element name="persistence-context-ref"
-                   type="jakartaee:persistence-context-refType"
-                   minOccurs="0" maxOccurs="unbounded"/>
-      <xsd:element name="persistence-unit-ref"
-                   type="jakartaee:persistence-unit-refType"
-                   minOccurs="0" maxOccurs="unbounded"/>
-      <xsd:element name="message-destination"
-           type="jakartaee:message-destinationType"
-           minOccurs="0"
-           maxOccurs="unbounded"/>
-      <xsd:element name="data-source"
-                   type="jakartaee:data-sourceType"
-                   minOccurs="0" maxOccurs="unbounded"/>
-      <xsd:element name="jms-connection-factory" 
-                   type="jakartaee:jms-connection-factoryType" 
-                   minOccurs="0" maxOccurs="unbounded"/>
-      <xsd:element name="jms-destination" 
-                   type="jakartaee:jms-destinationType" 
-                   minOccurs="0" maxOccurs="unbounded"/>
-      <xsd:element name="mail-session" 
-                   type="jakartaee:mail-sessionType" 
-                   minOccurs="0" maxOccurs="unbounded"/>
-      <xsd:element name="connection-factory" 
-                   type="jakartaee:connection-factory-resourceType" 
-                   minOccurs="0" maxOccurs="unbounded"/> 
-      <xsd:element name="administered-object" 
-                   type="jakartaee:administered-objectType" 
-                   minOccurs="0" maxOccurs="unbounded"/>
-      <xsd:element name="context-service"
-                   type="jakartaee:context-serviceType"
-                   minOccurs="0" maxOccurs="unbounded"/>
-      <xsd:element name="managed-executor"
-                   type="jakartaee:managed-executorType"
-                   minOccurs="0" maxOccurs="unbounded"/>
-      <xsd:element name="managed-scheduled-executor"
-                   type="jakartaee:managed-scheduled-executorType"
-                   minOccurs="0" maxOccurs="unbounded"/>
-      <xsd:element name="managed-thread-factory"
-                   type="jakartaee:managed-thread-factoryType"
-                   minOccurs="0" maxOccurs="unbounded"/>
-    </xsd:sequence>
-    <xsd:attribute name="version"
-           type="jakartaee:dewey-versionType"
-           fixed="10"
-           use="required">
-=======
                    minOccurs="0"
                    maxOccurs="unbounded"/>
       <xsd:element name="ejb-ref"
@@ -370,87 +270,35 @@
                    type="jakartaee:dewey-versionType"
                    fixed="10"
                    use="required">
->>>>>>> 54e853b7
       <xsd:annotation>
-    <xsd:documentation>
-
-      The required value for the version is 10.
-
-    </xsd:documentation>
+        <xsd:documentation>
+
+          The required value for the version is 10.
+          
+        </xsd:documentation>
       </xsd:annotation>
     </xsd:attribute>
-<<<<<<< HEAD
-
-    <xsd:attribute name="id" type="xsd:ID"/>
-=======
     <xsd:attribute name="id"
                    type="xsd:ID"/>
->>>>>>> 54e853b7
   </xsd:complexType>
 
-  <!-- **************************************************** -->
+
+<!-- **************************************************** -->
 
   <xsd:complexType name="moduleType">
     <xsd:annotation>
       <xsd:documentation>
 
-    The moduleType defines a single Jakarta EE module and contains a
-    connector, ejb, java, or web element, which indicates the
-    module type and contains a path to the module file, and an
-    optional alt-dd element, which specifies an optional URI to
-    the post-assembly version of the deployment descriptor.
-
+        The moduleType defines a single Jakarta EE module and contains a
+        connector, ejb, java, or web element, which indicates the
+        module type and contains a path to the module file, and an
+        optional alt-dd element, which specifies an optional URI to
+        the post-assembly version of the deployment descriptor.
+        
       </xsd:documentation>
     </xsd:annotation>
-
     <xsd:sequence>
       <xsd:choice>
-<<<<<<< HEAD
-    <xsd:element name="connector"
-             type="jakartaee:pathType">
-      <xsd:annotation>
-        <xsd:documentation>
-
-          The connector element specifies the URI of a
-          resource adapter archive file, relative to the
-          top level of the application package.
-
-        </xsd:documentation>
-      </xsd:annotation>
-    </xsd:element>
-    <xsd:element name="ejb"
-             type="jakartaee:pathType">
-      <xsd:annotation>
-        <xsd:documentation>
-
-          The ejb element specifies the URI of an ejb-jar,
-          relative to the top level of the application
-          package.
-
-        </xsd:documentation>
-      </xsd:annotation>
-    </xsd:element>
-    <xsd:element name="java"
-             type="jakartaee:pathType">
-      <xsd:annotation>
-        <xsd:documentation>
-
-          The java element specifies the URI of a java
-          application client module, relative to the top
-          level of the application package.
-
-        </xsd:documentation>
-      </xsd:annotation>
-    </xsd:element>
-    <xsd:element name="web"
-             type="jakartaee:webType"/>
-      </xsd:choice>
-      <xsd:element name="alt-dd"
-           type="jakartaee:pathType"
-           minOccurs="0">
-    <xsd:annotation>
-      <xsd:documentation>
-=======
         <xsd:element name="connector"
                      type="jakartaee:pathType">
           <xsd:annotation>
@@ -495,76 +343,64 @@
                    minOccurs="0">
         <xsd:annotation>
           <xsd:documentation>
->>>>>>> 54e853b7
-
-        The alt-dd element specifies an optional URI to the
-        post-assembly version of the deployment descriptor
-        file for a particular Jakarta EE module.  The URI must
-        specify the full pathname of the deployment
-        descriptor file relative to the application's root
-        directory. If alt-dd is not specified, the deployer
-        must read the deployment descriptor from the default
-        location and file name required by the respective
-        component specification.
-
-      </xsd:documentation>
-    </xsd:annotation>
+
+            The alt-dd element specifies an optional URI to the
+            post-assembly version of the deployment descriptor
+            file for a particular Jakarta EE module.  The URI must
+            specify the full pathname of the deployment
+            descriptor file relative to the application's root
+            directory. If alt-dd is not specified, the deployer
+            must read the deployment descriptor from the default
+            location and file name required by the respective
+            component specification.
+            
+          </xsd:documentation>
+        </xsd:annotation>
       </xsd:element>
     </xsd:sequence>
     <xsd:attribute name="id"
                    type="xsd:ID"/>
   </xsd:complexType>
 
-  <!-- **************************************************** -->
+
+<!-- **************************************************** -->
 
   <xsd:complexType name="webType">
     <xsd:annotation>
       <xsd:documentation>
 
-    The webType defines the web-uri and context-root of
-    a web application module.
-
+        The webType defines the web-uri and context-root of
+        a web application module.
+        
       </xsd:documentation>
     </xsd:annotation>
     <xsd:sequence>
       <xsd:element name="web-uri"
-<<<<<<< HEAD
-           type="jakartaee:pathType">
-    <xsd:annotation>
-      <xsd:documentation>
-=======
                    type="jakartaee:pathType">
         <xsd:annotation>
           <xsd:documentation>
->>>>>>> 54e853b7
-
-        The web-uri element specifies the URI of a web
-        application file, relative to the top level of the
-        application package.
-
-      </xsd:documentation>
-    </xsd:annotation>
+
+            The web-uri element specifies the URI of a web
+            application file, relative to the top level of the
+            application package.
+            
+          </xsd:documentation>
+        </xsd:annotation>
       </xsd:element>
       <xsd:element name="context-root"
-<<<<<<< HEAD
-           type="jakartaee:string">
-=======
                    type="jakartaee:string">
         <xsd:annotation>
           <xsd:documentation>
->>>>>>> 54e853b7
-
-    <xsd:annotation>
-      <xsd:documentation>
-
-        The context-root element specifies the context root
-        of a web application.
-
-      </xsd:documentation>
-    </xsd:annotation>
+
+            The context-root element specifies the context root
+            of a web application.
+            
+          </xsd:documentation>
+        </xsd:annotation>
       </xsd:element>
     </xsd:sequence>
     <xsd:attribute name="id"
                    type="xsd:ID"/>
   </xsd:complexType>
+
 </xsd:schema>