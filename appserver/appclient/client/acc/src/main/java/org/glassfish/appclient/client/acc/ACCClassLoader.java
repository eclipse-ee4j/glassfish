/*
<<<<<<< HEAD
 * Copyright (c) 2021, 2024 Contributors to Eclipse Foundation.
=======
 * Copyright (c) 2021, 2025 Contributors to Eclipse Foundation.
>>>>>>> e5d56870
 * Copyright (c) 1997, 2021 Oracle and/or its affiliates. All rights reserved.
 *
 * This program and the accompanying materials are made available under the
 * terms of the Eclipse Public License v. 2.0, which is available at
 * http://www.eclipse.org/legal/epl-2.0.
 *
 * This Source Code may also be made available under the following Secondary
 * Licenses when the conditions for such availability set forth in the
 * Eclipse Public License v. 2.0 are satisfied: GNU General Public License,
 * version 2 with the GNU Classpath Exception, which is available at
 * https://www.gnu.org/software/classpath/license.html.
 *
 * SPDX-License-Identifier: EPL-2.0 OR GPL-2.0 WITH Classpath-exception-2.0
 */

package org.glassfish.appclient.client.acc;

import com.sun.enterprise.loader.ResourceLocator;
import com.sun.enterprise.util.io.FileUtils;

import java.io.ByteArrayOutputStream;
import java.io.IOException;
import java.io.InputStream;
import java.lang.instrument.ClassFileTransformer;
import java.lang.instrument.IllegalClassFormatException;
import java.net.URL;
import java.security.ProtectionDomain;
import java.util.ArrayList;
import java.util.Collections;
import java.util.Enumeration;
import java.util.List;
import java.util.function.Consumer;

import org.glassfish.common.util.GlassfishUrlClassLoader;

import static org.glassfish.appclient.common.ClassPathUtils.getJavaClassPathForAppClient;

/**
 * Application client classloader
 *
 * @author tjquinn
 */
public class ACCClassLoader extends GlassfishUrlClassLoader {

    static {
        registerAsParallelCapable();
    }

    private static final String AGENT_LOADER_CLASS_NAME = "org.glassfish.appclient.client.acc.agent.ACCAgentClassLoader";
    private static ACCClassLoader instance;

    private ACCClassLoader shadow;
    private boolean shouldTransform;

    private final List<ClassFileTransformer> transformers = Collections.synchronizedList(new ArrayList<ClassFileTransformer>());

    public static synchronized ACCClassLoader newInstance(ClassLoader parent, boolean shouldTransform) {
        if (instance != null) {
            throw new IllegalStateException("already set");
        }

        ClassLoader currentClassLoader = Thread.currentThread().getContextClassLoader();
        boolean currentCLWasAgentCL = currentClassLoader.getClass().getName().equals(AGENT_LOADER_CLASS_NAME);
        ClassLoader parentForACCCL = currentCLWasAgentCL ? currentClassLoader.getParent() : currentClassLoader;

        instance = new ACCClassLoader(getJavaClassPathForAppClient(), parentForACCCL, shouldTransform);

        if (currentCLWasAgentCL) {
            try {
                adjustACCAgentClassLoaderParent(instance);
            } catch (Exception ex) {
                throw new RuntimeException(ex);
            }
        }

        return instance;
    }

    public static ACCClassLoader instance() {
        return instance;
    }

    private static void adjustACCAgentClassLoaderParent(ACCClassLoader instance) throws NoSuchFieldException, IllegalArgumentException, IllegalAccessException {
        ClassLoader systemClassLoader = ClassLoader.getSystemClassLoader();

        if (systemClassLoader.getClass().getName().equals(AGENT_LOADER_CLASS_NAME)) {
            if (systemClassLoader instanceof Consumer<?>) {

                @SuppressWarnings("unchecked")
                Consumer<ClassLoader> consumerOfClassLoader = (Consumer<ClassLoader>) systemClassLoader;

                consumerOfClassLoader.accept(instance);

                System.setProperty("org.glassfish.appclient.acc.agentLoaderDone", "true");
            }
        }
    }


    public ACCClassLoader(ClassLoader parent, final boolean shouldTransform) {
        super("ApplicationClient", new URL[0], parent);
        this.shouldTransform = shouldTransform;
    }

    public ACCClassLoader(URL[] urls, ClassLoader parent) {
<<<<<<< HEAD
        super(urls, parent);
=======
        super("ApplicationClient", urls, parent);
        clientCLDelegate = new ClientClassLoaderDelegate(this);
>>>>>>> e5d56870
    }

    private ACCClassLoader(URL[] urls, ClassLoader parent, boolean shouldTransform) {
        this(urls, parent);
        this.shouldTransform = shouldTransform;
    }

    public synchronized void appendURL(final URL url) {
        addURL(url);
        if (shadow != null) {
            shadow.addURL(url);
        }
    }

    public void addTransformer(final ClassFileTransformer xf) {
        transformers.add(xf);
    }

    public void setShouldTransform(final boolean shouldTransform) {
        this.shouldTransform = shouldTransform;
    }

    synchronized ACCClassLoader shadow() {
        if (shadow == null) {
            shadow = new ACCClassLoader(getURLs(), getParent());
        }

        return shadow;
    }

    @Override
    protected Class<?> findClass(String name) throws ClassNotFoundException {
        if (!shouldTransform) {
            return findClassUnshadowed(name);
        }

        return copyClass(shadow().findClassUnshadowed(name));
    }

    private Class<?> copyClass(Class<?> sourceClass) throws ClassNotFoundException {
        String name = sourceClass.getName();
        ProtectionDomain pd = sourceClass.getProtectionDomain();
        byte[] bytecode = readByteCode(name);
        for (ClassFileTransformer xf : transformers) {
            try {
                bytecode = xf.transform(this, name, null, pd, bytecode);
            } catch (IllegalClassFormatException ex) {
                throw new ClassNotFoundException(name, ex);
            }
        }
        return defineClass(name, bytecode, 0, bytecode.length, pd);
    }

    private Class<?> findClassUnshadowed(String name) throws ClassNotFoundException {
        return super.findClass(name);
    }

    private byte[] readByteCode(final String className) throws ClassNotFoundException {
        String resourceName = className.replace('.', '/') + ".class";
        try (InputStream is = getResourceAsStream(resourceName)) {
            if (is == null) {
                throw new ClassNotFoundException(className);
            }
            ByteArrayOutputStream baos = new ByteArrayOutputStream();
            FileUtils.copy(is, baos);
            return baos.toByteArray();
        } catch (IOException e) {
            throw new ClassNotFoundException(className, e);
        }
    }

    @Override
    public Enumeration<URL> getResources(String name) throws IOException {
        return new ResourceLocator(this, getParentClassLoader(), true).getResources(name);
    }

    private ClassLoader getParentClassLoader() {
        final ClassLoader parent = getParent();
        if (parent == null) {
            return getSystemClassLoader();
        }

        return parent;
    }
}<|MERGE_RESOLUTION|>--- conflicted
+++ resolved
@@ -1,9 +1,5 @@
 /*
-<<<<<<< HEAD
- * Copyright (c) 2021, 2024 Contributors to Eclipse Foundation.
-=======
  * Copyright (c) 2021, 2025 Contributors to Eclipse Foundation.
->>>>>>> e5d56870
  * Copyright (c) 1997, 2021 Oracle and/or its affiliates. All rights reserved.
  *
  * This program and the accompanying materials are made available under the
@@ -109,12 +105,7 @@
     }
 
     public ACCClassLoader(URL[] urls, ClassLoader parent) {
-<<<<<<< HEAD
-        super(urls, parent);
-=======
         super("ApplicationClient", urls, parent);
-        clientCLDelegate = new ClientClassLoaderDelegate(this);
->>>>>>> e5d56870
     }
 
     private ACCClassLoader(URL[] urls, ClassLoader parent, boolean shouldTransform) {
