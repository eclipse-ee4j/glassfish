--- conflicted
+++ resolved
@@ -1,7 +1,7 @@
 <?xml version="1.0" encoding="UTF-8"?>
 <!--
 
-    Copyright (c) 2022, 2022 Contributors to the Eclipse Foundation. All rights reserved.
+    Copyright (c) 2022, 2025 Contributors to the Eclipse Foundation. All rights reserved.
 
     This program and the accompanying materials are made available under the
     terms of the Eclipse Public License v. 2.0, which is available at
@@ -32,18 +32,12 @@
     <name>TCK: Install Jakarta EE Platform TCK</name>
 
     <properties>
-<<<<<<< HEAD
         <!--
             Be patient, it is over 500 MB
             Check https://github.com/jakartaee/platform-tck/blob/main/glassfish-runner/pom.xml
         -->
         <tck.artifactFileName>jakarta-jakartaeetck-11.0.1.zip</tck.artifactFileName>
         <tck.artifactUrl>https://download.eclipse.org/jakartaee/platform/11/${tck.artifactFileName}</tck.artifactUrl>
-=======
-        <!-- Be patient, it is over 500 MB -->
-        <tck.artifactFileName>jakarta-jakartaeetck-10.0.7.zip</tck.artifactFileName>
-        <tck.artifactUrl>https://download.eclipse.org/jakartaee/platform/10/${tck.artifactFileName}</tck.artifactUrl>
->>>>>>> 4dd664fd
     </properties>
 
     <build>
