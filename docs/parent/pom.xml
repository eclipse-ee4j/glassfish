<?xml version="1.0" encoding="UTF-8"?>
<!--

    Copyright (c) 2024 Contributors to the Eclipse Foundation.
    Copyright (c) 2017, 2021 Oracle and/or its affiliates. All rights reserved.

    This program and the accompanying materials are made available under the
    terms of the Eclipse Public License v. 2.0, which is available at
    http://www.eclipse.org/legal/epl-2.0.

    This Source Code may also be made available under the following Secondary
    Licenses when the conditions for such availability set forth in the
    Eclipse Public License v. 2.0 are satisfied: GNU General Public License,
    version 2 with the GNU Classpath Exception, which is available at
    https://www.gnu.org/software/classpath/license.html.

    SPDX-License-Identifier: EPL-2.0 OR GPL-2.0 WITH Classpath-exception-2.0

-->

<project xmlns="http://maven.apache.org/POM/4.0.0" xmlns:xsi="http://www.w3.org/2001/XMLSchema-instance" xsi:schemaLocation="http://maven.apache.org/POM/4.0.0 http://maven.apache.org/maven-v4_0_0.xsd">
    <modelVersion>4.0.0</modelVersion>
    <parent>
        <groupId>org.glassfish.main.docs</groupId>
        <artifactId>docs</artifactId>
        <version>8.0.0-SNAPSHOT</version>
    </parent>
    <artifactId>documentation-generators-parent</artifactId>
    <packaging>pom</packaging>
    <name>Eclipse GlassFish Documentation parent pom</name>

    <properties>
        <maven.site.skip>true</maven.site.skip>
<<<<<<< HEAD
        <asciidoctor.maven.plugin.version>3.0.0</asciidoctor.maven.plugin.version>
=======
        <asciidoctor.maven.plugin.version>3.1.1</asciidoctor.maven.plugin.version>
>>>>>>> 2f285bf0
        <asciidoctorj.pdf.version>2.3.19</asciidoctorj.pdf.version>
        <!-- status: DRAFT, BETA, etc., or blank for final -->
        <status>DRAFT</status>
        <productName>Eclipse GlassFish</productName>
        <pdf.fileName>${project.artifactId}.pdf</pdf.fileName>
        <pdf.toclevels>3</pdf.toclevels>
        <pdf.rel.file.prefix>https://glassfish.org/docs/latest/</pdf.rel.file.prefix>
        <html.rel.file.prefix></html.rel.file.prefix>
        <mq.docs.url>https://eclipse-ee4j.github.io/openmq/guides/</mq.docs.url>
        <bookDirectory>${project.build.directory}/book</bookDirectory>
    </properties>

    <build>
        <pluginManagement>
            <plugins>
                <plugin>
                    <artifactId>maven-deploy-plugin</artifactId>
                    <executions>
                        <execution>
                            <id>default-deploy</id>
                            <phase>disabled</phase>
                        </execution>
                    </executions>
                </plugin>
            </plugins>
        </pluginManagement>
        <plugins>
            <plugin>
                <groupId>org.glassfish.doc</groupId>
                <artifactId>glassfish-doc-maven-plugin</artifactId>
                <version>1.3</version>
                <configuration>
                    <sourceDirectory>src/main/asciidoc</sourceDirectory>
                </configuration>
                <executions>
                    <!-- Filtering - uses properties directly -->
                    <execution>
                        <id>generate-book</id>
                        <phase>generate-resources</phase>
                        <goals>
                            <goal>book</goal>
                        </goals>
                    </execution>
                </executions>
            </plugin>

            <plugin>
                <groupId>org.asciidoctor</groupId>
                <artifactId>asciidoctor-maven-plugin</artifactId>
                <version>${asciidoctor.maven.plugin.version}</version>
                <dependencies>
                    <dependency>
                        <groupId>org.asciidoctor</groupId>
                        <artifactId>asciidoctorj-pdf</artifactId>
                        <version>${asciidoctorj.pdf.version}</version>
                    </dependency>
                </dependencies>
                <configuration>
                    <enableVerbose>true</enableVerbose>
                    <logHandler>
                        <failIf>
                            <severity>INFO</severity>
                        </failIf>
                    </logHandler>
                    <attributes>
                        <status>${status}</status>
                        <data-uri />
                        <icons>font</icons>
                        <source-highlighter>coderay</source-highlighter>
                        <pagenums />
                        <sectanchors>true</sectanchors>
                        <idprefix />
                        <idseparator>-</idseparator>
                        <docinfo1>true</docinfo1>
                        <imagesDir>${basedir}/src/main/asciidoc</imagesDir>
                        <productName>${productName}</productName>
                    </attributes>
                </configuration>
                <executions>
                    <execution>
                        <id>generate-html-doc</id>
                        <phase>compile</phase>
                        <goals>
                            <goal>process-asciidoc</goal>
                        </goals>
                        <configuration>
                            <backend>html</backend>
                            <sourceDirectory>${bookDirectory}</sourceDirectory>
                            <sourceDocumentName>book.adoc</sourceDocumentName>
                            <outputDirectory>${project.build.directory}/html</outputDirectory>
                            <outputFile>${project.artifactId}.html</outputFile>
                            <attributes>
                                <relfileprefix>${html.rel.file.prefix}</relfileprefix>
                                <mq-release-notes-url>${mq.docs.url}/mq-release-notes/toc.html</mq-release-notes-url>
                                <mq-tech-over-url>${mq.docs.url}/mq-tech-over/toc.html</mq-tech-over-url>
                                <mq-admin-guide-url>${mq.docs.url}/mq-admin-guide/toc.html</mq-admin-guide-url>
                                <mq-dev-guide-jmx-url>${mq.docs.url}/mq-dev-guide-jmx/toc.html</mq-dev-guide-jmx-url>
                                <mq-dev-guide-java-url>${mq.docs.url}/mq-dev-guide-java/toc.html</mq-dev-guide-java-url>
                                <mq-dev-guide-c-url>${mq.docs.url}/mq-dev-guide-c/toc.html</mq-dev-guide-c-url>
                                <linkcss>true</linkcss>
                                <toc>left</toc>
                                <toclevels>3</toclevels>
                                <embedAssets>false</embedAssets>
                            </attributes>
                        </configuration>
                    </execution>
                    <execution>
                        <id>generate-pdf-doc</id>
                        <phase>compile</phase>
                        <goals>
                            <goal>process-asciidoc</goal>
                        </goals>
                        <configuration>
                            <backend>pdf</backend>
                            <sourceDirectory>${bookDirectory}</sourceDirectory>
                            <sourceDocumentName>book.adoc</sourceDocumentName>
                            <outputDirectory>${project.build.directory}/pdf</outputDirectory>
                            <outputFile>${pdf.fileName}</outputFile>
                            <attributes>
                                <relfileprefix>${pdf.rel.file.prefix}</relfileprefix>
                                <mq-release-notes-url>${mq.docs.url}/mq-release-notes/toc.html</mq-release-notes-url>
                                <mq-tech-over-url>${mq.docs.url}/mq-tech-over/toc.html</mq-tech-over-url>
                                <mq-admin-guide-url>${mq.docs.url}/mq-admin-guide/toc.html</mq-admin-guide-url>
                                <mq-dev-guide-jmx-url>${mq.docs.url}/mq-dev-guide-jmx/toc.html</mq-dev-guide-jmx-url>
                                <mq-dev-guide-java-url>${mq.docs.url}/mq-dev-guide-java/toc.html</mq-dev-guide-java-url>
                                <mq-dev-guide-c-url>${mq.docs.url}/mq-dev-guide-c/toc.html</mq-dev-guide-c-url>
                                 <!-- TODO - sharing themes and other files should be done as a dependency -->
                                <pdf-stylesdir>${project.basedir}/../parent/src/theme</pdf-stylesdir>
                                <pdf-style>glassfish</pdf-style>
                                <doctype>book</doctype>
                                <toc>preamble</toc>
                                <toclevels>${pdf.toclevels}</toclevels>
                                <embedAssets>true</embedAssets>
                            </attributes>
                        </configuration>
                    </execution>
                </executions>
            </plugin>

            <plugin>
                <groupId>org.codehaus.mojo</groupId>
                <artifactId>build-helper-maven-plugin</artifactId>
                <executions>
                    <execution>
                        <id>attach-pdf</id>
                        <phase>package</phase>
                        <goals>
                            <goal>attach-artifact</goal>
                        </goals>
                        <configuration>
                            <artifacts>
                                <artifact>
                                    <file>${project.build.directory}/pdf/${pdf.fileName}</file>
                                    <type>pdf</type>
                                </artifact>
                            </artifacts>
                        </configuration>
                    </execution>
                </executions>
            </plugin>
            <plugin>
                <artifactId>maven-jar-plugin</artifactId>
                <configuration>
                    <classesDirectory>${project.build.directory}/html</classesDirectory>
                </configuration>
            </plugin>
        </plugins>
    </build>
</project><|MERGE_RESOLUTION|>--- conflicted
+++ resolved
@@ -31,11 +31,7 @@
 
     <properties>
         <maven.site.skip>true</maven.site.skip>
-<<<<<<< HEAD
-        <asciidoctor.maven.plugin.version>3.0.0</asciidoctor.maven.plugin.version>
-=======
         <asciidoctor.maven.plugin.version>3.1.1</asciidoctor.maven.plugin.version>
->>>>>>> 2f285bf0
         <asciidoctorj.pdf.version>2.3.19</asciidoctorj.pdf.version>
         <!-- status: DRAFT, BETA, etc., or blank for final -->
         <status>DRAFT</status>
