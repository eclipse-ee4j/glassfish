--- conflicted
+++ resolved
@@ -98,12 +98,8 @@
         <!-- Jakarta Security + Authentication/Authorization -->
         <soteria.version>3.0.3</soteria.version>
         <exousia.version>2.1.1</exousia.version>
-<<<<<<< HEAD
         <epicyro.version>3.0.0</epicyro.version>
-        <nimbus.version>9.31</nimbus.version>
-=======
         <nimbus.version>9.35</nimbus.version>
->>>>>>> 58cd617c
         <jcip.version>1.0.2</jcip.version>
 
         <!-- Jakarta Messaging -->
