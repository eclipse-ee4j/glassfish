--- conflicted
+++ resolved
@@ -1388,14 +1388,9 @@
         }
 
         // home methods, finders and remove dont need this
-<<<<<<< HEAD
-        if (!containerStateManager.isRemovedEJBObject(context) || !containerStateManager.isRemovedEJBLocalObject(context)) {
+        if (!containerStateManager.isRemovedEJBObject(context)
+            || !containerStateManager.isRemovedEJBLocalObject(context)) {
             // Remove bean from ActiveTxCache table if its there.
-=======
-        if ( !containerStateManager.isRemovedEJBObject(context)
-             || !containerStateManager.isRemovedEJBLocalObject(context) ) {
-            // Remove bean from ActiveTxCache table if it's there.
->>>>>>> cf2cf636
             // No need to remove it from txBeanTable because the table
             // gets updated in ContainerFactoryImpl.removeContainerSync.
 
