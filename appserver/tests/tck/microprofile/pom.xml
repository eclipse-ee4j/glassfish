--- conflicted
+++ resolved
@@ -32,11 +32,8 @@
 
     <modules>
         <module>config</module>
-<<<<<<< HEAD
         <module>health</module>
-=======
         <module>jwt</module>
->>>>>>> b8ec5dd7
         <module>rest-client</module>
     </modules>
 
