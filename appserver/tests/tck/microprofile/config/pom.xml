--- conflicted
+++ resolved
@@ -30,27 +30,14 @@
     <name>TCK: MicroProfile Config</name>
 
     <dependencies>
-<<<<<<< HEAD
-
-        <!-- 
-            This is the actual MP config test classes archive 
-        -->
-=======
->>>>>>> dd452d0f
         <dependency>
             <groupId>org.eclipse.microprofile.config</groupId>
             <artifactId>microprofile-config-tck</artifactId>
             <version>3.0.1</version>
             <scope>test</scope>
         </dependency>
-        
+
         <dependency>
-<<<<<<< HEAD
-            <groupId>org.eclipse.microprofile.config</groupId>
-            <artifactId>microprofile-config-api</artifactId>
-            <version>3.1</version>
-            <scope>provided</scope>
-=======
             <groupId>ee.omnifish.arquillian</groupId>
             <artifactId>arquillian-glassfish-server-managed</artifactId>
         </dependency>
@@ -65,20 +52,17 @@
         <dependency>
             <groupId>org.glassfish.main</groupId>
             <artifactId>glassfish-jul-extension</artifactId>
->>>>>>> dd452d0f
         </dependency>
-        
+
         <!-- Required dependencies for Arquillian deployments -->
         <dependency>
             <groupId>org.jboss.weld</groupId>
             <artifactId>weld-core-impl</artifactId>
-            <version>6.0.1.Final</version>
         </dependency>
-        
+
         <dependency>
             <groupId>org.hamcrest</groupId>
             <artifactId>hamcrest</artifactId>
-            <version>3.0</version>
             <scope>test</scope>
         </dependency>
 
