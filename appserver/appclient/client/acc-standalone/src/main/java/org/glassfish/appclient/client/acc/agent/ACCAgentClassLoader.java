--- conflicted
+++ resolved
@@ -1,9 +1,5 @@
 /*
-<<<<<<< HEAD
- * Copyright (c) 2022, 2024 Contributors to the Eclipse Foundation
-=======
  * Copyright (c) 2022, 2025 Contributors to the Eclipse Foundation
->>>>>>> e5d56870
  * Copyright (c) 1997, 2021 Oracle and/or its affiliates. All rights reserved.
  *
  * This program and the accompanying materials are made available under the
@@ -66,15 +62,9 @@
 
 
     private static URLClassLoader prepareLoader(ClassLoader parent) {
-<<<<<<< HEAD
-        return new URLClassLoader(
+        return new URLClassLoader("User",
             new URL[] {ClassPathUtils.getGFClientJarURL()},
             new ClassLoaderWrapper(parent));
-=======
-        PrivilegedAction<URLClassLoader> action = () -> new URLClassLoader("User",
-            new URL[] {ClassPathUtils.getGFClientJarURL()}, new ClassLoaderWrapper(parent));
-        return doPrivileged(action);
->>>>>>> e5d56870
     }
 
 
